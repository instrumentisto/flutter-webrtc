#pragma once

#include <functional>
#include <optional>

#include "api/peer_connection_interface.h"
#include "rust/cxx.h"

namespace bridge {
<<<<<<< HEAD
struct DynPeerConnectionOnEvent;
=======

struct DynPeerConnectionEventsHandler;
>>>>>>> 248164d6
struct DynSetDescriptionCallback;
struct DynCreateSdpCallback;
}  // namespace bridge

namespace observer {

<<<<<<< HEAD
// `PeerConnectionObserver` that handles RTCPeerConnection events.
class PeerConnectionObserver : public webrtc::PeerConnectionObserver {
public:
  PeerConnectionObserver(
      rust::Box<bridge::DynPeerConnectionOnEvent> cb);

    // Triggered when the SignalingState changed.
  void OnSignalingChange(
      webrtc::PeerConnectionInterface::SignalingState new_state);

  // Triggered when a remote peer opens a data channel.
  void OnDataChannel(
      rtc::scoped_refptr<webrtc::DataChannelInterface> data_channel);

  // Used to fire spec-compliant onnegotiationneeded events, which should only
  // fire when the Operations Chain is empty. The observer is responsible for
  // queuing a task (e.g. Chromium: jump to main thread) to maybe fire the
  // event. The event identified using `event_id` must only fire if
  // PeerConnection::ShouldFireNegotiationNeededEvent() returns true since it is
  // possible for the event to become invalidated by operations subsequently
  // chained.
  void OnNegotiationNeededEvent(uint32_t event_id);

  // Called any time the standards-compliant IceConnectionState changes.
  void OnStandardizedIceConnectionChange(
      webrtc::PeerConnectionInterface::IceConnectionState new_state);

  // Called any time the PeerConnectionState changes.
  void OnConnectionChange(
      webrtc::PeerConnectionInterface::PeerConnectionState new_state);

  // Called any time the IceGatheringState changes.
=======
// `PeerConnectionObserver` propagating events to the Rust side.
class PeerConnectionObserver : public webrtc::PeerConnectionObserver {
public:
  // Creates a new `PeerConnectionObserver`.
  PeerConnectionObserver(rust::Box<bridge::DynPeerConnectionEventsHandler> cb);

  // Called when a new ICE candidate has been discovered.
  void OnIceCandidate(const webrtc::IceCandidateInterface* candidate) override;

  // Called when an ICE candidate failed.
  void OnIceCandidateError(const std::string& address,
                           int port,
                           const std::string& url,
                           int error_code,
                           const std::string& error_text) override;

  // Called when the ICE candidates have been removed.
  void OnIceCandidatesRemoved(
      const std::vector<cricket::Candidate>& candidates) override;

  // Called when the `SignalingState` changes.
  void OnSignalingChange(
      webrtc::PeerConnectionInterface::SignalingState new_state) override;

  // Called any time the standards-compliant `IceConnectionState` changes.
  void OnStandardizedIceConnectionChange(
      webrtc::PeerConnectionInterface::IceConnectionState new_state) override;

  // Called any time the `PeerConnectionState` changes.
  void OnConnectionChange(
      webrtc::PeerConnectionInterface::PeerConnectionState new_state) override;

  // Called when an ICE connection receiving status changes.
  void OnIceConnectionReceivingChange(bool receiving) override;

  // Called when the `IceGatheringState` changes.
>>>>>>> 248164d6
  void OnIceGatheringChange(
      webrtc::PeerConnectionInterface::IceGatheringState new_state) override;

<<<<<<< HEAD
  // A new ICE candidate has been gathered.
  void OnIceCandidate(const webrtc::IceCandidateInterface* candidate);

  // Gathering of an ICE candidate failed.
  // See https://w3c.github.io/webrtc-pc/#event-icecandidateerror
  // `host_candidate` is a stringified socket address.
  void OnIceCandidateError(const std::string& host_candidate,
                                   const std::string& url,
                                   int error_code,
                                   const std::string& error_text);

  // Gathering of an ICE candidate failed.
  // See https://w3c.github.io/webrtc-pc/#event-icecandidateerror
  void OnIceCandidateError(const std::string& address,
                                   int port,
                                   const std::string& url,
                                   int error_code,
                                   const std::string& error_text);

  // Ice candidates have been removed.
  void OnIceCandidatesRemoved(
      const std::vector<cricket::Candidate>& candidates);

  // Called when the ICE connection receiving status changes.
  void OnIceConnectionReceivingChange(bool receiving);

  // Called when the selected candidate pair for the ICE connection changes.
  void OnIceSelectedCandidatePairChanged(
      const cricket::CandidatePairChangeEvent& event);

  // This is called when signaling indicates a transceiver will be receiving
  // media from the remote endpoint. This is fired during a call to
  // SetRemoteDescription. The receiving track can be accessed by:
  // `transceiver->receiver()->track()` and its associated streams by
  // `transceiver->receiver()->streams()`.
  // Note: This will only be called if Unified Plan semantics are specified.
  // This behavior is specified in section 2.2.8.2.5 of the "Set the
  // RTCSessionDescription" algorithm:
  // https://w3c.github.io/webrtc-pc/#set-description 
  void OnTrack(
      rtc::scoped_refptr<webrtc::RtpTransceiverInterface> transceiver);

  // Called when signaling indicates that media will no longer be received on a
  // track.
  // With Plan B semantics, the given receiver will have been removed from the
  // PeerConnection and the track muted.
  // With Unified Plan semantics, the receiver will remain but the transceiver
  // will have changed direction to either sendonly or inactive.
  // https://w3c.github.io/webrtc-pc/#process-remote-track-removal
  void OnRemoveTrack(
      rtc::scoped_refptr<webrtc::RtpReceiverInterface> receiver);

  // Called when an interesting usage is detected by WebRTC.
  // An appropriate action is to add information about the context of the
  // PeerConnection and write the event to some kind of "interesting events"
  // log function.
  // The heuristics for defining what constitutes "interesting" are
  // implementation-defined.
  void OnInterestingUsage(int usage_pattern);

 private:
  std::optional<rust::Box<bridge::DynPeerConnectionOnEvent>> cb_;
=======
  // Called when the selected candidate pair for an ICE connection changes.
  void OnIceSelectedCandidatePairChanged(
      const cricket::CandidatePairChangeEvent& event) override;

  // Called when a remote peer opens a data channel.
  void OnDataChannel(
      rtc::scoped_refptr<webrtc::DataChannelInterface> data_channel) override;

  // Used to fire spec-compliant `onnegotiationneeded` events, which should only
  // fire when the Operations Chain is empty. The observer is responsible for
  // queuing a task (e.g. Chromium: jump to main thread) to maybe fire the
  // event. The event identified using `event_id` must only fire if
  // `PeerConnection::ShouldFireNegotiationNeededEvent()` returns `true` since
  // it's possible for the event to become invalidated by operations
  // subsequently chained.
  void OnNegotiationNeededEvent(uint32_t event_id) override;

  // Called when a receiver and its track are created.
  //
  // NOTE: Called with both "Plan B" and "Unified Plan" semantics. "Unified
  //       Plan" users should prefer `OnTrack`, `OnAddTrack` is only called as
  //       backwards compatibility (and is called in the exact same situations
  //       as `OnTrack`).
  void OnAddTrack(
      rtc::scoped_refptr<webrtc::RtpReceiverInterface> receiver,
      const std::vector<rtc::scoped_refptr<webrtc::MediaStreamInterface>>& streams
  ) override;

  // Called when signaling indicates a transceiver will be receiving media from
  // a remote endpoint. It's fired during a call to `SetRemoteDescription`.
  //
  // The receiving track can be accessed by `transceiver->receiver()->track()`
  // and its associated streams by `transceiver->receiver()->streams()`.
  //
  // NOTE: Only called if "Unified Plan" semantics are specified.
  //       This behavior is specified in section 2.2.8.2.5 of the "Set the
  //       RTCSessionDescription" algorithm:
  //       https://w3c.github.io/webrtc-pc#set-description
  void OnTrack(
    rtc::scoped_refptr<webrtc::RtpTransceiverInterface> transceiver) override;

  // Called when signaling indicates that media will no longer be received on a
  // track.
  //
  // With "Plan B" semantics, the given receiver will be removed from the
  // `PeerConnection` and the muted track.
  //
  // With "Unified Plan" semantics, the receiver will remain, but the
  // transceiver will have its direction changed to either `sendonly` or
  // `inactive`.
  //
  // See more: https://w3c.github.io/webrtc-pc#process-remote-track-removal
  void OnRemoveTrack(
      rtc::scoped_refptr<webrtc::RtpReceiverInterface> receiver) override;

 private:
  // Rust side callback.
  rust::Box<bridge::DynPeerConnectionEventsHandler> cb_;
>>>>>>> 248164d6
};

// `CreateSessionDescriptionObserver` that propagates completion result to the
// Rust side.
class CreateSessionDescriptionObserver
    : public rtc::RefCountedObject<webrtc::CreateSessionDescriptionObserver> {
 public:
  // Creates a new `CreateSessionDescriptionObserver`.
  CreateSessionDescriptionObserver(rust::Box<bridge::DynCreateSdpCallback> cb);

  // Called when a `CreateOffer` or a `CreateAnswer` operation succeeds.
  void OnSuccess(webrtc::SessionDescriptionInterface* desc);

  // Called when a `CreateOffer` or a `CreateAnswer` operation fails.
  void OnFailure(webrtc::RTCError error);

 private:
  // Rust side callback.
  std::optional<rust::Box<bridge::DynCreateSdpCallback>> cb_;
};

// `SetLocalDescriptionObserverInterface` propagating completion result to the
// Rust side.
class SetLocalDescriptionObserver
    : public rtc::RefCountedObject<
        webrtc::SetLocalDescriptionObserverInterface> {
 public:
  // Creates a new `SetLocalDescriptionObserver`.
  SetLocalDescriptionObserver(rust::Box<bridge::DynSetDescriptionCallback> cb);

  // Called when a `SetLocalDescription` completes.
  void OnSetLocalDescriptionComplete(webrtc::RTCError error);

 private:
  // Rust side callback.
  std::optional<rust::Box<bridge::DynSetDescriptionCallback>> cb_;
};

// `SetRemoteDescriptionObserver` propagating completion result to the Rust
// side.
class SetRemoteDescriptionObserver
    : public rtc::RefCountedObject<
        webrtc::SetRemoteDescriptionObserverInterface> {
 public:
  // Creates a new `SetRemoteDescriptionObserver`.
  SetRemoteDescriptionObserver(rust::Box<bridge::DynSetDescriptionCallback> cb);

  // Called when a `SetRemoteDescription` completes.
  void OnSetRemoteDescriptionComplete(webrtc::RTCError error);

 private:
  // Rust side callback.
  std::optional<rust::Box<bridge::DynSetDescriptionCallback>> cb_;
};

}  // namespace observer<|MERGE_RESOLUTION|>--- conflicted
+++ resolved
@@ -7,52 +7,13 @@
 #include "rust/cxx.h"
 
 namespace bridge {
-<<<<<<< HEAD
-struct DynPeerConnectionOnEvent;
-=======
-
 struct DynPeerConnectionEventsHandler;
->>>>>>> 248164d6
 struct DynSetDescriptionCallback;
 struct DynCreateSdpCallback;
 }  // namespace bridge
 
 namespace observer {
 
-<<<<<<< HEAD
-// `PeerConnectionObserver` that handles RTCPeerConnection events.
-class PeerConnectionObserver : public webrtc::PeerConnectionObserver {
-public:
-  PeerConnectionObserver(
-      rust::Box<bridge::DynPeerConnectionOnEvent> cb);
-
-    // Triggered when the SignalingState changed.
-  void OnSignalingChange(
-      webrtc::PeerConnectionInterface::SignalingState new_state);
-
-  // Triggered when a remote peer opens a data channel.
-  void OnDataChannel(
-      rtc::scoped_refptr<webrtc::DataChannelInterface> data_channel);
-
-  // Used to fire spec-compliant onnegotiationneeded events, which should only
-  // fire when the Operations Chain is empty. The observer is responsible for
-  // queuing a task (e.g. Chromium: jump to main thread) to maybe fire the
-  // event. The event identified using `event_id` must only fire if
-  // PeerConnection::ShouldFireNegotiationNeededEvent() returns true since it is
-  // possible for the event to become invalidated by operations subsequently
-  // chained.
-  void OnNegotiationNeededEvent(uint32_t event_id);
-
-  // Called any time the standards-compliant IceConnectionState changes.
-  void OnStandardizedIceConnectionChange(
-      webrtc::PeerConnectionInterface::IceConnectionState new_state);
-
-  // Called any time the PeerConnectionState changes.
-  void OnConnectionChange(
-      webrtc::PeerConnectionInterface::PeerConnectionState new_state);
-
-  // Called any time the IceGatheringState changes.
-=======
 // `PeerConnectionObserver` propagating events to the Rust side.
 class PeerConnectionObserver : public webrtc::PeerConnectionObserver {
 public:
@@ -89,74 +50,9 @@
   void OnIceConnectionReceivingChange(bool receiving) override;
 
   // Called when the `IceGatheringState` changes.
->>>>>>> 248164d6
   void OnIceGatheringChange(
       webrtc::PeerConnectionInterface::IceGatheringState new_state) override;
 
-<<<<<<< HEAD
-  // A new ICE candidate has been gathered.
-  void OnIceCandidate(const webrtc::IceCandidateInterface* candidate);
-
-  // Gathering of an ICE candidate failed.
-  // See https://w3c.github.io/webrtc-pc/#event-icecandidateerror
-  // `host_candidate` is a stringified socket address.
-  void OnIceCandidateError(const std::string& host_candidate,
-                                   const std::string& url,
-                                   int error_code,
-                                   const std::string& error_text);
-
-  // Gathering of an ICE candidate failed.
-  // See https://w3c.github.io/webrtc-pc/#event-icecandidateerror
-  void OnIceCandidateError(const std::string& address,
-                                   int port,
-                                   const std::string& url,
-                                   int error_code,
-                                   const std::string& error_text);
-
-  // Ice candidates have been removed.
-  void OnIceCandidatesRemoved(
-      const std::vector<cricket::Candidate>& candidates);
-
-  // Called when the ICE connection receiving status changes.
-  void OnIceConnectionReceivingChange(bool receiving);
-
-  // Called when the selected candidate pair for the ICE connection changes.
-  void OnIceSelectedCandidatePairChanged(
-      const cricket::CandidatePairChangeEvent& event);
-
-  // This is called when signaling indicates a transceiver will be receiving
-  // media from the remote endpoint. This is fired during a call to
-  // SetRemoteDescription. The receiving track can be accessed by:
-  // `transceiver->receiver()->track()` and its associated streams by
-  // `transceiver->receiver()->streams()`.
-  // Note: This will only be called if Unified Plan semantics are specified.
-  // This behavior is specified in section 2.2.8.2.5 of the "Set the
-  // RTCSessionDescription" algorithm:
-  // https://w3c.github.io/webrtc-pc/#set-description 
-  void OnTrack(
-      rtc::scoped_refptr<webrtc::RtpTransceiverInterface> transceiver);
-
-  // Called when signaling indicates that media will no longer be received on a
-  // track.
-  // With Plan B semantics, the given receiver will have been removed from the
-  // PeerConnection and the track muted.
-  // With Unified Plan semantics, the receiver will remain but the transceiver
-  // will have changed direction to either sendonly or inactive.
-  // https://w3c.github.io/webrtc-pc/#process-remote-track-removal
-  void OnRemoveTrack(
-      rtc::scoped_refptr<webrtc::RtpReceiverInterface> receiver);
-
-  // Called when an interesting usage is detected by WebRTC.
-  // An appropriate action is to add information about the context of the
-  // PeerConnection and write the event to some kind of "interesting events"
-  // log function.
-  // The heuristics for defining what constitutes "interesting" are
-  // implementation-defined.
-  void OnInterestingUsage(int usage_pattern);
-
- private:
-  std::optional<rust::Box<bridge::DynPeerConnectionOnEvent>> cb_;
-=======
   // Called when the selected candidate pair for an ICE connection changes.
   void OnIceSelectedCandidatePairChanged(
       const cricket::CandidatePairChangeEvent& event) override;
@@ -215,7 +111,6 @@
  private:
   // Rust side callback.
   rust::Box<bridge::DynPeerConnectionEventsHandler> cb_;
->>>>>>> 248164d6
 };
 
 // `CreateSessionDescriptionObserver` that propagates completion result to the
