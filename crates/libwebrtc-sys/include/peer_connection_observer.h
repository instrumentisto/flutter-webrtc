#pragma once

#include <cstdio>
#include <functional>
#include <optional>
#include "api/peer_connection_interface.h"
#include "rust/cxx.h"

namespace bridge {
<<<<<<< HEAD
// Struct implement Rust trait `SetDescriptionCallback`.
struct SetLocalRemoteDescriptionCallBack;
// Struct implement Rust trait `CreateSdpCallback`.
struct CreateOfferAnswerCallback;

// todo
struct PeerConnectionOnEventCallback;
=======
struct DynSetDescriptionCallback;
struct DynCreateSdpCallback;
>>>>>>> 3c873f37
}  // namespace bridge

namespace observer {

// `PeerConnectionObserver` that handles RTCPeerConnection events.
class PeerConnectionObserver : public webrtc::PeerConnectionObserver {
<<<<<<< HEAD
public:
  PeerConnectionObserver(
      rust::Box<bridge::PeerConnectionOnEventCallback> callbacks);

  // Triggered when the SignalingState changed.
  void OnSignalingChange(
      webrtc::PeerConnectionInterface::SignalingState new_state);

  // Called any time the IceGatheringState changes.
=======
  // Called when the `IceGatheringState` changes.
>>>>>>> 3c873f37
  void OnIceGatheringChange(
      webrtc::PeerConnectionInterface::IceGatheringState new_state);

  // Called when a new ICE candidate has been discovered.
  void OnIceCandidate(const webrtc::IceCandidateInterface* candidate);

  // Called when a remote peer opens a data channel.
  void OnDataChannel(
      rtc::scoped_refptr<webrtc::DataChannelInterface> data_channel);

<<<<<<< HEAD
  // Gathering of an ICE candidate failed.
  // See https://w3c.github.io/webrtc-pc/#event-icecandidateerror
  // `host_candidate` is a stringified socket address.
  void OnIceCandidateError(const std::string& host_candidate,
                           const std::string& url,
                           int error_code,
                           const std::string& error_text);

  // Ice candidates have been removed.
  // TODO(honghaiz): Make this a pure virtual method when all its subclasses
  // implement it.
  void OnIceCandidatesRemoved(
      const std::vector<cricket::Candidate>& candidates);

  // Called when the ICE connection receiving status changes.
  void OnIceConnectionReceivingChange(bool receiving);

  // Called when the selected candidate pair for the ICE connection changes.
  void OnIceSelectedCandidatePairChanged(
      const cricket::CandidatePairChangeEvent& event);

  // This is called when a receiver and its track are created.
  // TODO(zhihuang): Make this pure virtual when all subclasses implement it.
  // Note: This is called with both Plan B and Unified Plan semantics. Unified
  // Plan users should prefer OnTrack, OnAddTrack is only called as backwards
  // compatibility (and is called in the exact same situations as OnTrack).
  void OnAddTrack(
      rtc::scoped_refptr<webrtc::RtpReceiverInterface> receiver,
      const std::vector<rtc::scoped_refptr<webrtc::MediaStreamInterface>>&
          streams);

  // This is called when signaling indicates a transceiver will be receiving
  // media from the remote endpoint. This is fired during a call to
  // SetRemoteDescription. The receiving track can be accessed by:
  // `transceiver->receiver()->track()` and its associated streams by
  // `transceiver->receiver()->streams()`.
  // Note: This will only be called if Unified Plan semantics are specified.
  // This behavior is specified in section 2.2.8.2.5 of the "Set the
  // RTCSessionDescription" algorithm:
  // https://w3c.github.io/webrtc-pc/#set-description
  void OnTrack(rtc::scoped_refptr<webrtc::RtpTransceiverInterface> transceiver);

  // Called when signaling indicates that media will no longer be received on a
  // track.
  // With Plan B semantics, the given receiver will have been removed from the
  // PeerConnection and the track muted.
  // With Unified Plan semantics, the receiver will remain but the transceiver
  // will have changed direction to either sendonly or inactive.
  // https://w3c.github.io/webrtc-pc/#process-remote-track-removal
  // TODO(hbos,deadbeef): Make pure virtual when all subclasses implement it.
  void OnRemoveTrack(rtc::scoped_refptr<webrtc::RtpReceiverInterface> receiver);

  // Called when an interesting usage is detected by WebRTC.
  // An appropriate action is to add information about the context of the
  // PeerConnection and write the event to some kind of "interesting events"
  // log function.
  // The heuristics for defining what constitutes "interesting" are
  // implementation-defined.
  void OnInterestingUsage(int usage_pattern);

 private:
  std::optional<rust::Box<bridge::PeerConnectionOnEventCallback>> callbacks;
=======
  // Called when the `SignalingState` changes.
  void OnSignalingChange(
      webrtc::PeerConnectionInterface::SignalingState new_state);
>>>>>>> 3c873f37
};

// `CreateSessionDescriptionObserver` that propagates completion result to the
// Rust side.
class CreateSessionDescriptionObserver
    : public rtc::RefCountedObject<webrtc::CreateSessionDescriptionObserver> {
 public:
  // Creates a new `CreateSessionDescriptionObserver`.
  CreateSessionDescriptionObserver(rust::Box<bridge::DynCreateSdpCallback> cb);

  // Called when a `CreateOffer` or a `CreateAnswer` operation succeeds.
  void OnSuccess(webrtc::SessionDescriptionInterface* desc);

  // Called when a `CreateOffer` or a `CreateAnswer` operation fails.
  void OnFailure(webrtc::RTCError error);

 private:
  // Rust side callback.
  std::optional<rust::Box<bridge::DynCreateSdpCallback>> cb_;
};

// `SetLocalDescriptionObserverInterface` that propagates completion result to
// the Rust side.
class SetLocalDescriptionObserver
    : public rtc::RefCountedObject<
        webrtc::SetLocalDescriptionObserverInterface> {
 public:
  // Creates a new `SetLocalDescriptionObserver`.
  SetLocalDescriptionObserver(rust::Box<bridge::DynSetDescriptionCallback> cb);

  // Called when a `SetLocalDescription` completes.
  void OnSetLocalDescriptionComplete(webrtc::RTCError error);

 private:
  // Rust side callback.
  std::optional<rust::Box<bridge::DynSetDescriptionCallback>> cb_;
};

// `SetRemoteDescriptionObserver` that propagates completion result to the Rust
// side.
class SetRemoteDescriptionObserver
    : public rtc::RefCountedObject<
        webrtc::SetRemoteDescriptionObserverInterface> {
 public:
  // Creates a new `SetRemoteDescriptionObserver`.
  SetRemoteDescriptionObserver(rust::Box<bridge::DynSetDescriptionCallback> cb);

  // Called when a `SetRemoteDescription` completes.
  void OnSetRemoteDescriptionComplete(webrtc::RTCError error);

 private:
  // Rust side callback.
  std::optional<rust::Box<bridge::DynSetDescriptionCallback>> cb_;
};
}  // namespace observer<|MERGE_RESOLUTION|>--- conflicted
+++ resolved
@@ -7,37 +7,26 @@
 #include "rust/cxx.h"
 
 namespace bridge {
-<<<<<<< HEAD
-// Struct implement Rust trait `SetDescriptionCallback`.
-struct SetLocalRemoteDescriptionCallBack;
-// Struct implement Rust trait `CreateSdpCallback`.
-struct CreateOfferAnswerCallback;
 
 // todo
-struct PeerConnectionOnEventCallback;
-=======
+struct DynPeerConnectionOnEvent;
 struct DynSetDescriptionCallback;
 struct DynCreateSdpCallback;
->>>>>>> 3c873f37
 }  // namespace bridge
 
 namespace observer {
 
 // `PeerConnectionObserver` that handles RTCPeerConnection events.
 class PeerConnectionObserver : public webrtc::PeerConnectionObserver {
-<<<<<<< HEAD
 public:
   PeerConnectionObserver(
-      rust::Box<bridge::PeerConnectionOnEventCallback> callbacks);
+      rust::Box<bridge::DynPeerConnectionOnEvent> cb);
 
   // Triggered when the SignalingState changed.
   void OnSignalingChange(
       webrtc::PeerConnectionInterface::SignalingState new_state);
 
-  // Called any time the IceGatheringState changes.
-=======
   // Called when the `IceGatheringState` changes.
->>>>>>> 3c873f37
   void OnIceGatheringChange(
       webrtc::PeerConnectionInterface::IceGatheringState new_state);
 
@@ -48,7 +37,6 @@
   void OnDataChannel(
       rtc::scoped_refptr<webrtc::DataChannelInterface> data_channel);
 
-<<<<<<< HEAD
   // Gathering of an ICE candidate failed.
   // See https://w3c.github.io/webrtc-pc/#event-icecandidateerror
   // `host_candidate` is a stringified socket address.
@@ -110,12 +98,7 @@
   void OnInterestingUsage(int usage_pattern);
 
  private:
-  std::optional<rust::Box<bridge::PeerConnectionOnEventCallback>> callbacks;
-=======
-  // Called when the `SignalingState` changes.
-  void OnSignalingChange(
-      webrtc::PeerConnectionInterface::SignalingState new_state);
->>>>>>> 3c873f37
+  std::optional<rust::Box<bridge::DynPeerConnectionOnEvent>> cb_;
 };
 
 // `CreateSessionDescriptionObserver` that propagates completion result to the
