--- conflicted
+++ resolved
@@ -8,12 +8,9 @@
 #include "api/create_peerconnection_factory.h"
 #include "api/peer_connection_interface.h"
 #include "api/video_codecs/builtin_video_encoder_factory.h"
-#include "libwebrtc-sys/include/peer_connection_observer.h"
 
 #include "api/task_queue/default_task_queue_factory.h"
 #include "api/video_codecs/builtin_video_decoder_factory.h"
-#include "api/video_codecs/builtin_video_encoder_factory.h"
-#include "api/video_codecs/builtin_video_encoder_factory.h"
 #include "api/video_track_source_proxy_factory.h"
 #include "device_video_capturer.h"
 #include "modules/audio_device/include/audio_device.h"
@@ -85,7 +82,6 @@
 using SetLocalDescriptionObserver = observer::SetLocalDescriptionObserver;
 using SetRemoteDescriptionObserver = observer::SetRemoteDescriptionObserver;
 
-<<<<<<< HEAD
 using SignalingState = webrtc::PeerConnectionInterface::SignalingState;
 using IceConnectionState = webrtc::PeerConnectionInterface::IceConnectionState;
 using IceGatheringState = webrtc::PeerConnectionInterface::IceGatheringState;
@@ -95,12 +91,7 @@
 using CandidatePairChangeEvent = cricket::CandidatePairChangeEvent;
 using CandidatePair = cricket::CandidatePair;
 
-using RtpReceiverInterface = rc<webrtc::RtpReceiverInterface>;
-using MediaStreamTrackInterface = rc<webrtc::MediaStreamTrackInterface>;
-
-
-=======
->>>>>>> f7a56a92
+
 // Creates a new `AudioDeviceModule` for the given `AudioLayer`.
 std::unique_ptr<AudioDeviceModule> create_audio_device_module(
     AudioLayer audio_layer,
@@ -196,10 +187,7 @@
 bool remove_audio_track(const MediaStreamInterface& media_stream,
                         const AudioTrackInterface& track);
 
-<<<<<<< HEAD
-=======
 // Registers the provided video `sink` for the given `track`.
-//
 // Used to connect the given `track` to the underlying video engine.
 void add_or_update_video_sink(const VideoTrackInterface& track,
                               VideoSinkInterface& sink);
@@ -216,7 +204,6 @@
 // writes the result to the provided `dst_abgr`.
 void video_frame_to_abgr(const webrtc::VideoFrame& frame, uint8_t* dst_abgr);
 
->>>>>>> f7a56a92
 // Creates a new `PeerConnectionFactoryInterface`.
 std::unique_ptr<PeerConnectionFactoryInterface> create_peer_connection_factory(
     const std::unique_ptr<Thread>& network_thread,
@@ -235,21 +222,13 @@
 std::unique_ptr<RTCConfiguration> create_default_rtc_configuration();
 
 // Creates a new `PeerConnectionObserver`.
-<<<<<<< HEAD
 std::unique_ptr<PeerConnectionObserver> create_peer_connection_observer(
     rust::Box<bridge::DynPeerConnectionOnEvent> cb);
 
 // Creates a new `PeerConnectionDependencies`.
 std::unique_ptr<PeerConnectionDependencies> create_peer_connection_dependencies(
     const std::unique_ptr<PeerConnectionObserver>& observer);
-=======
-std::unique_ptr<PeerConnectionObserver> create_peer_connection_observer();
-
-// Creates a new `PeerConnectionDependencies`.
-std::unique_ptr<PeerConnectionDependencies> create_peer_connection_dependencies(
-    std::unique_ptr<PeerConnectionObserver> observer);
->>>>>>> f7a56a92
-
+    
 // Creates a new `RTCOfferAnswerOptions`.
 std::unique_ptr<RTCOfferAnswerOptions> create_default_rtc_offer_answer_options();
 
@@ -298,7 +277,6 @@
                             std::unique_ptr<SessionDescriptionInterface> desc,
                             std::unique_ptr<SetRemoteDescriptionObserver> obs);
 
-<<<<<<< HEAD
 // Calls `IceCandidateInterface->ToString` and wraps result in `std::unqiue_ptr`.
 std::unique_ptr<std::string> ice_candidate_interface_to_string(const IceCandidateInterface* candidate);
 
@@ -325,6 +303,4 @@
 
 
 
-=======
->>>>>>> f7a56a92
 }  // namespace bridge