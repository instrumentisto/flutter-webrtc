--- conflicted
+++ resolved
@@ -463,7 +463,6 @@
 // its receiver to no longer receive.
 rust::String stop_transceiver(const RtpTransceiverInterface& transceiver);
 
-<<<<<<< HEAD
 // Returns a `parameters` as std::vector<(std::string, std::string)> 
 // of the given `RtpCodecParameters`.
 std::unique_ptr<std::vector<StringPair>> get_rtp_codec_parameters_parameters(
@@ -503,12 +502,6 @@
     AudioTrackInterface& track, 
     TrackEventObserver& obs);
 
-=======
->>>>>>> 25e228e9
-// Returns a `RtpSenderInterface` of the given `RtpTransceiverInterface`.
-std::unique_ptr<RtpSenderInterface> get_transceiver_sender(
-    const RtpTransceiverInterface& transceiver);
-
 // Replaces the track currently being used as the `sender`'s source with a new
 // `VideoTrackInterface`.
 bool replace_sender_video_track(
@@ -520,9 +513,4 @@
 bool replace_sender_audio_track(
     const RtpSenderInterface& sender,
     const std::unique_ptr<AudioTrackInterface>& track);
-<<<<<<< HEAD
-    
-=======
-
->>>>>>> 25e228e9
 }  // namespace bridge