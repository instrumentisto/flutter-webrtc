#pragma once

#include <memory>
#include <string>

#include "api/audio_codecs/builtin_audio_decoder_factory.h"
#include "api/audio_codecs/builtin_audio_encoder_factory.h"
#include "api/create_peerconnection_factory.h"
#include "api/peer_connection_interface.h"
#include "api/task_queue/default_task_queue_factory.h"
#include "api/video_codecs/builtin_video_decoder_factory.h"
#include "api/video_codecs/builtin_video_encoder_factory.h"
#include "api/video_codecs/builtin_video_encoder_factory.h"
#include "api/video_track_source_proxy_factory.h"
#include "custom_video_renderer.h"
#include "device_video_capturer.h"
#include "modules/audio_device/include/audio_device.h"
#include "modules/video_capture/video_capture_factory.h"
#include "pc/audio_track.h"
#include "pc/local_audio_source.h"
#include "pc/video_track_source.h"
#include "peer_connection_observer.h"
#include "video_sink.h"
#include "rust/cxx.h"

namespace bridge {

// Smart pointer designed to wrap WebRTC's `rtc::scoped_refptr`.
//
// `rtc::scoped_refptr` can't be used with `std::uniqueptr` since it has private
// destructor. `rc` unwraps raw pointer from the provided `rtc::scoped_refptr`
// and calls `Release()` in its destructor therefore this allows wrapping `rc`
// into a `std::uniqueptr`.
template <class T>
class rc {
 public:
  typedef T element_type;

  // Unwraps the actual pointer from the provided `rtc::scoped_refptr`.
  rc(rtc::scoped_refptr<T> p) : ptr_(p.release()) {}

  // Calls `RefCountInterface::Release()` on the underlying pointer.
  ~rc() { ptr_->Release(); }

  // Returns a pointer to the managed object.
  T* ptr() const { return ptr_; }

  // Returns a pointer to the managed object.
  T* operator->() const { return ptr_; }

 protected:
  // Pointer to the managed object.
  T* ptr_;
};

using Thread = rtc::Thread;
using VideoSinkInterface = rtc::VideoSinkInterface<webrtc::VideoFrame>;

using AudioLayer = webrtc::AudioDeviceModule::AudioLayer;
using PeerConnectionDependencies = webrtc::PeerConnectionDependencies;
using RTCConfiguration = webrtc::PeerConnectionInterface::RTCConfiguration;
using RTCOfferAnswerOptions =
    webrtc::PeerConnectionInterface::RTCOfferAnswerOptions;
using SdpType = webrtc::SdpType;
using SessionDescriptionInterface = webrtc::SessionDescriptionInterface;
using TaskQueueFactory = webrtc::TaskQueueFactory;
using VideoDeviceInfo = webrtc::VideoCaptureModule::DeviceInfo;
using VideoRotation = webrtc::VideoRotation;

using AudioDeviceModule = rc<webrtc::AudioDeviceModule>;
using AudioSourceInterface = rc<webrtc::AudioSourceInterface>;
using AudioTrackInterface = rc<webrtc::AudioTrackInterface>;
using MediaStreamInterface = rc<webrtc::MediaStreamInterface>;
using PeerConnectionFactoryInterface =
    rc<webrtc::PeerConnectionFactoryInterface>;
<<<<<<< HEAD
=======
using PeerConnectionInterface = rc<webrtc::PeerConnectionInterface>;
>>>>>>> f7a56a92
using VideoTrackInterface = rc<webrtc::VideoTrackInterface>;
using VideoTrackSourceInterface = rc<webrtc::VideoTrackSourceInterface>;
using VideoFrame = webrtc::VideoFrame;
using VideoRotation = webrtc::VideoRotation;

using CreateSessionDescriptionObserver =
    observer::CreateSessionDescriptionObserver;
using PeerConnectionObserver = observer::PeerConnectionObserver;
using SetLocalDescriptionObserver = observer::SetLocalDescriptionObserver;
using SetRemoteDescriptionObserver = observer::SetRemoteDescriptionObserver;

// Creates a new `AudioDeviceModule` for the given `AudioLayer`.
std::unique_ptr<AudioDeviceModule> create_audio_device_module(
    AudioLayer audio_layer,
    TaskQueueFactory& task_queue_factory);

// Initializes the native audio parts required for each platform.
int32_t init_audio_device_module(const AudioDeviceModule& audio_device_module);

// Returns count of the available playout audio devices.
int16_t playout_devices(const AudioDeviceModule& audio_device_module);

// Returns count of the available recording audio devices.
int16_t recording_devices(const AudioDeviceModule& audio_device_module);

// Obtains information regarding the specified audio playout device.
int32_t playout_device_name(const AudioDeviceModule& audio_device_module,
                            int16_t index,
                            rust::String& name,
                            rust::String& guid);

// Obtains information regarding the specified audio recording device.
int32_t recording_device_name(const AudioDeviceModule& audio_device_module,
                              int16_t index,
                              rust::String& name,
                              rust::String& guid);

// Specifies which microphone to use for recording audio using an index
// retrieved by the corresponding enumeration method which is
// `AudiDeviceModule::RecordingDeviceName`.
int32_t set_audio_recording_device(const AudioDeviceModule& audio_device_module,
                                   uint16_t index);

// Creates a new `VideoDeviceInfo`.
std::unique_ptr<VideoDeviceInfo> create_video_device_info();

// Obtains information regarding the specified video recording device.
int32_t video_device_name(VideoDeviceInfo& device_info,
                          uint32_t index,
                          rust::String& name,
                          rust::String& guid);

// Creates a new `Thread`.
std::unique_ptr<rtc::Thread> create_thread();

// Creates a new `VideoTrackSourceInterface` according to the specified
// constraints.
std::unique_ptr<VideoTrackSourceInterface> create_video_source(
    Thread& worker_thread,
    Thread& signaling_thread,
    size_t width,
    size_t height,
    size_t fps,
    uint32_t device_index);

// Creates a new `AudioSourceInterface`.
std::unique_ptr<AudioSourceInterface> create_audio_source(
    const PeerConnectionFactoryInterface& peer_connection_factory);

// Creates a new `VideoTrackInterface`.
std::unique_ptr<VideoTrackInterface> create_video_track(
    const PeerConnectionFactoryInterface& peer_connection_factory,
    rust::String id,
    const VideoTrackSourceInterface& video_source);

// Creates a new `AudioTrackInterface`.
std::unique_ptr<AudioTrackInterface> create_audio_track(
    const PeerConnectionFactoryInterface& peer_connection_factory,
    rust::String id,
    const AudioSourceInterface& audio_source);

// Creates a new `MediaStreamInterface`.
std::unique_ptr<MediaStreamInterface> create_local_media_stream(
    const PeerConnectionFactoryInterface& peer_connection_factory,
    rust::String id);

// Adds the provided `VideoTrackInterface` to the specified
// `MediaStreamInterface`.
bool add_video_track(const MediaStreamInterface& media_stream,
                     const VideoTrackInterface& track);

// Adds the provided `AudioTrackInterface` to the specified
// `MediaStreamInterface`.
bool add_audio_track(const MediaStreamInterface& media_stream,
                     const AudioTrackInterface& track);

// Removes the provided `VideoTrackInterface` to the specified
// `MediaStreamInterface`.
bool remove_video_track(const MediaStreamInterface& media_stream,
                        const VideoTrackInterface& track);

// Removes the provided `AudioTrackInterface` to the specified
// `MediaStreamInterface`.
bool remove_audio_track(const MediaStreamInterface& media_stream,
                        const AudioTrackInterface& track);

<<<<<<< HEAD
// Sets `VideoTrackInterface` `enabled` or `disabled` according to passed
// `bool`.
void set_video_track_enabled(const VideoTrackInterface& track, bool enabled);

// Sets `AudioTrackInterface` `enabled` or `disabled` according to passed
// `bool`.
void set_audio_track_enabled(const AudioTrackInterface& track, bool enabled);

// Converts `i420 buffer` from received `VideoFrame` to `ABGR buffer`.
void convert_to_argb(const VideoFrame& frame, uint8_t* buffer_ptr);

// Returns a new `VideoRenderer`.
std::unique_ptr<VideoRenderer> create_video_renderer(
    rust::Fn<void(std::unique_ptr<VideoFrame>, size_t)> cb,
    size_t flutter_cb_ptr,
    const VideoTrackInterface& track_to_render);
=======
// Registers the provided video `sink` for the given `track`.
//
// Used to connect the given `track` to the underlying video engine.
void add_or_update_video_sink(const VideoTrackInterface& track,
                              VideoSinkInterface& sink);

// Detaches the provided video `sink` from the given `track`.
void remove_video_sink(const VideoTrackInterface& track,
                       VideoSinkInterface& sink);

// Creates a new `ForwardingVideoSink`.
std::unique_ptr<VideoSinkInterface> create_forwarding_video_sink(
    rust::Box<DynOnFrameCallback> handler);

// Converts the provided `webrtc::VideoFrame` pixels to the ABGR scheme and
// writes the result to the provided `dst_abgr`.
void video_frame_to_abgr(const webrtc::VideoFrame& frame, uint8_t* dst_abgr);

// Creates a new `PeerConnectionFactoryInterface`.
std::unique_ptr<PeerConnectionFactoryInterface> create_peer_connection_factory(
    const std::unique_ptr<Thread>& network_thread,
    const std::unique_ptr<Thread>& worker_thread,
    const std::unique_ptr<Thread>& signaling_thread,
    const std::unique_ptr<AudioDeviceModule>& default_adm);

// Creates a new `PeerConnectionInterface`.
std::unique_ptr<PeerConnectionInterface> create_peer_connection_or_error(
    PeerConnectionFactoryInterface& peer_connection_factory,
    const RTCConfiguration& configuration,
    std::unique_ptr<PeerConnectionDependencies> dependencies,
    rust::String& error);

// Creates a new default `RTCConfiguration`.
std::unique_ptr<RTCConfiguration> create_default_rtc_configuration();

// Creates a new `PeerConnectionObserver`.
std::unique_ptr<PeerConnectionObserver> create_peer_connection_observer();

// Creates a new `PeerConnectionDependencies`.
std::unique_ptr<PeerConnectionDependencies> create_peer_connection_dependencies(
    std::unique_ptr<PeerConnectionObserver> observer);

// Creates a new `RTCOfferAnswerOptions`.
std::unique_ptr<RTCOfferAnswerOptions> create_default_rtc_offer_answer_options();

// Creates a new `RTCOfferAnswerOptions`.
std::unique_ptr<RTCOfferAnswerOptions> create_rtc_offer_answer_options(
    int32_t offer_to_receive_video,
    int32_t offer_to_receive_audio,
    bool voice_activity_detection,
    bool ice_restart,
    bool use_rtp_mux);

// Creates a new `CreateSessionDescriptionObserver` from the provided
// `bridge::DynCreateSdpCallback`.
std::unique_ptr<CreateSessionDescriptionObserver>
create_create_session_observer(rust::Box<bridge::DynCreateSdpCallback> cb);

// Creates a new `SetLocalDescriptionObserverInterface` from the provided
// `bridge::DynSetDescriptionCallback`.
std::unique_ptr<SetLocalDescriptionObserver>
create_set_local_description_observer(
    rust::Box<bridge::DynSetDescriptionCallback> cb);

// Creates a new `SetRemoteDescriptionObserverInterface` from the provided
// `bridge::DynSetDescriptionCallback`.
std::unique_ptr<SetRemoteDescriptionObserver>
create_set_remote_description_observer(
    rust::Box<bridge::DynSetDescriptionCallback> cb);

// Calls `PeerConnectionInterface->CreateOffer`.
void create_offer(PeerConnectionInterface& peer,
                  const RTCOfferAnswerOptions& options,
                  std::unique_ptr<CreateSessionDescriptionObserver> obs);

// Calls `PeerConnectionInterface->CreateAnswer`.
void create_answer(PeerConnectionInterface& peer,
                   const RTCOfferAnswerOptions& options,
                   std::unique_ptr<CreateSessionDescriptionObserver> obs);

// Calls `PeerConnectionInterface->SetLocalDescription`.
void set_local_description(PeerConnectionInterface& peer,
                           std::unique_ptr<SessionDescriptionInterface> desc,
                           std::unique_ptr<SetLocalDescriptionObserver> obs);

// Calls `PeerConnectionInterface->SetRemoteDescription`.
void set_remote_description(PeerConnectionInterface& peer,
                            std::unique_ptr<SessionDescriptionInterface> desc,
                            std::unique_ptr<SetRemoteDescriptionObserver> obs);

>>>>>>> f7a56a92
}  // namespace bridge<|MERGE_RESOLUTION|>--- conflicted
+++ resolved
@@ -12,7 +12,6 @@
 #include "api/video_codecs/builtin_video_encoder_factory.h"
 #include "api/video_codecs/builtin_video_encoder_factory.h"
 #include "api/video_track_source_proxy_factory.h"
-#include "custom_video_renderer.h"
 #include "device_video_capturer.h"
 #include "modules/audio_device/include/audio_device.h"
 #include "modules/video_capture/video_capture_factory.h"
@@ -31,7 +30,7 @@
 // destructor. `rc` unwraps raw pointer from the provided `rtc::scoped_refptr`
 // and calls `Release()` in its destructor therefore this allows wrapping `rc`
 // into a `std::uniqueptr`.
-template <class T>
+template<class T>
 class rc {
  public:
   typedef T element_type;
@@ -73,14 +72,9 @@
 using MediaStreamInterface = rc<webrtc::MediaStreamInterface>;
 using PeerConnectionFactoryInterface =
     rc<webrtc::PeerConnectionFactoryInterface>;
-<<<<<<< HEAD
-=======
 using PeerConnectionInterface = rc<webrtc::PeerConnectionInterface>;
->>>>>>> f7a56a92
 using VideoTrackInterface = rc<webrtc::VideoTrackInterface>;
 using VideoTrackSourceInterface = rc<webrtc::VideoTrackSourceInterface>;
-using VideoFrame = webrtc::VideoFrame;
-using VideoRotation = webrtc::VideoRotation;
 
 using CreateSessionDescriptionObserver =
     observer::CreateSessionDescriptionObserver;
@@ -183,7 +177,6 @@
 bool remove_audio_track(const MediaStreamInterface& media_stream,
                         const AudioTrackInterface& track);
 
-<<<<<<< HEAD
 // Sets `VideoTrackInterface` `enabled` or `disabled` according to passed
 // `bool`.
 void set_video_track_enabled(const VideoTrackInterface& track, bool enabled);
@@ -192,15 +185,6 @@
 // `bool`.
 void set_audio_track_enabled(const AudioTrackInterface& track, bool enabled);
 
-// Converts `i420 buffer` from received `VideoFrame` to `ABGR buffer`.
-void convert_to_argb(const VideoFrame& frame, uint8_t* buffer_ptr);
-
-// Returns a new `VideoRenderer`.
-std::unique_ptr<VideoRenderer> create_video_renderer(
-    rust::Fn<void(std::unique_ptr<VideoFrame>, size_t)> cb,
-    size_t flutter_cb_ptr,
-    const VideoTrackInterface& track_to_render);
-=======
 // Registers the provided video `sink` for the given `track`.
 //
 // Used to connect the given `track` to the underlying video engine.
@@ -291,5 +275,4 @@
                             std::unique_ptr<SessionDescriptionInterface> desc,
                             std::unique_ptr<SetRemoteDescriptionObserver> obs);
 
->>>>>>> f7a56a92
 }  // namespace bridge