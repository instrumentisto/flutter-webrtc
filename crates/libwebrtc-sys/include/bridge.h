#pragma once

#include "api/audio_codecs/builtin_audio_decoder_factory.h"
#include "api/audio_codecs/builtin_audio_encoder_factory.h"
#include "api/create_peerconnection_factory.h"
#include "api/peer_connection_interface.h"
#include "api/task_queue/default_task_queue_factory.h"
#include "api/video_codecs/builtin_video_decoder_factory.h"
#include "api/video_codecs/builtin_video_encoder_factory.h"
#include "api/video_track_source_proxy_factory.h"
#include "device_video_capturer.h"
#include "modules/audio_device/include/audio_device.h"
#include "modules/video_capture/video_capture_factory.h"
#include "pc/audio_track.h"
#include "pc/local_audio_source.h"
#include "pc/video_track_source.h"
#include "peer_connection.h"
#include "rust/cxx.h"
#include "screen_video_capturer.h"
#include "video_sink.h"

namespace bridge {

<<<<<<< HEAD
struct TransceiverContainer;
struct StringPair;
struct RtpCodecParametersContainer;
struct RtpExtensionContainer;
struct RtpEncodingParametersContainer;


=======
>>>>>>> 9c82cdc5
using Thread = rtc::Thread;
using VideoSinkInterface = rtc::VideoSinkInterface<webrtc::VideoFrame>;

using MediaType = cricket::MediaType;

using AudioLayer = webrtc::AudioDeviceModule::AudioLayer;
using BundlePolicy = webrtc::PeerConnectionInterface::BundlePolicy;
using IceCandidateInterface = webrtc::IceCandidateInterface;
using IceConnectionState = webrtc::PeerConnectionInterface::IceConnectionState;
using IceGatheringState = webrtc::PeerConnectionInterface::IceGatheringState;
using IceServer = webrtc::PeerConnectionInterface::IceServer;
using IceTransportsType = webrtc::PeerConnectionInterface::IceTransportsType;
using PeerConnectionDependencies = webrtc::PeerConnectionDependencies;
using PeerConnectionState =
    webrtc::PeerConnectionInterface::PeerConnectionState;
using RTCConfiguration = webrtc::PeerConnectionInterface::RTCConfiguration;
using SdpType = webrtc::SdpType;
using SignalingState = webrtc::PeerConnectionInterface::SignalingState;
using TaskQueueFactory = webrtc::TaskQueueFactory;
using VideoDeviceInfo = webrtc::VideoCaptureModule::DeviceInfo;
using VideoRotation = webrtc::VideoRotation;
<<<<<<< HEAD
using RtpTransceiverDirection = webrtc::RtpTransceiverDirection;
using TrackState = webrtc::MediaStreamTrackInterface::TrackState;
=======
>>>>>>> 9c82cdc5

using AudioDeviceModule = rtc::scoped_refptr<webrtc::AudioDeviceModule>;
using AudioSourceInterface = rtc::scoped_refptr<webrtc::AudioSourceInterface>;
using AudioTrackInterface = rtc::scoped_refptr<webrtc::AudioTrackInterface>;
using MediaStreamInterface = rtc::scoped_refptr<webrtc::MediaStreamInterface>;
using PeerConnectionFactoryInterface =
    rtc::scoped_refptr<webrtc::PeerConnectionFactoryInterface>;
using RtpSenderInterface = rtc::scoped_refptr<webrtc::RtpSenderInterface>;
using VideoTrackInterface = rtc::scoped_refptr<webrtc::VideoTrackInterface>;
using VideoTrackSourceInterface =
    rtc::scoped_refptr<webrtc::VideoTrackSourceInterface>;
using RtpReceiverInterface = rtc::scoped_refptr<webrtc::RtpReceiverInterface>;
using MediaStreamTrackInterface =
    rtc::scoped_refptr<webrtc::MediaStreamTrackInterface>;

// Creates a new `AudioDeviceModule` for the given `AudioLayer`.
std::unique_ptr<AudioDeviceModule> create_audio_device_module(
    AudioLayer audio_layer,
    TaskQueueFactory& task_queue_factory);

// Initializes the native audio parts required for each platform.
int32_t init_audio_device_module(const AudioDeviceModule& audio_device_module);

// Returns count of the available playout audio devices.
int16_t playout_devices(const AudioDeviceModule& audio_device_module);

// Returns count of the available recording audio devices.
int16_t recording_devices(const AudioDeviceModule& audio_device_module);

// Obtains information regarding the specified audio playout device.
int32_t playout_device_name(const AudioDeviceModule& audio_device_module,
                            int16_t index,
                            rust::String& name,
                            rust::String& guid);

// Obtains information regarding the specified audio recording device.
int32_t recording_device_name(const AudioDeviceModule& audio_device_module,
                              int16_t index,
                              rust::String& name,
                              rust::String& guid);

// Specifies which microphone to use for recording audio using an index
// retrieved by the corresponding enumeration method which is
// `AudiDeviceModule::RecordingDeviceName`.
int32_t set_audio_recording_device(const AudioDeviceModule& audio_device_module,
                                   uint16_t index);

// Creates a new `VideoDeviceInfo`.
std::unique_ptr<VideoDeviceInfo> create_video_device_info();

// Obtains information regarding the specified video recording device.
int32_t video_device_name(VideoDeviceInfo& device_info,
                          uint32_t index,
                          rust::String& name,
                          rust::String& guid);

// Creates a new `Thread`.
std::unique_ptr<rtc::Thread> create_thread();

// Creates a new `Thread` with a socket server.
std::unique_ptr<rtc::Thread> create_thread_with_socket_server();

// Creates a new `VideoTrackSourceInterface` from the specified video input
// device according to the specified constraints.
std::unique_ptr<VideoTrackSourceInterface> create_device_video_source(
    Thread& worker_thread,
    Thread& signaling_thread,
    size_t width,
    size_t height,
    size_t fps,
    uint32_t device_index);

// Starts screen capturing and creates a new `VideoTrackSourceInterface`
// according to the specified constraints.
std::unique_ptr<VideoTrackSourceInterface> create_display_video_source(
    Thread& worker_thread,
    Thread& signaling_thread,
    size_t width,
    size_t height,
    size_t fps);

// Creates a new `AudioSourceInterface`.
std::unique_ptr<AudioSourceInterface> create_audio_source(
    const PeerConnectionFactoryInterface& peer_connection_factory);

// Creates a new `VideoTrackInterface`.
std::unique_ptr<VideoTrackInterface> create_video_track(
    const PeerConnectionFactoryInterface& peer_connection_factory,
    rust::String id,
    const VideoTrackSourceInterface& video_source);

// Creates a new `AudioTrackInterface`.
std::unique_ptr<AudioTrackInterface> create_audio_track(
    const PeerConnectionFactoryInterface& peer_connection_factory,
    rust::String id,
    const AudioSourceInterface& audio_source);

// Creates a new `MediaStreamInterface`.
std::unique_ptr<MediaStreamInterface> create_local_media_stream(
    const PeerConnectionFactoryInterface& peer_connection_factory,
    rust::String id);

// Adds the provided `VideoTrackInterface` to the specified
// `MediaStreamInterface`.
bool add_video_track(const MediaStreamInterface& media_stream,
                     const VideoTrackInterface& track);

// Adds the provided `AudioTrackInterface` to the specified
// `MediaStreamInterface`.
bool add_audio_track(const MediaStreamInterface& media_stream,
                     const AudioTrackInterface& track);

// Removes the provided `VideoTrackInterface` to the specified
// `MediaStreamInterface`.
bool remove_video_track(const MediaStreamInterface& media_stream,
                        const VideoTrackInterface& track);

// Removes the provided `AudioTrackInterface` to the specified
// `MediaStreamInterface`.
bool remove_audio_track(const MediaStreamInterface& media_stream,
                        const AudioTrackInterface& track);

// Changes the `enabled` property of the provided `VideoTrackInterface`.
void set_video_track_enabled(const VideoTrackInterface& track, bool enabled);

// Changes the `enabled` property of the provided `AudioTrackInterface`.
void set_audio_track_enabled(const AudioTrackInterface& track, bool enabled);

// Registers the provided video `sink` for the given `track`.
//
// Used to connect the given `track` to the underlying video engine.
void add_or_update_video_sink(const VideoTrackInterface& track,
                              VideoSinkInterface& sink);

// Detaches the provided video `sink` from the given `track`.
void remove_video_sink(const VideoTrackInterface& track,
                       VideoSinkInterface& sink);

// Creates a new `ForwardingVideoSink`.
std::unique_ptr<VideoSinkInterface> create_forwarding_video_sink(
    rust::Box<DynOnFrameCallback> handler);

// Converts the provided `webrtc::VideoFrame` pixels to the ABGR scheme and
// writes the result to the provided `dst_abgr`.
void video_frame_to_abgr(const webrtc::VideoFrame& frame, uint8_t* dst_abgr);

// Creates a new `PeerConnectionFactoryInterface`.
std::unique_ptr<PeerConnectionFactoryInterface> create_peer_connection_factory(
    const std::unique_ptr<Thread>& network_thread,
    const std::unique_ptr<Thread>& worker_thread,
    const std::unique_ptr<Thread>& signaling_thread,
    const std::unique_ptr<AudioDeviceModule>& default_adm);

// Creates a new `PeerConnectionInterface`.
std::unique_ptr<PeerConnectionInterface> create_peer_connection_or_error(
    PeerConnectionFactoryInterface& peer_connection_factory,
    const RTCConfiguration& configuration,
    std::unique_ptr<PeerConnectionDependencies> dependencies,
    rust::String& error);

// Creates a new default `RTCConfiguration`.
std::unique_ptr<RTCConfiguration> create_default_rtc_configuration();

// Sets the `IceTransportsType` for the provided `RTCConfiguration`.
void set_rtc_configuration_ice_transport_type(RTCConfiguration& config,
                                              IceTransportsType transport_type);

// Sets the `BundlePolicy` for the provided `RTCConfiguration`.
void set_rtc_configuration_bundle_policy(RTCConfiguration& config,
                                         BundlePolicy bundle_policy);

// Adds the `IceServer` to the provided `RTCConfiguration`.
void add_rtc_configuration_server(RTCConfiguration& config, IceServer& server);

// Creates a new empty `IceServer`.
std::unique_ptr<IceServer> create_ice_server();

// Adds the specified `url` to the provided `IceServer`.
void add_ice_server_url(IceServer& server, rust::String url);

// Sets the specified credentials for the provided `IceServer`.
void set_ice_server_credentials(IceServer& server,
                                rust::String username,
                                rust::String password);

// Creates a new `PeerConnectionObserver` backed by the provided
// `DynPeerConnectionEventsHandler`.
std::unique_ptr<PeerConnectionObserver> create_peer_connection_observer(
    rust::Box<bridge::DynPeerConnectionEventsHandler> cb);

// Creates a new `PeerConnectionDependencies`.
std::unique_ptr<PeerConnectionDependencies> create_peer_connection_dependencies(
    const std::unique_ptr<PeerConnectionObserver>& observer);

// Creates a new `RTCOfferAnswerOptions`.
std::unique_ptr<RTCOfferAnswerOptions>
create_default_rtc_offer_answer_options();

// Creates a new `RTCOfferAnswerOptions`.
std::unique_ptr<RTCOfferAnswerOptions> create_rtc_offer_answer_options(
    int32_t offer_to_receive_video,
    int32_t offer_to_receive_audio,
    bool voice_activity_detection,
    bool ice_restart,
    bool use_rtp_mux);

// Creates a new `CreateSessionDescriptionObserver` from the provided
// `bridge::DynCreateSdpCallback`.
std::unique_ptr<CreateSessionDescriptionObserver>
create_create_session_observer(rust::Box<bridge::DynCreateSdpCallback> cb);

// Creates a new `SetLocalDescriptionObserverInterface` from the provided
// `bridge::DynSetDescriptionCallback`.
std::unique_ptr<SetLocalDescriptionObserver>
create_set_local_description_observer(
    rust::Box<bridge::DynSetDescriptionCallback> cb);

// Creates a new `SetRemoteDescriptionObserverInterface` from the provided
// `bridge::DynSetDescriptionCallback`.
std::unique_ptr<SetRemoteDescriptionObserver>
create_set_remote_description_observer(
    rust::Box<bridge::DynSetDescriptionCallback> cb);

<<<<<<< HEAD
// Calls `PeerConnectionInterface->CreateOffer`.
void create_offer(PeerConnectionInterface& peer,
                  const RTCOfferAnswerOptions& options,
                  std::unique_ptr<CreateSessionDescriptionObserver> obs);

// Calls `PeerConnectionInterface->CreateAnswer`.
void create_answer(PeerConnectionInterface& peer,
                   const RTCOfferAnswerOptions& options,
                   std::unique_ptr<CreateSessionDescriptionObserver> obs);

// Calls `PeerConnectionInterface->SetLocalDescription`.
void set_local_description(PeerConnectionInterface& peer,
                           std::unique_ptr<SessionDescriptionInterface> desc,
                           std::unique_ptr<SetLocalDescriptionObserver> obs);

// Calls `PeerConnectionInterface->SetRemoteDescription`.
void set_remote_description(PeerConnectionInterface& peer,
                            std::unique_ptr<SessionDescriptionInterface> desc,
                            std::unique_ptr<SetRemoteDescriptionObserver> obs);

// Returns `RtpExtension.uri` field value.
std::unique_ptr<std::string> rtp_extension_uri(
    const webrtc::RtpExtension& extension);

// Returns `RtpExtension.id` field value.
int32_t rtp_extension_id(const webrtc::RtpExtension& extension);

// Returns `RtpExtension.encrypt` field value.
bool rtp_extension_encrypt(const webrtc::RtpExtension& extension);

// Returns `RtcpParameters.cname` field value.
std::unique_ptr<std::string> rtcp_parameters_cname(
    const webrtc::RtcpParameters& rtcp);

// Returns `RtcpParameters.reduced_size` field value.
bool rtcp_parameters_reduced_size(const webrtc::RtcpParameters& rtcp);

// Returns a `VideoTrackInterface` of the given `VideoTrackSourceInterface`.
std::unique_ptr<VideoTrackSourceInterface> get_video_track_source(
    const VideoTrackInterface& track);

// Returns a `AudioSourceInterface` of the given `AudioTrackInterface`.
std::unique_ptr<AudioSourceInterface> get_audio_track_source(
    const AudioTrackInterface& track);

// Calls `IceCandidateInterface->ToString`.
std::unique_ptr<std::string> ice_candidate_interface_to_string(
    const IceCandidateInterface* candidate);

=======
>>>>>>> 9c82cdc5
// Creates an SDP-ized form of this `Candidate`.
std::unique_ptr<std::string> candidate_to_string(
    const cricket::Candidate& candidate);

// Returns `CandidatePairChangeEvent.candidate_pair` field value.
const cricket::CandidatePair& candidate_pair(
    const cricket::CandidatePairChangeEvent& event);

// Returns `CandidatePairChangeEvent.last_data_received_ms` field value.
int64_t last_data_received_ms(
    const cricket::CandidatePairChangeEvent& event);

// Returns `CandidatePairChangeEvent.reason` field value.
std::unique_ptr<std::string> reason(
    const cricket::CandidatePairChangeEvent& event);

// Returns `CandidatePairChangeEvent.estimated_disconnected_time_ms` field
// value.
int64_t estimated_disconnected_time_ms(
    const cricket::CandidatePairChangeEvent& event);

// Returns a `mid` of the given `RtpTransceiverInterface`.
rust::String transceiver_mid(const RtpTransceiverInterface& transceiver);

// Returns a `MediaType` of the given `RtpTransceiverInterface`.
<<<<<<< HEAD
MediaType transceiver_media_type(
=======
MediaType get_transceiver_media_type(
>>>>>>> 9c82cdc5
    const RtpTransceiverInterface& transceiver);

// Returns a `direction` of the given `RtpTransceiverInterface`.
RtpTransceiverDirection transceiver_direction(
    const RtpTransceiverInterface& transceiver);

// Changes the preferred `RtpTransceiverInterface` direction to the given
// `RtpTransceiverDirection`.
rust::String set_transceiver_direction(
    const RtpTransceiverInterface& transceiver,
    RtpTransceiverDirection new_direction);

// Irreversibly marks the `transceiver` as stopping, unless it's already
// stopped.
//
// This will immediately cause the `transceiver`'s sender to no longer send, and
// its receiver to no longer receive.
rust::String stop_transceiver(const RtpTransceiverInterface& transceiver);

// Returns a `RtpSenderInterface` of the given `RtpTransceiverInterface`.
std::unique_ptr<RtpSenderInterface> transceiver_sender(
    const RtpTransceiverInterface& transceiver);

// Returns a `receiver` of the given `RtpTransceiverInterface`.
std::unique_ptr<RtpReceiverInterface> transceiver_receiver(
    const RtpTransceiverInterface& transceiver);

// Returns a `parameters` as std::vector<(std::string, std::string)>
// of the given `RtpCodecParameters`.
std::unique_ptr<std::vector<StringPair>> rtp_codec_parameters_parameters(
    const webrtc::RtpCodecParameters& codec);

// Returns `RtpParameters.codecs` field value.
rust::Vec<RtpCodecParametersContainer> rtp_parameters_codecs(
    const webrtc::RtpParameters& parameters);

// Returns `RtpParameters.header_extensions` field value.
rust::Vec<RtpExtensionContainer>
rtp_parameters_header_extensions(const webrtc::RtpParameters& parameters);

// Returns `RtpParameters.encodings` field value.
rust::Vec<RtpEncodingParametersContainer>
rtp_parameters_encodings(const webrtc::RtpParameters& parameters);

// Returns true if the two point to the same allocation.
bool transceiver_eq(
    const RtpTransceiverInterface& a,
    const RtpTransceiverInterface& b);

// Calls `IceCandidateInterface->ToString`.
std::unique_ptr<std::string> ice_candidate_interface_to_string(
    const IceCandidateInterface& candidate);

// Returns an `sdp_mid` of the provided `IceCandidateInterface`.
std::unique_ptr<std::string> sdp_mid_of_ice_candidate(
    const IceCandidateInterface& candidate);

// Returns an `sdp_mline_index` of the provided `IceCandidateInterface`.
int sdp_mline_index_of_ice_candidate(const IceCandidateInterface& candidate);

// Creates a new `IceCandidateInterface`.
std::unique_ptr<webrtc::IceCandidateInterface> create_ice_candidate(
    rust::Str sdp_mid,
    int sdp_mline_index,
    rust::Str candidate,
    rust::String& error);

}  // namespace bridge<|MERGE_RESOLUTION|>--- conflicted
+++ resolved
@@ -21,7 +21,6 @@
 
 namespace bridge {
 
-<<<<<<< HEAD
 struct TransceiverContainer;
 struct StringPair;
 struct RtpCodecParametersContainer;
@@ -29,8 +28,6 @@
 struct RtpEncodingParametersContainer;
 
 
-=======
->>>>>>> 9c82cdc5
 using Thread = rtc::Thread;
 using VideoSinkInterface = rtc::VideoSinkInterface<webrtc::VideoFrame>;
 
@@ -52,11 +49,8 @@
 using TaskQueueFactory = webrtc::TaskQueueFactory;
 using VideoDeviceInfo = webrtc::VideoCaptureModule::DeviceInfo;
 using VideoRotation = webrtc::VideoRotation;
-<<<<<<< HEAD
 using RtpTransceiverDirection = webrtc::RtpTransceiverDirection;
 using TrackState = webrtc::MediaStreamTrackInterface::TrackState;
-=======
->>>>>>> 9c82cdc5
 
 using AudioDeviceModule = rtc::scoped_refptr<webrtc::AudioDeviceModule>;
 using AudioSourceInterface = rtc::scoped_refptr<webrtc::AudioSourceInterface>;
@@ -280,27 +274,6 @@
 create_set_remote_description_observer(
     rust::Box<bridge::DynSetDescriptionCallback> cb);
 
-<<<<<<< HEAD
-// Calls `PeerConnectionInterface->CreateOffer`.
-void create_offer(PeerConnectionInterface& peer,
-                  const RTCOfferAnswerOptions& options,
-                  std::unique_ptr<CreateSessionDescriptionObserver> obs);
-
-// Calls `PeerConnectionInterface->CreateAnswer`.
-void create_answer(PeerConnectionInterface& peer,
-                   const RTCOfferAnswerOptions& options,
-                   std::unique_ptr<CreateSessionDescriptionObserver> obs);
-
-// Calls `PeerConnectionInterface->SetLocalDescription`.
-void set_local_description(PeerConnectionInterface& peer,
-                           std::unique_ptr<SessionDescriptionInterface> desc,
-                           std::unique_ptr<SetLocalDescriptionObserver> obs);
-
-// Calls `PeerConnectionInterface->SetRemoteDescription`.
-void set_remote_description(PeerConnectionInterface& peer,
-                            std::unique_ptr<SessionDescriptionInterface> desc,
-                            std::unique_ptr<SetRemoteDescriptionObserver> obs);
-
 // Returns `RtpExtension.uri` field value.
 std::unique_ptr<std::string> rtp_extension_uri(
     const webrtc::RtpExtension& extension);
@@ -326,15 +299,7 @@
 std::unique_ptr<AudioSourceInterface> get_audio_track_source(
     const AudioTrackInterface& track);
 
-// Calls `IceCandidateInterface->ToString`.
-std::unique_ptr<std::string> ice_candidate_interface_to_string(
-    const IceCandidateInterface* candidate);
-
-=======
->>>>>>> 9c82cdc5
 // Creates an SDP-ized form of this `Candidate`.
-std::unique_ptr<std::string> candidate_to_string(
-    const cricket::Candidate& candidate);
 
 // Returns `CandidatePairChangeEvent.candidate_pair` field value.
 const cricket::CandidatePair& candidate_pair(
@@ -354,18 +319,14 @@
     const cricket::CandidatePairChangeEvent& event);
 
 // Returns a `mid` of the given `RtpTransceiverInterface`.
-rust::String transceiver_mid(const RtpTransceiverInterface& transceiver);
+rust::String get_transceiver_mid(const RtpTransceiverInterface& transceiver);
 
 // Returns a `MediaType` of the given `RtpTransceiverInterface`.
-<<<<<<< HEAD
-MediaType transceiver_media_type(
-=======
 MediaType get_transceiver_media_type(
->>>>>>> 9c82cdc5
     const RtpTransceiverInterface& transceiver);
 
 // Returns a `direction` of the given `RtpTransceiverInterface`.
-RtpTransceiverDirection transceiver_direction(
+RtpTransceiverDirection get_transceiver_direction(
     const RtpTransceiverInterface& transceiver);
 
 // Changes the preferred `RtpTransceiverInterface` direction to the given
@@ -389,6 +350,10 @@
 std::unique_ptr<RtpReceiverInterface> transceiver_receiver(
     const RtpTransceiverInterface& transceiver);
 
+// Calls `Candidate->ToString`.
+std::unique_ptr<std::string> candidate_to_string(
+    const cricket::Candidate& candidate);
+
 // Returns a `parameters` as std::vector<(std::string, std::string)>
 // of the given `RtpCodecParameters`.
 std::unique_ptr<std::vector<StringPair>> rtp_codec_parameters_parameters(
