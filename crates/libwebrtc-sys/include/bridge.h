#pragma once

#include "api/audio_codecs/builtin_audio_decoder_factory.h"
#include "api/audio_codecs/builtin_audio_encoder_factory.h"
#include "api/create_peerconnection_factory.h"
#include "api/peer_connection_interface.h"

#include "api/task_queue/default_task_queue_factory.h"
#include "api/video_codecs/builtin_video_decoder_factory.h"
#include "api/video_codecs/builtin_video_encoder_factory.h"
#include "api/video_track_source_proxy_factory.h"
#include "modules/audio_device/include/audio_device.h"
#include "modules/video_capture/video_capture_factory.h"
#include "pc/audio_track.h"
#include "pc/local_audio_source.h"
#include "pc/video_track_source.h"
#include "rust/cxx.h"
#include "device_video_capturer.h"
#include "peer_connection_observer.h"
#include "screen_video_capturer.h"
#include "video_sink.h"

namespace bridge {

struct TransceiverContainer;

using Thread = rtc::Thread;
using VideoSinkInterface = rtc::VideoSinkInterface<webrtc::VideoFrame>;

using MediaType = cricket::MediaType;

using AudioLayer = webrtc::AudioDeviceModule::AudioLayer;
using IceCandidateInterface = webrtc::IceCandidateInterface;
using IceConnectionState = webrtc::PeerConnectionInterface::IceConnectionState;
using IceGatheringState = webrtc::PeerConnectionInterface::IceGatheringState;
using PeerConnectionDependencies = webrtc::PeerConnectionDependencies;
using PeerConnectionState =
    webrtc::PeerConnectionInterface::PeerConnectionState;
using RTCConfiguration = webrtc::PeerConnectionInterface::RTCConfiguration;
using RTCOfferAnswerOptions =
    webrtc::PeerConnectionInterface::RTCOfferAnswerOptions;
using SdpType = webrtc::SdpType;
using SessionDescriptionInterface = webrtc::SessionDescriptionInterface;
using SignalingState = webrtc::PeerConnectionInterface::SignalingState;
using TaskQueueFactory = webrtc::TaskQueueFactory;
using VideoDeviceInfo = webrtc::VideoCaptureModule::DeviceInfo;
using VideoRotation = webrtc::VideoRotation;
using RtpTransceiverDirection = webrtc::RtpTransceiverDirection;

using AudioDeviceModule = rtc::scoped_refptr<webrtc::AudioDeviceModule>;
using AudioSourceInterface = rtc::scoped_refptr<webrtc::AudioSourceInterface>;
using AudioTrackInterface = rtc::scoped_refptr<webrtc::AudioTrackInterface>;
using MediaStreamInterface = rtc::scoped_refptr<webrtc::MediaStreamInterface>;
using PeerConnectionFactoryInterface =
    rtc::scoped_refptr<webrtc::PeerConnectionFactoryInterface>;
using PeerConnectionInterface =
    rtc::scoped_refptr<webrtc::PeerConnectionInterface>;
using RtpTransceiverInterface =
    rtc::scoped_refptr<webrtc::RtpTransceiverInterface>;
using VideoTrackInterface = rtc::scoped_refptr<webrtc::VideoTrackInterface>;
using VideoTrackSourceInterface =
    rtc::scoped_refptr<webrtc::VideoTrackSourceInterface>;

using CreateSessionDescriptionObserver =
    observer::CreateSessionDescriptionObserver;
using PeerConnectionObserver = observer::PeerConnectionObserver;
using SetLocalDescriptionObserver = observer::SetLocalDescriptionObserver;
using SetRemoteDescriptionObserver = observer::SetRemoteDescriptionObserver;

using SignalingState = webrtc::PeerConnectionInterface::SignalingState;
using IceConnectionState = webrtc::PeerConnectionInterface::IceConnectionState;
using IceGatheringState = webrtc::PeerConnectionInterface::IceGatheringState;
using PeerConnectionState = webrtc::PeerConnectionInterface::PeerConnectionState;
using TrackState = webrtc::MediaStreamTrackInterface::TrackState;

using IceCandidateInterface = webrtc::IceCandidateInterface;
using Candidate = cricket::Candidate;
using CandidatePairChangeEvent = cricket::CandidatePairChangeEvent;
using CandidatePair = cricket::CandidatePair;

using RtpReceiverInterface = rtc::scoped_refptr<webrtc::RtpReceiverInterface>;
using RtpTransceiverInterface = rtc::scoped_refptr<webrtc::RtpTransceiverInterface>;

using MediaStreamTrackInterface = rtc::scoped_refptr<webrtc::MediaStreamTrackInterface>;
using RtcpParameters = webrtc::RtcpParameters;

using RtpExtension = webrtc::RtpExtension;
using RtpEncodingParameters = webrtc::RtpEncodingParameters;
using DtmfSenderInterface = rtc::scoped_refptr<webrtc::DtmfSenderInterface>;

using MediaType = cricket::MediaType;
using RtpTransceiverDirection = webrtc::RtpTransceiverDirection;
using RtpCodecParameters = webrtc::RtpCodecParameters;
using RtpSenderInterface = rtc::scoped_refptr<webrtc::RtpSenderInterface>;
using RtpParameters = webrtc::RtpParameters;

struct StringPair;


// Creates a new `AudioDeviceModule` for the given `AudioLayer`.
std::unique_ptr<AudioDeviceModule> create_audio_device_module(
    AudioLayer audio_layer,
    TaskQueueFactory& task_queue_factory);

// Initializes the native audio parts required for each platform.
int32_t init_audio_device_module(const AudioDeviceModule& audio_device_module);

// Returns count of the available playout audio devices.
int16_t playout_devices(const AudioDeviceModule& audio_device_module);

// Returns count of the available recording audio devices.
int16_t recording_devices(const AudioDeviceModule& audio_device_module);

// Obtains information regarding the specified audio playout device.
int32_t playout_device_name(const AudioDeviceModule& audio_device_module,
                            int16_t index,
                            rust::String& name,
                            rust::String& guid);

// Obtains information regarding the specified audio recording device.
int32_t recording_device_name(const AudioDeviceModule& audio_device_module,
                              int16_t index,
                              rust::String& name,
                              rust::String& guid);

// Specifies which microphone to use for recording audio using an index
// retrieved by the corresponding enumeration method which is
// `AudiDeviceModule::RecordingDeviceName`.
int32_t set_audio_recording_device(const AudioDeviceModule& audio_device_module,
                                   uint16_t index);

// Creates a new `VideoDeviceInfo`.
std::unique_ptr<VideoDeviceInfo> create_video_device_info();

// Obtains information regarding the specified video recording device.
int32_t video_device_name(VideoDeviceInfo& device_info,
                          uint32_t index,
                          rust::String& name,
                          rust::String& guid);

// Creates a new `Thread`.
std::unique_ptr<rtc::Thread> create_thread();

// Creates a new `VideoTrackSourceInterface` from the specified video input
// device according to the specified constraints.
std::unique_ptr<VideoTrackSourceInterface> create_device_video_source(
    Thread& worker_thread,
    Thread& signaling_thread,
    size_t width,
    size_t height,
    size_t fps,
    uint32_t device_index);

// Starts screen capturing and creates a new `VideoTrackSourceInterface`
// according to the specified constraints.
std::unique_ptr<VideoTrackSourceInterface> create_display_video_source(
    Thread& worker_thread,
    Thread& signaling_thread,
    size_t width,
    size_t height,
    size_t fps);

// Creates a new `AudioSourceInterface`.
std::unique_ptr<AudioSourceInterface> create_audio_source(
    const PeerConnectionFactoryInterface& peer_connection_factory);

// Creates a new `VideoTrackInterface`.
std::unique_ptr<VideoTrackInterface> create_video_track(
    const PeerConnectionFactoryInterface& peer_connection_factory,
    rust::String id,
    const VideoTrackSourceInterface& video_source);

// Creates a new `AudioTrackInterface`.
std::unique_ptr<AudioTrackInterface> create_audio_track(
    const PeerConnectionFactoryInterface& peer_connection_factory,
    rust::String id,
    const AudioSourceInterface& audio_source);

// Creates a new `MediaStreamInterface`.
std::unique_ptr<MediaStreamInterface> create_local_media_stream(
    const PeerConnectionFactoryInterface& peer_connection_factory,
    rust::String id);

// Adds the provided `VideoTrackInterface` to the specified
// `MediaStreamInterface`.
bool add_video_track(const MediaStreamInterface& media_stream,
                     const VideoTrackInterface& track);

// Adds the provided `AudioTrackInterface` to the specified
// `MediaStreamInterface`.
bool add_audio_track(const MediaStreamInterface& media_stream,
                     const AudioTrackInterface& track);

// Removes the provided `VideoTrackInterface` to the specified
// `MediaStreamInterface`.
bool remove_video_track(const MediaStreamInterface& media_stream,
                        const VideoTrackInterface& track);

// Removes the provided `AudioTrackInterface` to the specified
// `MediaStreamInterface`.
bool remove_audio_track(const MediaStreamInterface& media_stream,
                        const AudioTrackInterface& track);

// Changes the `enabled` property of the provided `VideoTrackInterface`.
void set_video_track_enabled(const VideoTrackInterface& track, bool enabled);

// Changes the `enabled` property of the provided `AudioTrackInterface`.
void set_audio_track_enabled(const AudioTrackInterface& track, bool enabled);

// Registers the provided video `sink` for the given `track`.
// Used to connect the given `track` to the underlying video engine.
void add_or_update_video_sink(const VideoTrackInterface& track,
                              VideoSinkInterface& sink);

// Detaches the provided video `sink` from the given `track`.
void remove_video_sink(const VideoTrackInterface& track,
                       VideoSinkInterface& sink);

// Creates a new `ForwardingVideoSink`.
std::unique_ptr<VideoSinkInterface> create_forwarding_video_sink(
    rust::Box<DynOnFrameCallback> handler);

// Converts the provided `webrtc::VideoFrame` pixels to the ABGR scheme and
// writes the result to the provided `dst_abgr`.
void video_frame_to_abgr(const webrtc::VideoFrame& frame, uint8_t* dst_abgr);

// Creates a new `PeerConnectionFactoryInterface`.
std::unique_ptr<PeerConnectionFactoryInterface> create_peer_connection_factory(
    const std::unique_ptr<Thread>& network_thread,
    const std::unique_ptr<Thread>& worker_thread,
    const std::unique_ptr<Thread>& signaling_thread,
    const std::unique_ptr<AudioDeviceModule>& default_adm);

// Creates a new `PeerConnectionInterface`.
std::unique_ptr<PeerConnectionInterface> create_peer_connection_or_error(
    PeerConnectionFactoryInterface& peer_connection_factory,
    const RTCConfiguration& configuration,
    std::unique_ptr<PeerConnectionDependencies> dependencies,
    rust::String& error);

// Creates a new default `RTCConfiguration`.
std::unique_ptr<RTCConfiguration> create_default_rtc_configuration();

<<<<<<< HEAD
// Creates a new `PeerConnectionObserver`.
std::unique_ptr<PeerConnectionObserver> create_peer_connection_observer(
    rust::Box<bridge::DynPeerConnectionOnEvent> cb);
=======
// Creates a new `PeerConnectionObserver` backed by the provided
// `DynPeerConnectionEventsHandler`.
std::unique_ptr<PeerConnectionObserver> create_peer_connection_observer(
    rust::Box<bridge::DynPeerConnectionEventsHandler> cb);
>>>>>>> 248164d6

// Creates a new `PeerConnectionDependencies`.
std::unique_ptr<PeerConnectionDependencies> create_peer_connection_dependencies(
    const std::unique_ptr<PeerConnectionObserver>& observer);
<<<<<<< HEAD
    
=======

>>>>>>> 248164d6
// Creates a new `RTCOfferAnswerOptions`.
std::unique_ptr<RTCOfferAnswerOptions>
create_default_rtc_offer_answer_options();

// Creates a new `RTCOfferAnswerOptions`.
std::unique_ptr<RTCOfferAnswerOptions> create_rtc_offer_answer_options(
    int32_t offer_to_receive_video,
    int32_t offer_to_receive_audio,
    bool voice_activity_detection,
    bool ice_restart,
    bool use_rtp_mux);

// Creates a new `CreateSessionDescriptionObserver` from the provided
// `bridge::DynCreateSdpCallback`.
std::unique_ptr<CreateSessionDescriptionObserver>
create_create_session_observer(rust::Box<bridge::DynCreateSdpCallback> cb);

// Creates a new `SetLocalDescriptionObserverInterface` from the provided
// `bridge::DynSetDescriptionCallback`.
std::unique_ptr<SetLocalDescriptionObserver>
create_set_local_description_observer(
    rust::Box<bridge::DynSetDescriptionCallback> cb);

// Creates a new `SetRemoteDescriptionObserverInterface` from the provided
// `bridge::DynSetDescriptionCallback`.
std::unique_ptr<SetRemoteDescriptionObserver>
create_set_remote_description_observer(
    rust::Box<bridge::DynSetDescriptionCallback> cb);

// Calls `PeerConnectionInterface->CreateOffer`.
void create_offer(PeerConnectionInterface& peer,
                  const RTCOfferAnswerOptions& options,
                  std::unique_ptr<CreateSessionDescriptionObserver> obs);

// Calls `PeerConnectionInterface->CreateAnswer`.
void create_answer(PeerConnectionInterface& peer,
                   const RTCOfferAnswerOptions& options,
                   std::unique_ptr<CreateSessionDescriptionObserver> obs);

// Calls `PeerConnectionInterface->SetLocalDescription`.
void set_local_description(PeerConnectionInterface& peer,
                           std::unique_ptr<SessionDescriptionInterface> desc,
                           std::unique_ptr<SetLocalDescriptionObserver> obs);

// Calls `PeerConnectionInterface->SetRemoteDescription`.
void set_remote_description(PeerConnectionInterface& peer,
                            std::unique_ptr<SessionDescriptionInterface> desc,
                            std::unique_ptr<SetRemoteDescriptionObserver> obs);

<<<<<<< HEAD
// Calls `IceCandidateInterface->ToString` and wraps result in `std::unqiue_ptr`.
std::unique_ptr<std::string> ice_candidate_interface_to_string(const IceCandidateInterface* candidate);

// Calls `Candidate->ToString` and wraps result in `std::unqiue_ptr`.
std::unique_ptr<std::string> candidate_to_string(const Candidate& candidate);

// Gets `CandidatePairChangeEvent.candidate_pair`.
const CandidatePair& get_candidate_pair(const CandidatePairChangeEvent& event);

// Gets `CandidatePairChangeEvent.last_data_received_ms`.
int64_t get_last_data_received_ms(const CandidatePairChangeEvent& event);

// Gets `CandidatePairChangeEvent.reason` and wraps result in `std::unqiue_ptr`.
std::unique_ptr<std::string> get_reason(const CandidatePairChangeEvent& event);

// Gets `CandidatePairChangeEvent.estimated_disconnected_time_ms`.
int64_t get_estimated_disconnected_time_ms(const CandidatePairChangeEvent& event);

// Calls `CandidatePair->local_candidate`.
const Candidate& get_local_candidate(const CandidatePair& pair);

// Calls `CandidatePair->remote_candidate`.
const Candidate& get_remote_candidate(const CandidatePair& pair);



// RtpTransceiverInterface

// todo
std::unique_ptr<RtpReceiverInterface> rtp_transceiver_interface_get_receiver(
    const RtpTransceiverInterface& transceiver);

std::unique_ptr<std::string> rtp_transceiver_interface_get_mid(
    const RtpTransceiverInterface& transceiver);

RtpTransceiverDirection rtp_transceiver_interface_get_direction(
    const RtpTransceiverInterface& transceiver);

std::unique_ptr<RtpSenderInterface> rtp_transceiver_interface_get_sender(
    const RtpTransceiverInterface& transceiver);

// End RtpTransceiverInterface



// DtmfSenderInterface

int32_t dtmf_sender_interface_get_duration(
    const DtmfSenderInterface& dtmf);

int32_t dtmf_sender_interface_get_inter_tone_gap(
    const DtmfSenderInterface& dtmf);

// End DtmfSenderInterface



// RtpExtension

// todo
std::unique_ptr<std::string> rtp_extension_get_uri(
    const RtpExtension& extension);

int32_t rtp_extension_get_id(
    const RtpExtension& extension);

bool rtp_extension_get_encrypt(
    const RtpExtension& extension);

// End RtpExtension




// RtcpParameters

// todo
std::unique_ptr<std::string> rtcp_parameters_get_cname(
    const RtcpParameters& rtcp);

// todo refact
bool rtcp_parameters_get_reduced_size(
    const RtcpParameters& rtcp);

// End RtcpParameters



// MediaStreamInterface

// todo
std::unique_ptr<std::string> media_stream_interface_get_id(const MediaStreamInterface& stream);

// todo
std::unique_ptr<std::vector<AudioTrackInterface>> media_stream_interface_get_audio_tracks(
    const MediaStreamInterface& stream);

// todo
std::unique_ptr<std::vector<VideoTrackInterface>> media_stream_interface_get_video_tracks(
    const MediaStreamInterface& stream);

// End MediaStreamInterface



// VideoTrackInterface

// todo
const MediaStreamTrackInterface& video_track_truncation(
    const VideoTrackInterface& track);

// todo
std::unique_ptr<VideoTrackSourceInterface> video_track_get_sourse(
    const VideoTrackInterface& track);

// End VideoTrackInterface



// AudioTrackInterface

// todo
const MediaStreamTrackInterface& audio_track_truncation(
    const AudioTrackInterface& track);

// todo
std::unique_ptr<AudioSourceInterface> audio_track_get_sourse(
     const AudioTrackInterface& track);

// End AudioTrackInterface



=======
// Calls `IceCandidateInterface->ToString`.
std::unique_ptr<std::string> ice_candidate_interface_to_string(
    const IceCandidateInterface* candidate);

// Creates an SDP-ized form of this `Candidate`.
std::unique_ptr<std::string> candidate_to_string(
    const cricket::Candidate& candidate);

// Returns `CandidatePairChangeEvent.candidate_pair` field value.
const cricket::CandidatePair& get_candidate_pair(
    const cricket::CandidatePairChangeEvent& event);

// Returns `CandidatePairChangeEvent.last_data_received_ms` field value.
int64_t get_last_data_received_ms(
    const cricket::CandidatePairChangeEvent& event);

// Returns `CandidatePairChangeEvent.reason` field value.
std::unique_ptr<std::string> get_reason(
    const cricket::CandidatePairChangeEvent& event);

// Returns `CandidatePairChangeEvent.estimated_disconnected_time_ms` field
// value.
int64_t get_estimated_disconnected_time_ms(
    const cricket::CandidatePairChangeEvent& event);

// Adds a new `RtpTransceiverInterface` to the given `PeerConnectionInterface`.
std::unique_ptr<RtpTransceiverInterface> add_transceiver(
    PeerConnectionInterface& peer,
    cricket::MediaType media_type,
    RtpTransceiverDirection direction);

// Returns a list of `RtpTransceiverInterface`s attached to the given
// `PeerConnectionInterface`.
rust::Vec<TransceiverContainer> get_transceivers(
    const PeerConnectionInterface& peer);

// Returns a `mid` of the given `RtpTransceiverInterface`.
rust::String get_transceiver_mid(const RtpTransceiverInterface& transceiver);

// Returns a `direction` of the given `RtpTransceiverInterface`.
RtpTransceiverDirection get_transceiver_direction(
    const RtpTransceiverInterface& transceiver);

>>>>>>> 248164d6
}  // namespace bridge<|MERGE_RESOLUTION|>--- conflicted
+++ resolved
@@ -23,6 +23,7 @@
 namespace bridge {
 
 struct TransceiverContainer;
+struct StringPair;
 
 using Thread = rtc::Thread;
 using VideoSinkInterface = rtc::VideoSinkInterface<webrtc::VideoFrame>;
@@ -94,9 +95,6 @@
 using RtpSenderInterface = rtc::scoped_refptr<webrtc::RtpSenderInterface>;
 using RtpParameters = webrtc::RtpParameters;
 
-struct StringPair;
-
-
 // Creates a new `AudioDeviceModule` for the given `AudioLayer`.
 std::unique_ptr<AudioDeviceModule> create_audio_device_module(
     AudioLayer audio_layer,
@@ -220,46 +218,7 @@
 std::unique_ptr<VideoSinkInterface> create_forwarding_video_sink(
     rust::Box<DynOnFrameCallback> handler);
 
-// Converts the provided `webrtc::VideoFrame` pixels to the ABGR scheme and
-// writes the result to the provided `dst_abgr`.
-void video_frame_to_abgr(const webrtc::VideoFrame& frame, uint8_t* dst_abgr);
-
-// Creates a new `PeerConnectionFactoryInterface`.
-std::unique_ptr<PeerConnectionFactoryInterface> create_peer_connection_factory(
-    const std::unique_ptr<Thread>& network_thread,
-    const std::unique_ptr<Thread>& worker_thread,
-    const std::unique_ptr<Thread>& signaling_thread,
-    const std::unique_ptr<AudioDeviceModule>& default_adm);
-
-// Creates a new `PeerConnectionInterface`.
-std::unique_ptr<PeerConnectionInterface> create_peer_connection_or_error(
-    PeerConnectionFactoryInterface& peer_connection_factory,
-    const RTCConfiguration& configuration,
-    std::unique_ptr<PeerConnectionDependencies> dependencies,
-    rust::String& error);
-
-// Creates a new default `RTCConfiguration`.
-std::unique_ptr<RTCConfiguration> create_default_rtc_configuration();
-
-<<<<<<< HEAD
-// Creates a new `PeerConnectionObserver`.
-std::unique_ptr<PeerConnectionObserver> create_peer_connection_observer(
-    rust::Box<bridge::DynPeerConnectionOnEvent> cb);
-=======
-// Creates a new `PeerConnectionObserver` backed by the provided
-// `DynPeerConnectionEventsHandler`.
-std::unique_ptr<PeerConnectionObserver> create_peer_connection_observer(
-    rust::Box<bridge::DynPeerConnectionEventsHandler> cb);
->>>>>>> 248164d6
-
-// Creates a new `PeerConnectionDependencies`.
-std::unique_ptr<PeerConnectionDependencies> create_peer_connection_dependencies(
-    const std::unique_ptr<PeerConnectionObserver>& observer);
-<<<<<<< HEAD
-    
-=======
-
->>>>>>> 248164d6
+
 // Creates a new `RTCOfferAnswerOptions`.
 std::unique_ptr<RTCOfferAnswerOptions>
 create_default_rtc_offer_answer_options();
@@ -272,6 +231,36 @@
     bool ice_restart,
     bool use_rtp_mux);
 
+// Converts the provided `webrtc::VideoFrame` pixels to the ABGR scheme and
+// writes the result to the provided `dst_abgr`.
+void video_frame_to_abgr(const webrtc::VideoFrame& frame, uint8_t* dst_abgr);
+
+// Creates a new `PeerConnectionFactoryInterface`.
+std::unique_ptr<PeerConnectionFactoryInterface> create_peer_connection_factory(
+    const std::unique_ptr<Thread>& network_thread,
+    const std::unique_ptr<Thread>& worker_thread,
+    const std::unique_ptr<Thread>& signaling_thread,
+    const std::unique_ptr<AudioDeviceModule>& default_adm);
+
+// Creates a new `PeerConnectionInterface`.
+std::unique_ptr<PeerConnectionInterface> create_peer_connection_or_error(
+    PeerConnectionFactoryInterface& peer_connection_factory,
+    const RTCConfiguration& configuration,
+    std::unique_ptr<PeerConnectionDependencies> dependencies,
+    rust::String& error);
+
+// Creates a new default `RTCConfiguration`.
+std::unique_ptr<RTCConfiguration> create_default_rtc_configuration();
+
+// Creates a new `PeerConnectionObserver` backed by the provided
+// `DynPeerConnectionEventsHandler`.
+std::unique_ptr<PeerConnectionObserver> create_peer_connection_observer(
+    rust::Box<bridge::DynPeerConnectionEventsHandler> cb);
+
+// Creates a new `PeerConnectionDependencies`.
+std::unique_ptr<PeerConnectionDependencies> create_peer_connection_dependencies(
+    const std::unique_ptr<PeerConnectionObserver>& observer);
+
 // Creates a new `CreateSessionDescriptionObserver` from the provided
 // `bridge::DynCreateSdpCallback`.
 std::unique_ptr<CreateSessionDescriptionObserver>
@@ -309,141 +298,68 @@
                             std::unique_ptr<SessionDescriptionInterface> desc,
                             std::unique_ptr<SetRemoteDescriptionObserver> obs);
 
-<<<<<<< HEAD
-// Calls `IceCandidateInterface->ToString` and wraps result in `std::unqiue_ptr`.
-std::unique_ptr<std::string> ice_candidate_interface_to_string(const IceCandidateInterface* candidate);
-
-// Calls `Candidate->ToString` and wraps result in `std::unqiue_ptr`.
-std::unique_ptr<std::string> candidate_to_string(const Candidate& candidate);
-
-// Gets `CandidatePairChangeEvent.candidate_pair`.
-const CandidatePair& get_candidate_pair(const CandidatePairChangeEvent& event);
-
-// Gets `CandidatePairChangeEvent.last_data_received_ms`.
-int64_t get_last_data_received_ms(const CandidatePairChangeEvent& event);
-
-// Gets `CandidatePairChangeEvent.reason` and wraps result in `std::unqiue_ptr`.
-std::unique_ptr<std::string> get_reason(const CandidatePairChangeEvent& event);
-
-// Gets `CandidatePairChangeEvent.estimated_disconnected_time_ms`.
-int64_t get_estimated_disconnected_time_ms(const CandidatePairChangeEvent& event);
-
-// Calls `CandidatePair->local_candidate`.
-const Candidate& get_local_candidate(const CandidatePair& pair);
-
-// Calls `CandidatePair->remote_candidate`.
-const Candidate& get_remote_candidate(const CandidatePair& pair);
-
-
-
-// RtpTransceiverInterface
-
-// todo
-std::unique_ptr<RtpReceiverInterface> rtp_transceiver_interface_get_receiver(
-    const RtpTransceiverInterface& transceiver);
-
-std::unique_ptr<std::string> rtp_transceiver_interface_get_mid(
-    const RtpTransceiverInterface& transceiver);
-
-RtpTransceiverDirection rtp_transceiver_interface_get_direction(
-    const RtpTransceiverInterface& transceiver);
-
-std::unique_ptr<RtpSenderInterface> rtp_transceiver_interface_get_sender(
-    const RtpTransceiverInterface& transceiver);
-
-// End RtpTransceiverInterface
-
-
-
-// DtmfSenderInterface
-
-int32_t dtmf_sender_interface_get_duration(
+// Returns a `local` of the given `CandidatePair`.
+const Candidate& get_candidate_pair_local_candidate(const CandidatePair& pair);
+
+// Returns a `remote` of the given `CandidatePair`.
+const Candidate& get_candidate_pair_remote_candidate(const CandidatePair& pair);
+
+// Returns a `duration` of the given `DtmfSenderInterface`.
+int32_t get_dtmf_sender_duration(
     const DtmfSenderInterface& dtmf);
 
-int32_t dtmf_sender_interface_get_inter_tone_gap(
+// Returns a `inter_tone_gap` of the given `DtmfSenderInterface`.
+int32_t get_dtmf_sender_inter_tone_gap(
     const DtmfSenderInterface& dtmf);
 
-// End DtmfSenderInterface
-
-
-
-// RtpExtension
-
-// todo
-std::unique_ptr<std::string> rtp_extension_get_uri(
+// Returns `RtpExtension.uri` field value.
+std::unique_ptr<std::string> get_rtp_extension_uri(
     const RtpExtension& extension);
 
-int32_t rtp_extension_get_id(
+// Returns `RtpExtension.id` field value.
+int32_t get_rtp_extension_id(
     const RtpExtension& extension);
 
-bool rtp_extension_get_encrypt(
+// Returns `RtpExtension.encrypt` field value.
+bool get_rtp_extension_encrypt(
     const RtpExtension& extension);
 
-// End RtpExtension
-
-
-
-
-// RtcpParameters
-
-// todo
-std::unique_ptr<std::string> rtcp_parameters_get_cname(
+// Returns `RtcpParameters.cname` field value.
+std::unique_ptr<std::string> get_rtcp_parameters_cname(
     const RtcpParameters& rtcp);
 
-// todo refact
-bool rtcp_parameters_get_reduced_size(
+// Returns `RtcpParameters.reduced_size` field value.
+bool get_rtcp_parameters_reduced_size(
     const RtcpParameters& rtcp);
 
-// End RtcpParameters
-
-
-
-// MediaStreamInterface
-
-// todo
-std::unique_ptr<std::string> media_stream_interface_get_id(const MediaStreamInterface& stream);
-
-// todo
-std::unique_ptr<std::vector<AudioTrackInterface>> media_stream_interface_get_audio_tracks(
+// Returns a `id` of the given `MediaStreamInterface`.
+std::unique_ptr<std::string> get_media_stream_id(
     const MediaStreamInterface& stream);
 
-// todo
-std::unique_ptr<std::vector<VideoTrackInterface>> media_stream_interface_get_video_tracks(
+// Returns a `AudioTrackVector` of the given `MediaStreamInterface`.
+std::unique_ptr<std::vector<AudioTrackInterface>> get_media_stream_audio_tracks(
     const MediaStreamInterface& stream);
 
-// End MediaStreamInterface
-
-
-
-// VideoTrackInterface
-
-// todo
-const MediaStreamTrackInterface& video_track_truncation(
+// Returns a `VideoTrackVector` of the given `MediaStreamInterface`.
+std::unique_ptr<std::vector<VideoTrackInterface>> get_media_stream_video_tracks(
+    const MediaStreamInterface& stream);
+
+// Upcast `VideoTrackInterface` to `MediaStreamTrackInterface`.
+const MediaStreamTrackInterface& video_track_media_stream_track_upcast(
     const VideoTrackInterface& track);
 
-// todo
-std::unique_ptr<VideoTrackSourceInterface> video_track_get_sourse(
+// Returns a `VideoTrackInterface` of the given `VideoTrackSourceInterface`.
+std::unique_ptr<VideoTrackSourceInterface> get_video_track_sourse(
     const VideoTrackInterface& track);
 
-// End VideoTrackInterface
-
-
-
-// AudioTrackInterface
-
-// todo
-const MediaStreamTrackInterface& audio_track_truncation(
+// Upcast `AudioTrackInterface` to `MediaStreamTrackInterface`.
+const MediaStreamTrackInterface& audio_track_media_stream_track_upcast(
     const AudioTrackInterface& track);
 
-// todo
-std::unique_ptr<AudioSourceInterface> audio_track_get_sourse(
+// Returns a `AudioSourceInterface` of the given `AudioTrackInterface`.
+std::unique_ptr<AudioSourceInterface> get_audio_track_sourse(
      const AudioTrackInterface& track);
 
-// End AudioTrackInterface
-
-
-
-=======
 // Calls `IceCandidateInterface->ToString`.
 std::unique_ptr<std::string> ice_candidate_interface_to_string(
     const IceCandidateInterface* candidate);
@@ -480,12 +396,20 @@
 rust::Vec<TransceiverContainer> get_transceivers(
     const PeerConnectionInterface& peer);
 
-// Returns a `mid` of the given `RtpTransceiverInterface`.
-rust::String get_transceiver_mid(const RtpTransceiverInterface& transceiver);
+// Calls `PeerConnectionInterface->mid()`.
+rust::String get_transceiver_mid(
+    const RtpTransceiverInterface& transceiver);
 
 // Returns a `direction` of the given `RtpTransceiverInterface`.
 RtpTransceiverDirection get_transceiver_direction(
     const RtpTransceiverInterface& transceiver);
 
->>>>>>> 248164d6
+// Returns a `receiver` of the given `RtpTransceiverInterface`.
+std::unique_ptr<RtpReceiverInterface> get_transceiver_receiver(
+    const RtpTransceiverInterface& transceiver);
+
+// Returns a `sender` of the given `RtpTransceiverInterface`.
+std::unique_ptr<RtpSenderInterface> get_transceiver_sender(
+    const RtpTransceiverInterface& transceiver);
+
 }  // namespace bridge