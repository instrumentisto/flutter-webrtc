--- conflicted
+++ resolved
@@ -163,7 +163,6 @@
   ALCcontext* _playoutContext = nullptr;
   ALCdevice* _playoutDevice = nullptr;
 
-<<<<<<< HEAD
   ALCdevice *_recordingDevice = nullptr;
 	std::string _recordingDeviceId;
 	std::chrono::milliseconds _recordingLatency = std::chrono::milliseconds(0);
@@ -176,9 +175,5 @@
   std::recursive_mutex _playout_mutex;
   std::recursive_mutex _record_mutex;
 };
-=======
-  std::recursive_mutex _mutex;
-};
 
-#endif // BRIDGE_ADM_H_
->>>>>>> 76b5609c
+#endif // BRIDGE_ADM_H_