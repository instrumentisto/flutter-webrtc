--- conflicted
+++ resolved
@@ -475,69 +475,41 @@
   return std::make_unique<SetRemoteDescriptionObserver>(std::move(cb));
 }
 
-<<<<<<< HEAD
-// Returns `RtpExtension.uri` field value.
-=======
 // Returns the `RtpExtension.uri` field value.
->>>>>>> 68b74771
 std::unique_ptr<std::string> rtp_extension_uri(
     const webrtc::RtpExtension& extension) {
   return std::make_unique<std::string>(extension.uri);
 }
 
-<<<<<<< HEAD
-// Returns `RtpExtension.id` field value.
-=======
 // Returns the `RtpExtension.id` field value.
->>>>>>> 68b74771
 int32_t rtp_extension_id(const webrtc::RtpExtension& extension) {
   return extension.id;
 }
 
-<<<<<<< HEAD
-// Returns `RtpExtension.encrypt` field value.
-=======
 // Returns the `RtpExtension.encrypt` field value.
->>>>>>> 68b74771
 bool rtp_extension_encrypt(const webrtc::RtpExtension& extension) {
   return extension.encrypt;
 }
 
-<<<<<<< HEAD
-// Returns `RtcpParameters.cname` field value.
-=======
 // Returns the `RtcpParameters.cname` field value.
->>>>>>> 68b74771
 std::unique_ptr<std::string> rtcp_parameters_cname(
     const webrtc::RtcpParameters& rtcp) {
   return std::make_unique<std::string>(rtcp.cname);
 }
 
-<<<<<<< HEAD
-// Returns `RtcpParameters.reduced_size` field value.
-=======
 // Returns the `RtcpParameters.reduced_size` field value.
->>>>>>> 68b74771
 bool rtcp_parameters_reduced_size(const webrtc::RtcpParameters& rtcp) {
   return rtcp.reduced_size;
 }
 
-<<<<<<< HEAD
-// Returns a `VideoTrackInterface` of the given `VideoTrackSourceInterface`.
-=======
 // Returns the `VideoTrackInterface` of the provided
 // `VideoTrackSourceInterface`.
->>>>>>> 68b74771
 std::unique_ptr<VideoTrackSourceInterface> get_video_track_source(
     const VideoTrackInterface& track) {
   return std::make_unique<VideoTrackSourceInterface>(track->GetSource());
 }
 
-<<<<<<< HEAD
-// Returns a `AudioSourceInterface` of the given `AudioTrackInterface`.
-=======
 // Returns the `AudioSourceInterface` of the provided `AudioTrackInterface`.
->>>>>>> 68b74771
 std::unique_ptr<AudioSourceInterface> get_audio_track_source(
     const AudioTrackInterface& track) {
   return std::make_unique<AudioSourceInterface>(track->GetSource());
@@ -647,28 +619,28 @@
 
 // Calls `VideoTrackInterface->RegisterObserver`.
 void video_track_register_observer(
-    VideoTrackInterface& track, 
+    VideoTrackInterface& track,
     TrackEventObserver& obs) {
       track->RegisterObserver(&obs);
     }
 
 // Calls `AudioTrackInterface->RegisterObserver`.
 void audio_track_register_observer(
-    AudioTrackInterface& track, 
+    AudioTrackInterface& track,
     TrackEventObserver& obs) {
       track->RegisterObserver(&obs);
     }
 
 // Calls `VideoTrackInterface->UnregisterObserver`.
 void video_track_unregister_observer(
-    VideoTrackInterface& track, 
+    VideoTrackInterface& track,
     TrackEventObserver& obs) {
       track->UnregisterObserver(&obs);
     }
 
 // Calls `AudioTrackInterface->UnregisterObserver`.
 void audio_track_unregister_observer(
-    AudioTrackInterface& track, 
+    AudioTrackInterface& track,
     TrackEventObserver& obs) {
       track->UnregisterObserver(&obs);
     }
@@ -679,23 +651,14 @@
   return std::make_unique<RtpSenderInterface>(transceiver->sender());
 }
 
-<<<<<<< HEAD
-// Returns a `receiver` of the given `RtpTransceiverInterface`.
-=======
 // Returns the `receiver` of the provided `RtpTransceiverInterface`.
->>>>>>> 68b74771
 std::unique_ptr<RtpReceiverInterface> transceiver_receiver(
     const RtpTransceiverInterface& transceiver) {
   return std::make_unique<RtpReceiverInterface>(transceiver->receiver());
 }
 
-<<<<<<< HEAD
-// Returns a `parameters` as std::vector<(std::string, std::string)>
-// of the given `RtpCodecParameters`.
-=======
 // Returns the `parameters` as `std::vector<(std::string, std::string)>` of the
 // provided `RtpCodecParameters`.
->>>>>>> 68b74771
 std::unique_ptr<std::vector<StringPair>> rtp_codec_parameters_parameters(
     const webrtc::RtpCodecParameters& codec) {
   std::vector<StringPair> result;
@@ -705,11 +668,7 @@
   return std::make_unique<std::vector<StringPair>>(result);
 }
 
-<<<<<<< HEAD
-// Returns `RtpParameters.codecs` field value.
-=======
 // Returns the `RtpParameters.codecs` field value.
->>>>>>> 68b74771
 rust::Vec<RtpCodecParametersContainer> rtp_parameters_codecs(
     const webrtc::RtpParameters& parameters) {
   rust::Vec<RtpCodecParametersContainer> result;
@@ -721,15 +680,6 @@
   return std::move(result);
 }
 
-<<<<<<< HEAD
-// Returns `RtpParameters.header_extensions` field value.
-rust::Vec<RtpExtensionContainer>
-rtp_parameters_header_extensions(const webrtc::RtpParameters& parameters) {
-  rust::Vec<RtpExtensionContainer> result;
-  for (int i = 0; i < parameters.header_extensions.size(); ++i) {
-    RtpExtensionContainer codec = {
-        std::make_unique<webrtc::RtpExtension>(parameters.header_extensions[i])};
-=======
 // Returns the `RtpParameters.header_extensions` field value.
 rust::Vec<RtpExtensionContainer> rtp_parameters_header_extensions(
     const webrtc::RtpParameters& parameters) {
@@ -737,21 +687,11 @@
   for (int i = 0; i < parameters.header_extensions.size(); ++i) {
     RtpExtensionContainer codec = {std::make_unique<webrtc::RtpExtension>(
         parameters.header_extensions[i])};
->>>>>>> 68b74771
     result.push_back(std::move(codec));
   }
   return std::move(result);
 }
 
-<<<<<<< HEAD
-// Returns `RtpParameters.encodings` field value.
-rust::Vec<RtpEncodingParametersContainer>
-rtp_parameters_encodings(const webrtc::RtpParameters& parameters) {
-  rust::Vec<RtpEncodingParametersContainer> result;
-  for (int i = 0; i < parameters.encodings.size(); ++i) {
-    RtpEncodingParametersContainer codec = {
-        std::make_unique<webrtc::RtpEncodingParameters>(parameters.encodings[i])};
-=======
 // Returns the `RtpParameters.encodings` field value.
 rust::Vec<RtpEncodingParametersContainer> rtp_parameters_encodings(
     const webrtc::RtpParameters& parameters) {
@@ -760,7 +700,6 @@
     RtpEncodingParametersContainer codec = {
         std::make_unique<webrtc::RtpEncodingParameters>(
             parameters.encodings[i])};
->>>>>>> 68b74771
     result.push_back(std::move(codec));
   }
   return std::move(result);
