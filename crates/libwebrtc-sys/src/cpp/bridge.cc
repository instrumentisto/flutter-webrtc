--- conflicted
+++ resolved
@@ -424,40 +424,6 @@
   return std::make_unique<SetRemoteDescriptionObserver>(std::move(cb));
 }
 
-<<<<<<< HEAD
-// Calls `PeerConnectionInterface->CreateOffer`.
-void create_offer(PeerConnectionInterface& peer_connection_interface,
-                  const RTCOfferAnswerOptions& options,
-                  std::unique_ptr<CreateSessionDescriptionObserver> obs) {
-  peer_connection_interface->CreateOffer(obs.release(), options);
-}
-
-// Calls `PeerConnectionInterface->CreateAnswer`.
-void create_answer(PeerConnectionInterface& peer_connection_interface,
-                   const RTCOfferAnswerOptions& options,
-                   std::unique_ptr<CreateSessionDescriptionObserver> obs) {
-  peer_connection_interface->CreateAnswer(obs.release(), options);
-}
-
-// Calls `PeerConnectionInterface->SetLocalDescription`.
-void set_local_description(PeerConnectionInterface& peer_connection_interface,
-                           std::unique_ptr<SessionDescriptionInterface> desc,
-                           std::unique_ptr<SetLocalDescriptionObserver> obs) {
-  auto observer =
-      rtc::scoped_refptr<webrtc::SetLocalDescriptionObserverInterface>(
-          obs.release());
-  peer_connection_interface->SetLocalDescription(std::move(desc), observer);
-}
-
-// Calls `PeerConnectionInterface->SetRemoteDescription`.
-void set_remote_description(PeerConnectionInterface& peer_connection_interface,
-                            std::unique_ptr<SessionDescriptionInterface> desc,
-                            std::unique_ptr<SetRemoteDescriptionObserver> obs) {
-  auto observer =
-      rtc::scoped_refptr<SetRemoteDescriptionObserver>(obs.release());
-  peer_connection_interface->SetRemoteDescription(std::move(desc), observer);
-}
-
 // Returns `RtpExtension.uri` field value.
 std::unique_ptr<std::string> rtp_extension_uri(
     const webrtc::RtpExtension& extension) {
@@ -497,8 +463,6 @@
   return std::make_unique<AudioSourceInterface>(track->GetSource());
 }
 
-=======
->>>>>>> 9c82cdc5
 // Calls `IceCandidateInterface->ToString`.
 std::unique_ptr<std::string> ice_candidate_interface_to_string(
     const IceCandidateInterface& candidate) {
@@ -538,55 +502,19 @@
   return event.estimated_disconnected_time_ms;
 }
 
-<<<<<<< HEAD
-// Calls `PeerConnectionInterface->AddTransceiver`.
-std::unique_ptr<RtpTransceiverInterface> add_transceiver(
-    PeerConnectionInterface& peer,
-    cricket::MediaType media_type,
-    RtpTransceiverDirection direction) {
-  auto transceiver_init = webrtc::RtpTransceiverInit();
-  transceiver_init.direction = direction;
-
-  return std::make_unique<RtpTransceiverInterface>(
-      peer->AddTransceiver(media_type, transceiver_init).MoveValue());
-}
-
-// Calls `PeerConnectionInterface->GetTransceivers`.
-rust::Vec<TransceiverContainer> get_transceivers(
-    const PeerConnectionInterface& peer) {
-  rust::Vec<TransceiverContainer> transceivers;
-
-  for (auto transceiver : peer->GetTransceivers()) {
-    TransceiverContainer container = {
-        std::make_unique<RtpTransceiverInterface>(transceiver)};
-    transceivers.push_back(std::move(container));
-  }
-
-  return transceivers;
-}
-
-// Calls `PeerConnectionInterface->mid()`.
-rust::String transceiver_mid(const RtpTransceiverInterface& transceiver) {
-=======
 // Calls `RtpTransceiverInterface->mid()`.
 rust::String get_transceiver_mid(const RtpTransceiverInterface& transceiver) {
->>>>>>> 9c82cdc5
   return rust::String(transceiver->mid().value_or(""));
 }
 
 // Calls `RtpTransceiverInterface->media_type()`.
-MediaType transceiver_media_type(
+MediaType get_transceiver_media_type(
     const RtpTransceiverInterface& transceiver) {
   return transceiver->media_type();
 }
 
-<<<<<<< HEAD
-// Calls `PeerConnectionInterface->direction()`.
-RtpTransceiverDirection transceiver_direction(
-=======
 // Calls `RtpTransceiverInterface->direction()`.
 RtpTransceiverDirection get_transceiver_direction(
->>>>>>> 9c82cdc5
     const RtpTransceiverInterface& transceiver) {
   return transceiver->direction();
 }
@@ -674,14 +602,13 @@
   return std::move(result);
 }
 
-<<<<<<< HEAD
 // Returns true if the two point to the same allocation.
 bool transceiver_eq(
     const RtpTransceiverInterface& a,
     const RtpTransceiverInterface& b) {
       return a.get() == b.get();
     }
-=======
+
 // Calls `IceCandidateInterface->sdp_mid()`.
 std::unique_ptr<std::string> sdp_mid_of_ice_candidate(
     const IceCandidateInterface& candidate) {
@@ -711,6 +638,5 @@
     return owned_candidate;
   }
 }
->>>>>>> 9c82cdc5
 
 }  // namespace bridge