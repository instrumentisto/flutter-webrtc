#include <cstdint>
#include <iostream>
#include <memory>
#include <string>
#include <iostream>

#include <chrono>
#include <thread>

#include "api/video/i420_buffer.h"
#include "api/video_codecs/video_decoder_factory_template.h"
#include "api/video_codecs/video_decoder_factory_template_dav1d_adapter.h"
#include "api/video_codecs/video_decoder_factory_template_libvpx_vp8_adapter.h"
#include "api/video_codecs/video_decoder_factory_template_libvpx_vp9_adapter.h"
#include "api/video_codecs/video_decoder_factory_template_open_h264_adapter.h"
#include "api/video_codecs/video_encoder_factory_template.h"
#include "api/video_codecs/video_encoder_factory_template_libaom_av1_adapter.h"
#include "api/video_codecs/video_encoder_factory_template_libvpx_vp8_adapter.h"
#include "api/video_codecs/video_encoder_factory_template_libvpx_vp9_adapter.h"
#include "api/video_codecs/video_encoder_factory_template_open_h264_adapter.h"
#include "libwebrtc-sys/include/bridge.h"
#include "libwebrtc-sys/include/local_audio_source.h"
#include "libwebrtc-sys/src/bridge.rs.h"
#include "libyuv.h"
#include "modules/audio_device/include/audio_device_factory.h"
#include "pc/proxy.h"

namespace bridge {

// Creates a new `TrackEventObserver`.
TrackEventObserver::TrackEventObserver(
    rust::Box<bridge::DynTrackEventCallback> cb)
    : cb_(std::move(cb)){};

// Called when the `MediaStreamTrackInterface`, that this `TrackEventObserver`
// is attached to, has its state changed.
void TrackEventObserver::OnChanged() {
  if (track_) {
    if (track_.value()->state() ==
        webrtc::MediaStreamTrackInterface::TrackState::kEnded) {
      bridge::on_ended(*cb_);
    }
  }
}

// Sets the inner `MediaStreamTrackInterface`.
void TrackEventObserver::set_track(
    rtc::scoped_refptr<webrtc::MediaStreamTrackInterface> track) {
  track_ = track;
}

// Creates a new fake `DeviceVideoCapturer` with the specified constraints and
// calls `CreateVideoTrackSourceProxy()`.
std::unique_ptr<VideoTrackSourceInterface> create_fake_device_video_source(
    Thread& worker_thread,
    Thread& signaling_thread,
    size_t width,
    size_t height,
    size_t fps) {
  auto src = webrtc::FakeVideoTrackSource::Create();

  int fps_ms = 1000 / fps;
  int timestamp_offset_us = 1000000 / fps;
  auto th = std::thread([=] {
    auto frame = cricket::FakeFrameSource(width, height, timestamp_offset_us);
    while (true) {
      src->InjectFrame(frame.GetFrame());
      std::this_thread::sleep_for(std::chrono::milliseconds(fps_ms));
    }
  });
  th.detach();

  auto proxied = webrtc::CreateVideoTrackSourceProxy(&signaling_thread,
                                                     &worker_thread, src.get());
  if (proxied == nullptr) {
    return nullptr;
  }

  return std::make_unique<VideoTrackSourceInterface>(proxied);
}

// Creates a new `DeviceVideoCapturer` with the specified constraints and
// calls `CreateVideoTrackSourceProxy()`.
std::unique_ptr<VideoTrackSourceInterface> create_device_video_source(
    Thread& worker_thread,
    Thread& signaling_thread,
    size_t width,
    size_t height,
    size_t fps,
    uint32_t device) {
#if __APPLE__
  auto dvc = signaling_thread.BlockingCall([width, height, fps, device] {
    return MacCapturer::Create(width, height, fps, device);
  });
#else
  auto dvc = signaling_thread.BlockingCall([width, height, fps, device] {
    return DeviceVideoCapturer::Create(width, height, fps, device);
  });
#endif

  if (dvc == nullptr) {
    return nullptr;
  }

  auto src = webrtc::CreateVideoTrackSourceProxy(&signaling_thread,
                                                 &worker_thread, dvc.get());
  if (src == nullptr) {
    return nullptr;
  }

  return std::make_unique<VideoTrackSourceInterface>(src);
}

// Creates a new `AudioDeviceModuleProxy`.
std::unique_ptr<AudioDeviceModule> create_audio_device_module(
    Thread& worker_thread,
    AudioLayer audio_layer,
    TaskQueueFactory& task_queue_factory) {
  AudioDeviceModule adm = worker_thread.BlockingCall([audio_layer,
                                                      &task_queue_factory] {
    return ::OpenALAudioDeviceModule::Create(audio_layer, &task_queue_factory);
  });

  if (adm == nullptr) {
    return nullptr;
  }

  AudioDeviceModule proxied =
      webrtc::ExtendedADMProxy::Create(&worker_thread, adm);

  return std::make_unique<AudioDeviceModule>(proxied);
}

// Calls `AudioDeviceModule->Init()`.
int32_t init_audio_device_module(const AudioDeviceModule& audio_device_module) {
  return audio_device_module->Init();
}

// Calls `AudioDeviceModule->InitMicrophone()`.
int32_t init_microphone(const AudioDeviceModule& audio_device_module) {
  return audio_device_module->InitMicrophone();
}

// Calls `AudioDeviceModule->MicrophoneIsInitialized()`.
bool microphone_is_initialized(const AudioDeviceModule& audio_device_module) {
  return audio_device_module->MicrophoneIsInitialized();
}

// Calls `AudioDeviceModule->SetMicrophoneVolume()`.
int32_t set_microphone_volume(const AudioDeviceModule& audio_device_module,
                              uint32_t volume) {
  return audio_device_module->SetMicrophoneVolume(volume);
}

// Calls `AudioDeviceModule->MicrophoneVolumeIsAvailable()`.
int32_t microphone_volume_is_available(
    const AudioDeviceModule& audio_device_module,
    bool& is_available) {
  return audio_device_module->MicrophoneVolumeIsAvailable(&is_available);
}

// Calls `AudioDeviceModule->MinMicrophoneVolume()`.
int32_t min_microphone_volume(const AudioDeviceModule& audio_device_module,
                              uint32_t& volume) {
  return audio_device_module->MinMicrophoneVolume(&volume);
}

// Calls `AudioDeviceModule->MaxMicrophoneVolume()`.
int32_t max_microphone_volume(const AudioDeviceModule& audio_device_module,
                              uint32_t& volume) {
  return audio_device_module->MaxMicrophoneVolume(&volume);
}

// Calls `AudioDeviceModule->MicrophoneVolume()`.
int32_t microphone_volume(const AudioDeviceModule& audio_device_module,
                          uint32_t& volume) {
  return audio_device_module->MicrophoneVolume(&volume);
}

// Calls `AudioDeviceModule->PlayoutDevices()`.
int16_t playout_devices(const AudioDeviceModule& audio_device_module) {
  return audio_device_module->PlayoutDevices();
}

// Calls `AudioDeviceModule->RecordingDevices()`.
int16_t recording_devices(const AudioDeviceModule& audio_device_module) {
  return audio_device_module->RecordingDevices();
}

// Calls `AudioDeviceModule->PlayoutDeviceName()` with the provided arguments.
int32_t playout_device_name(const AudioDeviceModule& audio_device_module,
                            int16_t index,
                            rust::String& name,
                            rust::String& guid) {
  char name_buff[webrtc::kAdmMaxDeviceNameSize];
  char guid_buff[webrtc::kAdmMaxGuidSize];

  const int32_t result =
      audio_device_module->PlayoutDeviceName(index, name_buff, guid_buff);
  name = name_buff;
  guid = guid_buff;

  return result;
}

// Calls `AudioDeviceModule->RecordingDeviceName()` with the provided arguments.
int32_t recording_device_name(const AudioDeviceModule& audio_device_module,
                              int16_t index,
                              rust::String& name,
                              rust::String& guid) {
  char name_buff[webrtc::kAdmMaxDeviceNameSize];
  char guid_buff[webrtc::kAdmMaxGuidSize];

  const int32_t result =
      audio_device_module->RecordingDeviceName(index, name_buff, guid_buff);

  name = name_buff;
  guid = guid_buff;

  return result;
}

// Stops playout of audio on the specified device.
int32_t stop_playout(const AudioDeviceModule& audio_device_module) {
  return audio_device_module->StopPlayout();
}

// Sets stereo availability of the specified playout device.
int32_t stereo_playout_is_available(
    const AudioDeviceModule& audio_device_module,
    bool& is_available) {
  return audio_device_module->StereoPlayoutIsAvailable(&is_available);
}

// Initializes the specified audio playout device.
int32_t init_playout(const AudioDeviceModule& audio_device_module) {
  return audio_device_module->InitPlayout();
}

// Starts playout of audio on the specified device.
int32_t start_playout(const AudioDeviceModule& audio_device_module) {
  return audio_device_module->StartPlayout();
}

// Calls `AudioDeviceModule->SetPlayoutDevice()` with the provided device index.
int32_t set_audio_playout_device(const AudioDeviceModule& audio_device_module,
                                 uint16_t index) {
  return audio_device_module->SetPlayoutDevice(index);
}

// Calls `AudioProcessingBuilder().Create()`.
std::unique_ptr<AudioProcessing> create_audio_processing() {
  auto ap = webrtc::AudioProcessingBuilder().Create();

  return std::make_unique<AudioProcessing>(ap);
}

// Calls `AudioProcessing->set_output_will_be_muted()`.
void set_output_will_be_muted(const AudioProcessing& ap, bool muted) {
  ap->set_output_will_be_muted(muted);
}

// Calls `VideoCaptureFactory->CreateDeviceInfo()`.
std::unique_ptr<VideoDeviceInfo> create_video_device_info() {
#if __APPLE__
  return create_device_info_mac();
#else
  std::unique_ptr<VideoDeviceInfo> ptr(
      webrtc::VideoCaptureFactory::CreateDeviceInfo());

  return ptr;
#endif
}

// Calls `VideoDeviceInfo->GetDeviceName()` with the provided arguments.
int32_t video_device_name(VideoDeviceInfo& device_info,
                          uint32_t index,
                          rust::String& name,
                          rust::String& guid) {
  char name_buff[256];
  char guid_buff[256];

  const int32_t size =
      device_info.GetDeviceName(index, name_buff, 256, guid_buff, 256);

  name = name_buff;
  guid = guid_buff;

  return size;
}

// Calls `Thread->Create()`.
std::unique_ptr<rtc::Thread> create_thread() {
  return rtc::Thread::Create();
}

// Creates a default `TaskQueueFactory`, basing on the current platform.
std::unique_ptr<TaskQueueFactory> create_default_task_queue_factory() {
  return webrtc::CreateDefaultTaskQueueFactory();
}

// Calls `Thread->CreateWithSocketServer()`.
std::unique_ptr<rtc::Thread> create_thread_with_socket_server() {
  return rtc::Thread::CreateWithSocketServer();
}

// Creates a new `ScreenVideoCapturer` with the specified constraints and
// calls `CreateVideoTrackSourceProxy()`.
std::unique_ptr<VideoTrackSourceInterface> create_display_video_source(
    Thread& worker_thread,
    Thread& signaling_thread,
    int64_t id,
    size_t width,
    size_t height,
    size_t fps) {
  rtc::scoped_refptr<ScreenVideoCapturer> capturer(
      new rtc::RefCountedObject<ScreenVideoCapturer>(id, width, height, fps));

  auto src = webrtc::CreateVideoTrackSourceProxy(
      &signaling_thread, &worker_thread, capturer.get());

  if (src == nullptr) {
    return nullptr;
  }

  return std::make_unique<VideoTrackSourceInterface>(src);
}

// Creates a new `AudioSource` with the provided `AudioDeviceModule`.
std::unique_ptr<AudioSourceInterface> create_audio_source(
    const AudioDeviceModule& audio_device_module,
    uint16_t device_index) {
  auto src = audio_device_module->CreateAudioSource(device_index);
  if (src == nullptr) {
    return nullptr;
  }

  return std::make_unique<AudioSourceInterface>(src);
}

// Disposes the `AudioSourceInterface` with the provided device ID.
void dispose_audio_source(const AudioDeviceModule& audio_device_module,
                          rust::String device_id) {
  audio_device_module->DisposeAudioSource(std::string(device_id));
}

// Creates a new fake `AudioSource`.
std::unique_ptr<AudioSourceInterface> create_fake_audio_source() {
  return std::make_unique<AudioSourceInterface>(
      bridge::LocalAudioSource::Create(cricket::AudioOptions()));
}

// Calls `PeerConnectionFactoryInterface->CreateVideoTrack`.
std::unique_ptr<VideoTrackInterface> create_video_track(
    const PeerConnectionFactoryInterface& peer_connection_factory,
    rust::String id,
    const VideoTrackSourceInterface& video_source) {
  auto track = peer_connection_factory->CreateVideoTrack(std::string(id),
                                                         video_source.get());

  if (track == nullptr) {
    return nullptr;
  }

  return std::make_unique<VideoTrackInterface>(track);
}

// Calls `PeerConnectionFactoryInterface->CreateAudioTrack`.
std::unique_ptr<AudioTrackInterface> create_audio_track(
    const PeerConnectionFactoryInterface& peer_connection_factory,
    rust::String id,
    const AudioSourceInterface& audio_source) {
  auto track = peer_connection_factory->CreateAudioTrack(std::string(id),
                                                         audio_source.get());

  if (track == nullptr) {
    return nullptr;
  }

  return std::make_unique<AudioTrackInterface>(track);
}

// Calls `MediaStreamInterface->CreateLocalMediaStream`.
std::unique_ptr<MediaStreamInterface> create_local_media_stream(
    const PeerConnectionFactoryInterface& peer_connection_factory,
    rust::String id) {
  auto stream =
      peer_connection_factory->CreateLocalMediaStream(std::string(id));

  if (stream == nullptr) {
    return nullptr;
  }

  return std::make_unique<MediaStreamInterface>(stream);
}

// Calls `MediaStreamInterface->AddTrack`.
bool add_video_track(const MediaStreamInterface& media_stream,
                     const VideoTrackInterface& track) {
  return media_stream->AddTrack(track);
}

// Calls `MediaStreamInterface->AddTrack`.
bool add_audio_track(const MediaStreamInterface& media_stream,
                     const AudioTrackInterface& track) {
  return media_stream->AddTrack(track);
}

// Calls `MediaStreamInterface->RemoveTrack`.
bool remove_video_track(const MediaStreamInterface& media_stream,
                        const VideoTrackInterface& track) {
  return media_stream->RemoveTrack(track);
}

// Calls `MediaStreamInterface->RemoveTrack`.
bool remove_audio_track(const MediaStreamInterface& media_stream,
                        const AudioTrackInterface& track) {
  return media_stream->RemoveTrack(track);
}

// Calls `VideoTrackInterface->set_enabled()`.
void set_video_track_enabled(const VideoTrackInterface& track, bool enabled) {
  track->set_enabled(enabled);
}

// Calls `AudioTrackInterface->set_enabled()`.
void set_audio_track_enabled(const AudioTrackInterface& track, bool enabled) {
  track->set_enabled(enabled);
}

// Calls `VideoTrackInterface->state()`.
TrackState video_track_state(const VideoTrackInterface& track) {
  return track->state();
}

// Calls `AudioTrackInterface->state()`.
TrackState audio_track_state(const AudioTrackInterface& track) {
  return track->state();
}

// Registers the provided video `sink` for the given `track`.
//
// Used to connect the given `track` to the underlying video engine.
void add_or_update_video_sink(const VideoTrackInterface& track,
                              VideoSinkInterface& sink) {
  track->AddOrUpdateSink(&sink, rtc::VideoSinkWants());
}

// Detaches the provided video `sink` from the given `track`.
void remove_video_sink(const VideoTrackInterface& track,
                       VideoSinkInterface& sink) {
  track->RemoveSink(&sink);
}

// Creates a new `ForwardingVideoSink`.
std::unique_ptr<VideoSinkInterface> create_forwarding_video_sink(
    rust::Box<DynOnFrameCallback> cb) {
  return std::make_unique<video_sink::ForwardingVideoSink>(std::move(cb));
}

// Converts the provided `webrtc::VideoFrame` pixels to the ABGR scheme and
// writes the result to the provided `dst_abgr`.
void video_frame_to_abgr(const webrtc::VideoFrame& frame, uint8_t* dst_abgr) {
  rtc::scoped_refptr<webrtc::I420BufferInterface> buffer(
      frame.video_frame_buffer()->ToI420());

  libyuv::I420ToABGR(buffer->DataY(), buffer->StrideY(), buffer->DataU(),
                     buffer->StrideU(), buffer->DataV(), buffer->StrideV(),
                     dst_abgr, buffer->width() * 4, buffer->width(),
                     buffer->height());
}

// Converts the provided `webrtc::VideoFrame` pixels to the ARGB scheme and
// writes the result to the provided `dst_argb`.
void video_frame_to_argb(const webrtc::VideoFrame& frame,
                         int argb_stride,
                         uint8_t* dst_argb) {
  rtc::scoped_refptr<webrtc::I420BufferInterface> buffer(
      frame.video_frame_buffer()->ToI420());

  libyuv::I420ToARGB(buffer->DataY(), buffer->StrideY(), buffer->DataU(),
                     buffer->StrideU(), buffer->DataV(), buffer->StrideV(),
                     dst_argb, argb_stride, buffer->width(), buffer->height());
}

// Creates a new `PeerConnectionFactoryInterface`.
std::unique_ptr<PeerConnectionFactoryInterface> create_peer_connection_factory(
    const std::unique_ptr<Thread>& network_thread,
    const std::unique_ptr<Thread>& worker_thread,
    const std::unique_ptr<Thread>& signaling_thread,
    const std::unique_ptr<AudioDeviceModule>& default_adm,
    const std::unique_ptr<AudioProcessing>& ap) {
  std::unique_ptr<webrtc::VideoEncoderFactory> video_encoder_factory =
      std::make_unique<webrtc::VideoEncoderFactoryTemplate<
          webrtc::LibvpxVp8EncoderTemplateAdapter,
          webrtc::LibvpxVp9EncoderTemplateAdapter,
          webrtc::OpenH264EncoderTemplateAdapter,
          webrtc::LibaomAv1EncoderTemplateAdapter>>();
  std::unique_ptr<webrtc::VideoDecoderFactory> video_decoder_factory =
      std::make_unique<webrtc::VideoDecoderFactoryTemplate<
          webrtc::LibvpxVp8DecoderTemplateAdapter,
          webrtc::LibvpxVp9DecoderTemplateAdapter,
          webrtc::OpenH264DecoderTemplateAdapter,
          webrtc::Dav1dDecoderTemplateAdapter>>();

  auto factory = webrtc::CreatePeerConnectionFactory(
      network_thread.get(), worker_thread.get(), signaling_thread.get(),
      default_adm ? *default_adm : nullptr,
      webrtc::CreateBuiltinAudioEncoderFactory(),
      webrtc::CreateBuiltinAudioDecoderFactory(),
      std::move(video_encoder_factory), std::move(video_decoder_factory),
      nullptr, ap ? *ap : nullptr);

  if (factory == nullptr) {
    return nullptr;
  }
  return std::make_unique<PeerConnectionFactoryInterface>(factory);
}

// Calls `PeerConnectionFactoryInterface->CreatePeerConnectionOrError`.
std::unique_ptr<PeerConnectionInterface> create_peer_connection_or_error(
    PeerConnectionFactoryInterface& peer_connection_factory,
    const RTCConfiguration& configuration,
    std::unique_ptr<PeerConnectionDependencies> dependencies,
    rust::String& error) {
  auto pc = peer_connection_factory->CreatePeerConnectionOrError(
      configuration, std::move(*dependencies));

  if (pc.ok()) {
    return std::make_unique<PeerConnectionInterface>(pc.MoveValue());
  }

  error = rust::String(pc.MoveError().message());
  return nullptr;
}

// Creates a new default `RTCConfiguration`.
std::unique_ptr<RTCConfiguration> create_default_rtc_configuration() {
  auto config = std::make_unique<RTCConfiguration>();
  config->sdp_semantics = webrtc::SdpSemantics::kUnifiedPlan;
  return config;
}

// Sets the `type` field of the provided `RTCConfiguration`.
void set_rtc_configuration_ice_transport_type(
    RTCConfiguration& config,
    IceTransportsType transport_type) {
  config.type = transport_type;
}

// Sets the `bundle_policy` field of the provided `RTCConfiguration`.
void set_rtc_configuration_bundle_policy(RTCConfiguration& config,
                                         BundlePolicy bundle_policy) {
  config.bundle_policy = bundle_policy;
}

// Adds the specified `IceServer` to the `servers` list of the provided
// `RTCConfiguration`.
void add_rtc_configuration_server(RTCConfiguration& config, IceServer& server) {
  config.servers.push_back(server);
}

// Creates a new empty `IceServer`.
std::unique_ptr<IceServer> create_ice_server() {
  return std::make_unique<IceServer>();
}

// Adds the specified `url` to the list of `urls` of the provided `IceServer`.
void add_ice_server_url(IceServer& server, rust::String url) {
  server.urls.push_back(std::string(url));
}

// Sets the specified `username` and `password` fields of the provided
// `IceServer`.
void set_ice_server_credentials(IceServer& server,
                                rust::String username,
                                rust::String password) {
  server.username = std::string(username);
  server.password = std::string(password);
}

// Creates a new `PeerConnectionObserver`.
std::unique_ptr<PeerConnectionObserver> create_peer_connection_observer(
    rust::Box<bridge::DynPeerConnectionEventsHandler> cb) {
  return std::make_unique<PeerConnectionObserver>(
      PeerConnectionObserver(std::move(cb)));
}

// Creates a new `PeerConnectionDependencies`.
std::unique_ptr<PeerConnectionDependencies> create_peer_connection_dependencies(
    const std::unique_ptr<PeerConnectionObserver>& observer) {
  PeerConnectionDependencies pcd(observer.get());
  return std::make_unique<PeerConnectionDependencies>(std::move(pcd));
}

// Creates a new `RTCOfferAnswerOptions`.
std::unique_ptr<RTCOfferAnswerOptions>
create_default_rtc_offer_answer_options() {
  return std::make_unique<RTCOfferAnswerOptions>();
}

// Creates a new `RTCOfferAnswerOptions`.
std::unique_ptr<RTCOfferAnswerOptions> create_rtc_offer_answer_options(
    int32_t offer_to_receive_video,
    int32_t offer_to_receive_audio,
    bool voice_activity_detection,
    bool ice_restart,
    bool use_rtp_mux) {
  return std::make_unique<RTCOfferAnswerOptions>(
      offer_to_receive_video, offer_to_receive_audio, voice_activity_detection,
      ice_restart, use_rtp_mux);
}

// Creates a new default `RtpTransceiverInit`.
std::unique_ptr<RtpTransceiverInit> create_default_rtp_transceiver_init() {
  return std::make_unique<RtpTransceiverInit>();
}

// Sets an `RtpTransceiverDirection` for the provided `RtpTransceiverInit`.
void set_rtp_transceiver_init_direction(
    RtpTransceiverInit& init,
    webrtc::RtpTransceiverDirection direction) {
  init.direction = direction;
}

// Adds an `RtpEncodingParameters` to the provided `RtpTransceiverInit`.
void add_rtp_transceiver_init_send_encoding(
    RtpTransceiverInit& init,
    const RtpEncodingParametersContainer& params) {
  init.send_encodings.push_back(*params.ptr);
}

// Creates new default `RtpEncodingParameters`.
RtpEncodingParametersContainer create_rtp_encoding_parameters() {
  RtpEncodingParametersContainer res = {
      std::make_unique<webrtc::RtpEncodingParameters>()};
  return res;
}

// Creates a new `CreateSessionDescriptionObserver` from the provided
// `bridge::DynCreateSdpCallback`.
std::unique_ptr<CreateSessionDescriptionObserver>
create_create_session_observer(rust::Box<bridge::DynCreateSdpCallback> cb) {
  return std::make_unique<CreateSessionDescriptionObserver>(std::move(cb));
}

// Creates a new `SetLocalDescriptionObserverInterface` from the provided
// `bridge::DynSetDescriptionCallback`.
std::unique_ptr<SetLocalDescriptionObserver>
create_set_local_description_observer(
    rust::Box<bridge::DynSetDescriptionCallback> cb) {
  return std::make_unique<SetLocalDescriptionObserver>(std::move(cb));
}

// Creates a new `SetRemoteDescriptionObserverInterface` from the provided
// `bridge::DynSetDescriptionCallback`.
std::unique_ptr<SetRemoteDescriptionObserver>
create_set_remote_description_observer(
    rust::Box<bridge::DynSetDescriptionCallback> cb) {
  return std::make_unique<SetRemoteDescriptionObserver>(std::move(cb));
}

// Returns the `RtpExtension.uri` field value.
std::unique_ptr<std::string> rtp_extension_uri(
    const webrtc::RtpExtension& extension) {
  return std::make_unique<std::string>(extension.uri);
}

// Returns the `RtpExtension.id` field value.
int32_t rtp_extension_id(const webrtc::RtpExtension& extension) {
  return extension.id;
}

// Returns the `RtpExtension.encrypt` field value.
bool rtp_extension_encrypt(const webrtc::RtpExtension& extension) {
  return extension.encrypt;
}

// Returns the `RtcpParameters.cname` field value.
std::unique_ptr<std::string> rtcp_parameters_cname(
    const webrtc::RtcpParameters& rtcp) {
  return std::make_unique<std::string>(rtcp.cname);
}

// Returns the `RtcpParameters.reduced_size` field value.
bool rtcp_parameters_reduced_size(const webrtc::RtcpParameters& rtcp) {
  return rtcp.reduced_size;
}

// Returns the `VideoTrackInterface` of the provided
// `VideoTrackSourceInterface`.
std::unique_ptr<VideoTrackSourceInterface> get_video_track_source(
    const VideoTrackInterface& track) {
  return std::make_unique<VideoTrackSourceInterface>(track->GetSource());
}

// Calls `IceCandidateInterface->ToString`.
std::unique_ptr<std::string> ice_candidate_interface_to_string(
    const IceCandidateInterface& candidate) {
  std::string out;
  candidate.ToString(&out);
  return std::make_unique<std::string>(out);
};

// Calls `Candidate->ToString`.
std::unique_ptr<std::string> candidate_to_string(
    const cricket::Candidate& candidate) {
  return std::make_unique<std::string>(candidate.ToString());
};

// Returns `CandidatePairChangeEvent.candidate_pair` field value.
const cricket::CandidatePair& get_candidate_pair(
    const cricket::CandidatePairChangeEvent& event) {
  return event.selected_candidate_pair;
};

// Returns `CandidatePairChangeEvent.last_data_received_ms` field value.
int64_t get_last_data_received_ms(
    const cricket::CandidatePairChangeEvent& event) {
  return event.last_data_received_ms;
}

// Returns `CandidatePairChangeEvent.reason` field value.
std::unique_ptr<std::string> get_reason(
    const cricket::CandidatePairChangeEvent& event) {
  return std::make_unique<std::string>(event.reason);
}

// Returns `CandidatePairChangeEvent.estimated_disconnected_time_ms` field
// value.
int64_t get_estimated_disconnected_time_ms(
    const cricket::CandidatePairChangeEvent& event) {
  return event.estimated_disconnected_time_ms;
}

// Calls `RtpTransceiverInterface->mid()`.
rust::String get_transceiver_mid(const RtpTransceiverInterface& transceiver) {
  return rust::String(transceiver->mid().value_or(""));
}

// Calls `RtpTransceiverInterface->media_type()`.
MediaType get_transceiver_media_type(
    const RtpTransceiverInterface& transceiver) {
  return transceiver->media_type();
}

// Calls `RtpTransceiverInterface->direction()`.
RtpTransceiverDirection get_transceiver_direction(
    const RtpTransceiverInterface& transceiver) {
  return transceiver->direction();
}

// Returns the sender `RtpCapabilities` of the provided `MediaType`.
std::unique_ptr<RtpCapabilities> get_rtp_sender_capabilities(
    const PeerConnectionFactoryInterface& peer_connection_factory,
    MediaType kind) {
  return std::make_unique<RtpCapabilities>(
      peer_connection_factory->GetRtpSenderCapabilities(kind));
}

// Returns the `RtpCodecCapability` of the provided `RtpCapabilities`.
rust::Vec<RtpCodecCapabilityContainer> rtp_capabilities_codecs(
    const RtpCapabilities& capabilty) {
  rust::Vec<RtpCodecCapabilityContainer> result;
  for (int i = 0; i < capabilty.codecs.size(); ++i) {
    RtpCodecCapabilityContainer capability = {
        std::make_unique<RtpCodecCapability>(capabilty.codecs[i])};
    result.push_back(std::move(capability));
  }
  return std::move(result);
}

// Returns the `RtpHeaderExtensionCapability` of the provided `RtpCapabilities`.
rust::Vec<RtpHeaderExtensionCapabilityContainer>
rtp_capabilities_header_extensions(const RtpCapabilities& capabilty) {
  rust::Vec<RtpHeaderExtensionCapabilityContainer> result;
  for (int i = 0; i < capabilty.header_extensions.size(); ++i) {
    RtpHeaderExtensionCapabilityContainer header_extensions = {
        std::make_unique<RtpHeaderExtensionCapability>(
            capabilty.header_extensions[i])};
    result.push_back(std::move(header_extensions));
  }
  return std::move(result);
}

// Returns the `uri` of the provided `RtpHeaderExtensionCapability`.
std::unique_ptr<std::string> header_extensions_uri(
    const RtpHeaderExtensionCapability& header_extensions) {
  return std::make_unique<std::string>(header_extensions.uri);
}

// Returns the `preferred_id` of the provided `RtpHeaderExtensionCapability`.
rust::Box<bridge::OptionI32> header_extensions_preferred_id(
    const RtpHeaderExtensionCapability& header_extensions) {
  auto preferred_id = init_option_i32();

  if (header_extensions.preferred_id) {
    preferred_id->set_value(header_extensions.preferred_id.value());
  }
  return preferred_id;
}

// Returns the `preferred_encrypted` of the provided
// `RtpHeaderExtensionCapability`.
bool header_extensions_preferred_encrypted(
    const RtpHeaderExtensionCapability& header_extensions) {
  return header_extensions.preferred_encrypt;
}

// Returns the `direction` of the provided `RtpHeaderExtensionCapability`.
RtpTransceiverDirection header_extensions_direction(
    const RtpHeaderExtensionCapability& header_extensions) {
  return header_extensions.direction;
}

// Returns the `payload_type` of the provided `RtpCodecCapability`.
rust::Box<bridge::OptionI32> preferred_payload_type(
    const RtpCodecCapability& capabilty) {
  auto preferred_payload_type = init_option_i32();

  if (capabilty.preferred_payload_type) {
    preferred_payload_type->set_value(capabilty.preferred_payload_type.value());
  }
  return preferred_payload_type;
}

// Returns the `scalability_modes` of the provided `RtpCodecCapability`.
rust::Vec<ScalabilityMode> scalability_modes(
    const RtpCodecCapability& capabilty) {
  rust::Vec<ScalabilityMode> result;
  for (int i = 0; i < capabilty.scalability_modes.size(); ++i) {
    result.push_back(capabilty.scalability_modes[i]);
  }
  return result;
}

// Returns the `mime_type` of the provided `RtpCodecCapability`.
std::unique_ptr<std::string> rtc_codec_mime_type(
    const RtpCodecCapability& capabilty) {
  return std::make_unique<std::string>(capabilty.mime_type());
}

// Returns the `name` of the provided `RtpCodecCapability`.
std::unique_ptr<std::string> rtc_codec_name(
    const RtpCodecCapability& capabilty) {
  return std::make_unique<std::string>(capabilty.name);
}

// Returns the `kind` of the provided `RtpCodecCapability`.
MediaType rtc_codec_kind(const RtpCodecCapability& capabilty) {
  return capabilty.kind;
}

// Returns the `clock_rate` of the provided `RtpCodecCapability`
rust::Box<bridge::OptionI32> rtc_codec_clock_rate(
    const RtpCodecCapability& capabilty) {
  auto clock_rate = init_option_i32();

  if (capabilty.clock_rate) {
    clock_rate->set_value(capabilty.clock_rate.value());
  }
  return clock_rate;
}

// Returns the `num_channels` of the provided `RtpCodecCapability`.
rust::Box<bridge::OptionI32> rtc_codec_num_channels(
    const RtpCodecCapability& capabilty) {
  auto num_channels = init_option_i32();

  if (capabilty.num_channels) {
    num_channels->set_value(capabilty.num_channels.value());
  }
  return num_channels;
}

// Returns the `parameters` of the provided `RtpCodecCapability`.
std::unique_ptr<std::vector<StringPair>> rtc_codec_parameters(
    const RtpCodecCapability& capabilty) {
  std::vector<StringPair> result;
  for (auto const& p : capabilty.parameters) {
    result.push_back(new_string_pair(p.first, p.second));
  }
  return std::make_unique<std::vector<StringPair>>(result);
}

// Returns the `rtcp_feedback` of the provided `RtpCodecCapability`.
rust::Vec<RtcpFeedbackContainer> rtc_codec_rtcp_feedback(
    const RtpCodecCapability& capabilty) {
  rust::Vec<RtcpFeedbackContainer> result;
  for (int i = 0; i < capabilty.rtcp_feedback.size(); ++i) {
    RtcpFeedbackContainer feedback = {
        std::make_unique<webrtc::RtcpFeedback>(capabilty.rtcp_feedback[i])};
    result.push_back(std::move(feedback));
  }
  return std::move(result);
}

// Returns the `type` of the provided `RtcpFeedback`.
RtcpFeedbackType rtcp_feedback_type(const RtcpFeedback& feedback) {
  return feedback.type;
}

// Returns the `message_type` of the provided `RtcpFeedback`.
rust::Box<bridge::OptionRtcpFeedbackMessageType> rtcp_feedback_message_type(
    const RtcpFeedback& feedback) {
  auto message_type = init_option_rtcp_feedback_message_type();

  if (feedback.message_type) {
    message_type->set_value(feedback.message_type.value());
  }
  return message_type;
}

// Calls `RtpTransceiverInterface->SetDirectionWithError()`.
rust::String set_transceiver_direction(
    const RtpTransceiverInterface& transceiver,
    webrtc::RtpTransceiverDirection new_direction) {
  webrtc::RTCError result = transceiver->SetDirectionWithError(new_direction);
  rust::String error;

  if (!result.ok()) {
    error = result.message();
  }
  return error;
}

// Calls `RtpTransceiverInterface->StopStandard()`.
rust::String stop_transceiver(const RtpTransceiverInterface& transceiver) {
  webrtc::RTCError result = transceiver->StopStandard();
  rust::String error;

  if (!result.ok()) {
    error = result.message();
  }
  return error;
}

// Creates a new `TrackEventObserver` from the provided
// `bridge::DynTrackEventCallback`.
std::unique_ptr<TrackEventObserver> create_track_event_observer(
    rust::Box<bridge::DynTrackEventCallback> cb) {
  return std::make_unique<TrackEventObserver>(
      TrackEventObserver(std::move(cb)));
}

// Changes the `track` member of the provided `TrackEventObserver`.
void set_track_observer_video_track(TrackEventObserver& obs,
                                    const VideoTrackInterface& track) {
  obs.set_track(track);
}

// Changes the `track` member of the provided `TrackEventObserver`.
void set_track_observer_audio_track(TrackEventObserver& obs,
                                    const AudioTrackInterface& track) {
  obs.set_track(track);
}

// Registers the provided observer in the provided `LocalAudioSource` to receive
// audio level updates.
//
// Previous observer will be disposed. Only one observer at a time is supported.
void audio_source_register_audio_level_observer(
    rust::Box<bridge::DynAudioSourceOnAudioLevelChangeCallback> cb,
    const AudioSourceInterface& audio_source) {
  LocalAudioSource* local_audio_source =
      dynamic_cast<LocalAudioSource*>(audio_source.get());
  if (local_audio_source) {
    local_audio_source->RegisterAudioLevelObserver(std::move(cb));
  }
}

// Unregisters audio level observer from the provided `LocalAudioSource`.
//
// `LocalAudioSource` will not calculate audio level after calling this
// function.
void audio_source_unregister_audio_level_observer(
    const AudioSourceInterface& audio_source) {
  LocalAudioSource* local_audio_source =
      dynamic_cast<LocalAudioSource*>(audio_source.get());
  if (local_audio_source) {
    local_audio_source->UnregisterAudioLevelObserver();
  }
}

// Calls `VideoTrackInterface->RegisterObserver`.
void video_track_register_observer(VideoTrackInterface& track,
                                   TrackEventObserver& obs) {
  track->RegisterObserver(&obs);
}

// Calls `AudioTrackInterface->RegisterObserver`.
void audio_track_register_observer(AudioTrackInterface& track,
                                   TrackEventObserver& obs) {
  track->RegisterObserver(&obs);
}

// Calls `VideoTrackInterface->UnregisterObserver`.
void video_track_unregister_observer(VideoTrackInterface& track,
                                     TrackEventObserver& obs) {
  track->UnregisterObserver(&obs);
}

// Calls `AudioTrackInterface->UnregisterObserver`.
void audio_track_unregister_observer(AudioTrackInterface& track,
                                     TrackEventObserver& obs) {
  track->UnregisterObserver(&obs);
}

// Calls `RtpTransceiverInterface->sender()`.
std::unique_ptr<RtpSenderInterface> transceiver_sender(
    const RtpTransceiverInterface& transceiver) {
  return std::make_unique<RtpSenderInterface>(transceiver->sender());
}

<<<<<<< HEAD
// Changes the preferred `RtpTransceiverInterface` codecs to the given
=======
// Changes the preferred `RtpTransceiverInterface` codecs to the provided
>>>>>>> 20b07e0b
// `Vec<RtpCodecCapability>`.
void set_codec_preferences(const RtpTransceiverInterface& transceiver,
                           rust::Vec<RtpCodecCapabilityContainer> codecs) {
  RtpCodecCapability* array = new RtpCodecCapability[codecs.size()];
  for (int i = 0; i < codecs.size(); ++i) {
    array[i] = *codecs[i].ptr.get();
  }
  rtc::ArrayView<RtpCodecCapability> rtp_codecs(array, codecs.size());
  transceiver->SetCodecPreferences(rtp_codecs);
}

// Creates a new `RtpCodecCapability`.
std::unique_ptr<RtpCodecCapability> create_codec_capability(
    int preferred_payload_type,
    rust::String name,
    MediaType kind,
    int clock_rate,
    int num_channels,
    rust::Vec<StringPair> parameters) {
  RtpCodecCapability codec;
  if (clock_rate > 0) {
    codec.preferred_payload_type = preferred_payload_type;
  }
  codec.name = std::string(name);
  codec.kind = kind;
  if (clock_rate > 0) {
    codec.clock_rate = clock_rate;
  }
  if (num_channels > 0) {
    codec.num_channels = num_channels;
  }
  std::map<std::string, std::string> map;
  for (int i = 0; i < parameters.size(); ++i) {
    map[std::string(parameters[i].first)] = std::string(parameters[i].second);
  }

  codec.parameters = map;
  return std::make_unique<RtpCodecCapability>(codec);
}

// Returns the `receiver` of the provided `RtpTransceiverInterface`.
std::unique_ptr<RtpReceiverInterface> transceiver_receiver(
    const RtpTransceiverInterface& transceiver) {
  return std::make_unique<RtpReceiverInterface>(transceiver->receiver());
}

// Returns the `parameters` as `std::vector<(std::string, std::string)>` of the
// provided `RtpCodecParameters`.
std::unique_ptr<std::vector<StringPair>> rtp_codec_parameters_parameters(
    const webrtc::RtpCodecParameters& codec) {
  std::vector<StringPair> result;
  for (auto const& p : codec.parameters) {
    result.push_back(new_string_pair(p.first, p.second));
  }
  return std::make_unique<std::vector<StringPair>>(result);
}

// Returns the `RtpParameters.codecs` field value.
rust::Vec<RtpCodecParametersContainer> rtp_parameters_codecs(
    const webrtc::RtpParameters& parameters) {
  rust::Vec<RtpCodecParametersContainer> result;
  for (int i = 0; i < parameters.codecs.size(); ++i) {
    RtpCodecParametersContainer codec = {
        std::make_unique<webrtc::RtpCodecParameters>(parameters.codecs[i])};
    result.push_back(std::move(codec));
  }
  return std::move(result);
}

// Returns the `RtpParameters.header_extensions` field value.
rust::Vec<RtpExtensionContainer> rtp_parameters_header_extensions(
    const webrtc::RtpParameters& parameters) {
  rust::Vec<RtpExtensionContainer> result;
  for (int i = 0; i < parameters.header_extensions.size(); ++i) {
    RtpExtensionContainer codec = {std::make_unique<webrtc::RtpExtension>(
        parameters.header_extensions[i])};
    result.push_back(std::move(codec));
  }
  return std::move(result);
}

// Returns the `RtpParameters.encodings` field value.
rust::Vec<RtpEncodingParametersContainer> rtp_parameters_encodings(
    const webrtc::RtpParameters& parameters) {
  rust::Vec<RtpEncodingParametersContainer> result;
  for (int i = 0; i < parameters.encodings.size(); ++i) {
    RtpEncodingParametersContainer codec = {
        std::make_unique<webrtc::RtpEncodingParameters>(
            parameters.encodings[i])};
    result.push_back(std::move(codec));
  }
  return std::move(result);
}

// Calls `IceCandidateInterface->sdp_mid()`.
std::unique_ptr<std::string> sdp_mid_of_ice_candidate(
    const IceCandidateInterface& candidate) {
  return std::make_unique<std::string>(candidate.sdp_mid());
}

// Calls `IceCandidateInterface->sdp_mline_index()`.
int sdp_mline_index_of_ice_candidate(const IceCandidateInterface& candidate) {
  return candidate.sdp_mline_index();
}

// Calls `webrtc::CreateIceCandidate` with the given values.
std::unique_ptr<webrtc::IceCandidateInterface> create_ice_candidate(
    rust::Str sdp_mid,
    int sdp_mline_index,
    rust::Str candidate,
    rust::String& error) {
  webrtc::SdpParseError* sdp_error;
  std::unique_ptr<webrtc::IceCandidateInterface> owned_candidate(
      webrtc::CreateIceCandidate(std::string(sdp_mid), sdp_mline_index,
                                 std::string(candidate), sdp_error));

  if (!owned_candidate.get()) {
    error = sdp_error->description;
    return nullptr;
  } else {
    return owned_candidate;
  }
}

// Returns a list of all available `DesktopCapturer::Source`s.
rust::Vec<DisplaySourceContainer> screen_capture_sources() {
  webrtc::DesktopCapturer::SourceList sourceList;
  ScreenVideoCapturer::GetSourceList(&sourceList);
  rust::Vec<DisplaySourceContainer> sources;

  for (auto source : sourceList) {
    DisplaySourceContainer container = {
        std::make_unique<DisplaySource>(source)};
    sources.push_back(std::move(container));
  }

  return sources;
}

// Returns an `id` of the provided `DesktopCapturer::Source`.
int64_t display_source_id(const DisplaySource& source) {
  return source.id;
}

// Returns a `title` of the provided `DesktopCapturer::Source`.
std::unique_ptr<std::string> display_source_title(const DisplaySource& source) {
  return std::make_unique<std::string>(source.title);
}

}  // namespace bridge<|MERGE_RESOLUTION|>--- conflicted
+++ resolved
@@ -1012,11 +1012,7 @@
   return std::make_unique<RtpSenderInterface>(transceiver->sender());
 }
 
-<<<<<<< HEAD
-// Changes the preferred `RtpTransceiverInterface` codecs to the given
-=======
 // Changes the preferred `RtpTransceiverInterface` codecs to the provided
->>>>>>> 20b07e0b
 // `Vec<RtpCodecCapability>`.
 void set_codec_preferences(const RtpTransceiverInterface& transceiver,
                            rust::Vec<RtpCodecCapabilityContainer> codecs) {
