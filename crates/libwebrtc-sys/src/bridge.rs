use std::fmt;

use anyhow::anyhow;
use cxx::CxxString;

use crate::{CreateSdpCallback, SetDescriptionCallback};

/// [`CreateSdpCallback`] that can be transferred to the CXX side.
type DynCreateSdpCallback = Box<dyn CreateSdpCallback>;

/// [`SetDescriptionCallback`] that can be transferred to the CXX side.
type DynSetDescriptionCallback = Box<dyn SetDescriptionCallback>;

#[allow(clippy::expl_impl_clone_on_copy, clippy::items_after_statements)]
#[cxx::bridge(namespace = "bridge")]
pub(crate) mod webrtc {
    /// Possible kinds of audio devices implementation.
    #[repr(i32)]
    #[derive(Debug, Eq, Hash, PartialEq)]
    pub enum AudioLayer {
        kPlatformDefaultAudio = 0,
        kWindowsCoreAudio,
        kWindowsCoreAudio2,
        kLinuxAlsaAudio,
        kLinuxPulseAudio,
        kAndroidJavaAudio,
        kAndroidOpenSLESAudio,
        kAndroidJavaInputAndOpenSLESOutputAudio,
        kAndroidAAudioAudio,
        kAndroidJavaInputAndAAudioOutputAudio,
        kDummyAudio,
    }

    /// [RTCSdpType] representation.
    ///
    /// [RTCSdpType]: https://www.w3.org/TR/webrtc/#dom-rtcsdptype
    #[repr(i32)]
    #[derive(Debug, Eq, Hash, PartialEq)]
    pub enum SdpType {
        /// [RTCSdpType.offer][1] representation.
        ///
        /// [1]: https://www.w3.org/TR/webrtc/#dom-rtcsdptype-offer
        kOffer,

        /// [RTCSdpType.pranswer][1] representation.
        ///
        /// [1]: https://www.w3.org/TR/webrtc/#dom-rtcsdptype-offer
        kPrAnswer,

        /// [RTCSdpType.answer][1] representation.
        ///
        /// [1]: https://www.w3.org/TR/webrtc/#dom-rtcsdptype-answer
        kAnswer,

        /// [RTCSdpType.rollback][1] representation.
        ///
        /// [1]: https://www.w3.org/TR/webrtc/#dom-rtcsdptype-rollback
        kRollback,
    }

    #[rustfmt::skip]
    unsafe extern "C++" {
        include!("libwebrtc-sys/include/bridge.h");

        type PeerConnectionFactoryInterface;
        type TaskQueueFactory;
        type Thread;

        /// Creates a default [`TaskQueueFactory`] based on the current
        /// platform.
        #[namespace = "webrtc"]
        #[cxx_name = "CreateDefaultTaskQueueFactory"]
        pub fn create_default_task_queue_factory()
            -> UniquePtr<TaskQueueFactory>;

        /// Creates a new [`Thread`].
        pub fn create_thread() -> UniquePtr<Thread>;

        /// Starts the current [`Thread`].
        #[cxx_name = "Start"]
        pub fn start_thread(self: Pin<&mut Thread>) -> bool;

        /// Creates a new [`PeerConnectionFactoryInterface`].
        pub fn create_peer_connection_factory(
            network_thread: &UniquePtr<Thread>,
            worker_thread: &UniquePtr<Thread>,
            signaling_thread: &UniquePtr<Thread>,
            default_adm: &UniquePtr<AudioDeviceModule>,
        ) -> UniquePtr<PeerConnectionFactoryInterface>;
    }

    unsafe extern "C++" {
        type AudioDeviceModule;
        type AudioLayer;

        /// Creates a new [`AudioDeviceModule`] for the given [`AudioLayer`].
        pub fn create_audio_device_module(
            audio_layer: AudioLayer,
            task_queue_factory: Pin<&mut TaskQueueFactory>,
        ) -> UniquePtr<AudioDeviceModule>;

        /// Initializes the given [`AudioDeviceModule`].
        pub fn init_audio_device_module(
            audio_device_module: &AudioDeviceModule,
        ) -> i32;

        /// Returns count of available audio playout devices.
        pub fn playout_devices(audio_device_module: &AudioDeviceModule) -> i16;

        /// Returns count of available audio recording devices.
        pub fn recording_devices(
            audio_device_module: &AudioDeviceModule,
        ) -> i16;

        /// Writes device info to the provided `name` and `id` for the given
        /// audio playout device `index`.
        pub fn playout_device_name(
            audio_device_module: &AudioDeviceModule,
            index: i16,
            name: &mut String,
            id: &mut String,
        ) -> i32;

        /// Writes device info to the provided `name` and `id` for the given
        /// audio recording device `index`.
        pub fn recording_device_name(
            audio_device_module: &AudioDeviceModule,
            index: i16,
            name: &mut String,
            id: &mut String,
        ) -> i32;

        /// Specifies which microphone to use for recording audio using an
        /// index retrieved by the corresponding enumeration method which is
        /// [`AudiDeviceModule::RecordingDeviceName`].
        pub fn set_audio_recording_device(
            audio_device_module: &AudioDeviceModule,
            index: u16,
        ) -> i32;
    }

    unsafe extern "C++" {
        type VideoDeviceInfo;

        /// Creates a new [`VideoDeviceInfo`].
        pub fn create_video_device_info() -> UniquePtr<VideoDeviceInfo>;

        /// Returns count of a video recording devices.
        #[namespace = "webrtc"]
        #[cxx_name = "NumberOfDevices"]
        pub fn number_of_video_devices(self: Pin<&mut VideoDeviceInfo>) -> u32;

        /// Writes device info to the provided `name` and `id` for the given
        /// video device `index`.
        pub fn video_device_name(
            device_info: Pin<&mut VideoDeviceInfo>,
            index: u32,
            name: &mut String,
            id: &mut String,
        ) -> i32;
    }

<<<<<<< HEAD
    extern "Rust" {
        type SetLocalRemoteDescriptionCallBack;
        type CreateOfferAnswerCallback;
        type PeerConnectionOnEventCallback;

        /// Calling in `CreateSessionDescriptionObserver`,
        /// when `CreateOffer/Answer` is success.
        pub fn success_sdp(
            cb: &mut CreateOfferAnswerCallback,
            sdp: &CxxString,
            type_: &CxxString,
        );

        /// Calling in `CreateSessionDescriptionObserver`,
        /// when `CreateOffer/Answer` is fail.
        pub fn fail_sdp(cb: &mut CreateOfferAnswerCallback, error: &CxxString);

        /// Calling in `SetLocal/RemoteDescriptionObserver`,
        /// when `SetLocal/RemoteDescription` is success.
        pub fn success_set_description(
            cb: &mut SetLocalRemoteDescriptionCallBack,
        );

        /// Calling in `SetLocal/RemoteDescriptionObserver`,
        /// when `SetLocal/RemoteDescription` is success.
        pub fn fail_set_description(
            cb: &mut SetLocalRemoteDescriptionCallBack,
            error: &CxxString,
        );

        /// todo
        pub fn call_peer_connection_on_signaling_change(
            cb: &mut PeerConnectionOnEventCallback,
            event: &CxxString,
        );

    }

=======
>>>>>>> 3c873f37
    #[rustfmt::skip]
    unsafe extern "C++" {
        type CreateSessionDescriptionObserver;
        type PeerConnectionDependencies;
        type PeerConnectionInterface;
        type PeerConnectionObserver;
        type RTCConfiguration;
        type RTCOfferAnswerOptions;
        type SdpType;
        type SessionDescriptionInterface;
        type SetLocalDescriptionObserver;
        type SetRemoteDescriptionObserver;

        /// Creates a default [`RTCConfiguration`].
        pub fn create_default_rtc_configuration()
            -> UniquePtr<RTCConfiguration>;

        /// Creates a new [`PeerConnectionInterface`].
        ///
        /// If creation fails then an error will be written to the provided
        /// `error` and the returned [`UniquePtr`] will be `null`.
        pub fn create_peer_connection_or_error(
            peer_connection_factory: Pin<&mut PeerConnectionFactoryInterface>,
            conf: &RTCConfiguration,
            deps: UniquePtr<PeerConnectionDependencies>,
            error: &mut String,
        ) -> UniquePtr<PeerConnectionInterface>;

        /// Creates a new [`PeerConnectionObserver`].
        pub fn create_peer_connection_observer(
            cb: Box<PeerConnectionOnEventCallback>,
        ) -> UniquePtr<PeerConnectionObserver>;

        /// Creates a [`PeerConnectionDependencies`] from the provided
        /// [`PeerConnectionObserver`].
        pub fn create_peer_connection_dependencies(
            observer: UniquePtr<PeerConnectionObserver>,
        ) -> UniquePtr<PeerConnectionDependencies>;

        /// Creates a default [`RTCOfferAnswerOptions`].
        pub fn create_default_rtc_offer_answer_options(
        ) -> UniquePtr<RTCOfferAnswerOptions>;

        /// Creates a new [`RTCOfferAnswerOptions`] from the provided options.
        pub fn create_rtc_offer_answer_options(
            offer_to_receive_video: i32,
            offer_to_receive_audio: i32,
            voice_activity_detection: bool,
            ice_restart: bool,
            use_rtp_mux: bool,
        ) -> UniquePtr<RTCOfferAnswerOptions>;

        /// Creates a new [`CreateSessionDescriptionObserver`] from the
        /// provided [`DynCreateSdpCallback`].
        pub fn create_create_session_observer(
            cb: Box<DynCreateSdpCallback>,
        ) -> UniquePtr<CreateSessionDescriptionObserver>;

        /// Creates a new [`SetLocalDescriptionObserver`] from the provided
        /// [`DynSetDescriptionCallback`].
        pub fn create_set_local_description_observer(
            cb: Box<DynSetDescriptionCallback>,
        ) -> UniquePtr<SetLocalDescriptionObserver>;

        /// Creates a new [`SetRemoteDescriptionObserver`] from the provided
        /// [`DynSetDescriptionCallback`].
        pub fn create_set_remote_description_observer(
            cb: Box<DynSetDescriptionCallback>,
        ) -> UniquePtr<SetRemoteDescriptionObserver>;

        /// Calls the [`RTCPeerConnection::createOffer()`][1] on the provided
        /// [`PeerConnectionInterface`].
        ///
        /// [1]: https://w3.org/TR/webrtc/#dom-rtcpeerconnection-createoffer
        pub fn create_offer(
            peer: Pin<&mut PeerConnectionInterface>,
            options: &RTCOfferAnswerOptions,
            obs: UniquePtr<CreateSessionDescriptionObserver>,
        );

        /// Calls the [`RTCPeerConnection::createAnswer()`][1] on the provided
        /// [`PeerConnectionInterface`].
        ///
        /// [1]: https://w3.org/TR/webrtc/#dom-rtcpeerconnection-createanswer
        pub fn create_answer(
            peer: Pin<&mut PeerConnectionInterface>,
            options: &RTCOfferAnswerOptions,
            obs: UniquePtr<CreateSessionDescriptionObserver>,
        );

        /// Calls the [`RTCPeerConnection::setLocalDescription()`][1] on the
        /// provided [`PeerConnectionInterface`].
        ///
        /// [1]: https://w3.org/TR/webrtc/#dom-peerconnection-setlocaldescription
        pub fn set_local_description(
            peer: Pin<&mut PeerConnectionInterface>,
            desc: UniquePtr<SessionDescriptionInterface>,
            obs: UniquePtr<SetLocalDescriptionObserver>,
        );

        /// Calls the [`RTCPeerConnection::setRemoteDescription()`][1] on the
        /// provided [`PeerConnectionInterface`].
        ///
        /// [1]: https://w3.org/TR/webrtc/#dom-peerconnection-setremotedescription
        pub fn set_remote_description(
            peer: Pin<&mut PeerConnectionInterface>,
            desc: UniquePtr<SessionDescriptionInterface>,
            obs: UniquePtr<SetRemoteDescriptionObserver>,
        );

        /// Creates a new [`SessionDescriptionInterface`].
        #[namespace = "webrtc"]
        #[cxx_name = "CreateSessionDescription"]
        pub fn create_session_description(
            kind: SdpType,
            sdp: &CxxString,
        ) -> UniquePtr<SessionDescriptionInterface>;
    }

    unsafe extern "C++" {
        type AudioSourceInterface;
        type AudioTrackInterface;
        type MediaStreamInterface;
        type VideoTrackInterface;
        type VideoTrackSourceInterface;

        /// Creates a new [`VideoTrackSourceInterface`].
        pub fn create_video_source(
            worker_thread: Pin<&mut Thread>,
            signaling_thread: Pin<&mut Thread>,
            width: usize,
            height: usize,
            fps: usize,
            device_index: u32,
        ) -> UniquePtr<VideoTrackSourceInterface>;

        /// Creates a new [`AudioSourceInterface`].
        pub fn create_audio_source(
            peer_connection_factory: &PeerConnectionFactoryInterface,
        ) -> UniquePtr<AudioSourceInterface>;

        /// Creates a new [`VideoTrackInterface`].
        pub fn create_video_track(
            peer_connection_factory: &PeerConnectionFactoryInterface,
            id: String,
            video_source: &VideoTrackSourceInterface,
        ) -> UniquePtr<VideoTrackInterface>;

        /// Creates a new [`AudioTrackInterface`].
        pub fn create_audio_track(
            peer_connection_factory: &PeerConnectionFactoryInterface,
            id: String,
            audio_source: &AudioSourceInterface,
        ) -> UniquePtr<AudioTrackInterface>;

        /// Creates a new [`MediaStreamInterface`].
        pub fn create_local_media_stream(
            peer_connection_factory: &PeerConnectionFactoryInterface,
            id: String,
        ) -> UniquePtr<MediaStreamInterface>;

        /// Adds the [`VideoTrackInterface`] to the [`MediaStreamInterface`].
        pub fn add_video_track(
            peer_connection_factory: &MediaStreamInterface,
            track: &VideoTrackInterface,
        ) -> bool;

        /// Adds the [`AudioTrackInterface`] to the [`MediaStreamInterface`].
        pub fn add_audio_track(
            peer_connection_factory: &MediaStreamInterface,
            track: &AudioTrackInterface,
        ) -> bool;

        /// Removes the [`VideoTrackInterface`] from the
        /// [`MediaStreamInterface`].
        pub fn remove_video_track(
            media_stream: &MediaStreamInterface,
            track: &VideoTrackInterface,
        ) -> bool;

        /// Removes the [`AudioTrackInterface`] from the
        /// [`MediaStreamInterface`].
        pub fn remove_audio_track(
            media_stream: &MediaStreamInterface,
            track: &AudioTrackInterface,
        ) -> bool;
    }

    extern "Rust" {
        type DynSetDescriptionCallback;
        type DynCreateSdpCallback;

        /// Successfully completes the provided [`DynSetDescriptionCallback`].
        pub fn create_sdp_success(
            cb: Box<DynCreateSdpCallback>,
            sdp: &CxxString,
            kind: SdpType,
        );

        /// Completes the provided [`DynCreateSdpCallback`] with an error.
        pub fn create_sdp_fail(
            cb: Box<DynCreateSdpCallback>,
            error: &CxxString,
        );

        /// Successfully completes the provided [`DynSetDescriptionCallback`].
        pub fn set_description_success(cb: Box<DynSetDescriptionCallback>);

        /// Completes the provided [`DynSetDescriptionCallback`] with an error.
        pub fn set_description_fail(
            cb: Box<DynSetDescriptionCallback>,
            error: &CxxString,
        );

    }
}

/// Successfully completes the provided [`DynSetDescriptionCallback`].
#[allow(clippy::boxed_local)]
pub fn create_sdp_success(
    mut cb: Box<DynCreateSdpCallback>,
    sdp: &CxxString,
    kind: webrtc::SdpType,
) {
    cb.success(sdp, kind);
}

/// Completes the provided [`DynCreateSdpCallback`] with an error.
#[allow(clippy::boxed_local)]
pub fn create_sdp_fail(mut cb: Box<DynCreateSdpCallback>, error: &CxxString) {
    cb.fail(error);
}

/// Successfully completes the provided [`DynSetDescriptionCallback`].
#[allow(clippy::boxed_local)]
pub fn set_description_success(mut cb: Box<DynSetDescriptionCallback>) {
    cb.success();
}

/// Completes the provided [`DynSetDescriptionCallback`] with an error.
#[allow(clippy::boxed_local)]
pub fn set_description_fail(
    mut cb: Box<DynSetDescriptionCallback>,
    error: &CxxString,
) {
    cb.fail(error);
}

/// todo
pub trait PeerConnectionOnEvent {
    fn on_signaling_change(&mut self, event: &CxxString);
}
pub type PeerConnectionOnEventCallback = Box<dyn PeerConnectionOnEvent>;
pub fn call_peer_connection_on_signaling_change(
    cb: &mut PeerConnectionOnEventCallback,
    event: &CxxString,
) {
    cb.on_signaling_change(event);
}

impl TryFrom<&str> for webrtc::SdpType {
    type Error = anyhow::Error;

    fn try_from(value: &str) -> Result<Self, Self::Error> {
        match value {
            "offer" => Ok(webrtc::SdpType::kOffer),
            "answer" => Ok(webrtc::SdpType::kAnswer),
            "pranswer" => Ok(webrtc::SdpType::kPrAnswer),
            "rollback" => Ok(webrtc::SdpType::kRollback),
            _ => Err(anyhow!("Invalid SdpType `{}`", value)),
        }
    }
}

impl fmt::Display for webrtc::SdpType {
    fn fmt(&self, f: &mut fmt::Formatter<'_>) -> fmt::Result {
        match *self {
            webrtc::SdpType::kOffer => write!(f, "offer"),
            webrtc::SdpType::kAnswer => write!(f, "answer"),
            webrtc::SdpType::kPrAnswer => write!(f, "pranswer"),
            webrtc::SdpType::kRollback => write!(f, "rollback"),
            _ => unreachable!(),
        }
    }
}<|MERGE_RESOLUTION|>--- conflicted
+++ resolved
@@ -3,13 +3,15 @@
 use anyhow::anyhow;
 use cxx::CxxString;
 
-use crate::{CreateSdpCallback, SetDescriptionCallback};
+use crate::{CreateSdpCallback, PeerConnectionOnEvent, SetDescriptionCallback};
 
 /// [`CreateSdpCallback`] that can be transferred to the CXX side.
 type DynCreateSdpCallback = Box<dyn CreateSdpCallback>;
 
 /// [`SetDescriptionCallback`] that can be transferred to the CXX side.
 type DynSetDescriptionCallback = Box<dyn SetDescriptionCallback>;
+
+pub type DynPeerConnectionOnEvent = Box<dyn PeerConnectionOnEvent>;
 
 #[allow(clippy::expl_impl_clone_on_copy, clippy::items_after_statements)]
 #[cxx::bridge(namespace = "bridge")]
@@ -160,47 +162,6 @@
         ) -> i32;
     }
 
-<<<<<<< HEAD
-    extern "Rust" {
-        type SetLocalRemoteDescriptionCallBack;
-        type CreateOfferAnswerCallback;
-        type PeerConnectionOnEventCallback;
-
-        /// Calling in `CreateSessionDescriptionObserver`,
-        /// when `CreateOffer/Answer` is success.
-        pub fn success_sdp(
-            cb: &mut CreateOfferAnswerCallback,
-            sdp: &CxxString,
-            type_: &CxxString,
-        );
-
-        /// Calling in `CreateSessionDescriptionObserver`,
-        /// when `CreateOffer/Answer` is fail.
-        pub fn fail_sdp(cb: &mut CreateOfferAnswerCallback, error: &CxxString);
-
-        /// Calling in `SetLocal/RemoteDescriptionObserver`,
-        /// when `SetLocal/RemoteDescription` is success.
-        pub fn success_set_description(
-            cb: &mut SetLocalRemoteDescriptionCallBack,
-        );
-
-        /// Calling in `SetLocal/RemoteDescriptionObserver`,
-        /// when `SetLocal/RemoteDescription` is success.
-        pub fn fail_set_description(
-            cb: &mut SetLocalRemoteDescriptionCallBack,
-            error: &CxxString,
-        );
-
-        /// todo
-        pub fn call_peer_connection_on_signaling_change(
-            cb: &mut PeerConnectionOnEventCallback,
-            event: &CxxString,
-        );
-
-    }
-
-=======
->>>>>>> 3c873f37
     #[rustfmt::skip]
     unsafe extern "C++" {
         type CreateSessionDescriptionObserver;
@@ -231,7 +192,7 @@
 
         /// Creates a new [`PeerConnectionObserver`].
         pub fn create_peer_connection_observer(
-            cb: Box<PeerConnectionOnEventCallback>,
+            cb: Box<DynPeerConnectionOnEvent>,
         ) -> UniquePtr<PeerConnectionObserver>;
 
         /// Creates a [`PeerConnectionDependencies`] from the provided
@@ -392,6 +353,7 @@
     extern "Rust" {
         type DynSetDescriptionCallback;
         type DynCreateSdpCallback;
+        type DynPeerConnectionOnEvent;
 
         /// Successfully completes the provided [`DynSetDescriptionCallback`].
         pub fn create_sdp_success(
@@ -413,6 +375,12 @@
         pub fn set_description_fail(
             cb: Box<DynSetDescriptionCallback>,
             error: &CxxString,
+        );
+
+        /// todo
+        pub fn call_peer_connection_on_signaling_change(
+            cb: &mut DynPeerConnectionOnEvent,
+            event: &CxxString,
         );
 
     }
@@ -449,13 +417,8 @@
     cb.fail(error);
 }
 
-/// todo
-pub trait PeerConnectionOnEvent {
-    fn on_signaling_change(&mut self, event: &CxxString);
-}
-pub type PeerConnectionOnEventCallback = Box<dyn PeerConnectionOnEvent>;
 pub fn call_peer_connection_on_signaling_change(
-    cb: &mut PeerConnectionOnEventCallback,
+    cb: &mut DynPeerConnectionOnEvent,
     event: &CxxString,
 ) {
     cb.on_signaling_change(event);
