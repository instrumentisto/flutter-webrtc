use std::fmt;

use anyhow::anyhow;
use cxx::{CxxString, CxxVector, UniquePtr};

use crate::{
    AddIceCandidateHandler, CreateSdpCallback, OnFrameCallback,
    PeerConnectionEventsHandler, SetDescriptionCallback,
};

/// [`CreateSdpCallback`] transferable to the C++ side.
type DynCreateSdpCallback = Box<dyn CreateSdpCallback>;

/// [`SetDescriptionCallback`] transferable to the C++ side.
type DynSetDescriptionCallback = Box<dyn SetDescriptionCallback>;

/// [`OnFrameCallback`] transferable to the C++ side.
type DynOnFrameCallback = Box<dyn OnFrameCallback>;

/// [`PeerConnectionEventsHandler`] transferable to the C++ side.
type DynPeerConnectionEventsHandler = Box<dyn PeerConnectionEventsHandler>;

/// [`AddIceCandidateHandler`] transferable to the C++ side.
type DynAddIceCandidateCallback = Box<dyn AddIceCandidateHandler>;

#[allow(
    clippy::expl_impl_clone_on_copy,
    clippy::items_after_statements,
    clippy::ptr_as_ptr
)]
#[cxx::bridge(namespace = "bridge")]
pub(crate) mod webrtc {
    /// Possible kinds of audio devices implementation.
    #[derive(Debug, Eq, Hash, PartialEq)]
    #[repr(i32)]
    pub enum AudioLayer {
        kPlatformDefaultAudio = 0,
        kWindowsCoreAudio,
        kWindowsCoreAudio2,
        kLinuxAlsaAudio,
        kLinuxPulseAudio,
        kAndroidJavaAudio,
        kAndroidOpenSLESAudio,
        kAndroidJavaInputAndOpenSLESOutputAudio,
        kAndroidAAudioAudio,
        kAndroidJavaInputAndAAudioOutputAudio,
        kDummyAudio,
    }

    /// [RTCSdpType] representation.
    ///
    /// [RTCSdpType]: https://w3.org/TR/webrtc#dom-rtcsdptype
    #[derive(Debug, Eq, Hash, PartialEq)]
    #[repr(i32)]
    pub enum SdpType {
        /// [RTCSdpType.offer][1] representation.
        ///
        /// [1]: https://w3.org/TR/webrtc#dom-rtcsdptype-offer
        kOffer,

        /// [RTCSdpType.pranswer][1] representation.
        ///
        /// [1]: https://w3.org/TR/webrtc#dom-rtcsdptype-pranswer
        kPrAnswer,

        /// [RTCSdpType.answer][1] representation.
        ///
        /// [1]: https://w3.org/TR/webrtc#dom-rtcsdptype-answer
        kAnswer,

        /// [RTCSdpType.rollback][1] representation.
        ///
        /// [1]: https://w3.org/TR/webrtc#dom-rtcsdptype-rollback
        kRollback,
    }

    /// Possible kinds of an [`RtpTransceiverInterface`].
    #[derive(Debug, Eq, Hash, PartialEq)]
    #[repr(i32)]
    pub enum MediaType {
        MEDIA_TYPE_AUDIO = 0,
        MEDIA_TYPE_VIDEO,
        MEDIA_TYPE_DATA,
        MEDIA_TYPE_UNSUPPORTED,
    }

    /// [RTCRtpTransceiverDirection][1] representation.
    ///
    /// [1]: https://w3.org/TR/webrtc#dom-rtcrtptransceiverdirection
    #[derive(Debug, Eq, Hash, PartialEq)]
    #[repr(i32)]
    pub enum RtpTransceiverDirection {
        kSendRecv = 0,
        kSendOnly,
        kRecvOnly,
        kInactive,
        kStopped,
    }

    /// Possible variants of a [`VideoFrame`]'s rotation.
    #[derive(Clone, Copy, Debug, Eq, Hash, PartialEq)]
    #[repr(i32)]
    pub enum VideoRotation {
        kVideoRotation_0 = 0,
        kVideoRotation_90 = 90,
        kVideoRotation_180 = 180,
        kVideoRotation_270 = 270,
    }

    // TODO: Remove once `cxx` crate allows using pointers to opaque types in
    //       vectors: https://github.com/dtolnay/cxx/issues/741
    /// Wrapper for an [`RtpTransceiverInterface`] that can be used in Rust/C++
    /// vectors.
    struct TransceiverContainer {
        /// Wrapped [`RtpTransceiverInterface`].
        pub ptr: UniquePtr<RtpTransceiverInterface>,
    }

    /// [RTCSignalingState] representation.
    ///
    /// [RTCSignalingState]: https://w3.org/TR/webrtc#state-definitions
    #[derive(Debug, Eq, Hash, PartialEq)]
    #[repr(i32)]
    pub enum SignalingState {
        /// [RTCSignalingState.stable][1] representation.
        ///
        /// [1]: https://w3.org/TR/webrtc#dom-rtcsignalingstate-stable
        kStable,

        /// [RTCSignalingState.have-local-offer][1] representation.
        ///
        /// [1]: https://w3.org/TR/webrtc#dom-rtcsignalingstate-have-local-offer
        kHaveLocalOffer,

        /// [RTCSignalingState.have-local-pranswer][1] representation.
        ///
        /// [1]: https://tinyurl.com/have-local-pranswer
        kHaveLocalPrAnswer,

        /// [RTCSignalingState.have-remote-offer][1] representation.
        ///
        /// [1]: https://tinyurl.com/have-remote-offer
        kHaveRemoteOffer,

        /// [RTCSignalingState.have-remote-pranswer][1] representation.
        ///
        /// [1]: https://tinyurl.com/have-remote-pranswer
        kHaveRemotePrAnswer,

        /// [RTCSignalingState.closed][1] representation.
        ///
        /// [1]: https://w3.org/TR/webrtc#dom-rtcsignalingstate-closed
        kClosed,
    }

    /// [RTCIceGatheringState][1] representation.
    ///
    /// [1]: https://w3.org/TR/webrtc#dom-rtcicegatheringstate
    #[derive(Debug, Eq, Hash, PartialEq)]
    #[repr(i32)]
    pub enum IceGatheringState {
        /// [RTCIceGatheringState.new][1] representation.
        ///
        /// [1]: https://w3.org/TR/webrtc#dom-rtcicegatheringstate-new
        kIceGatheringNew,

        /// [RTCIceGatheringState.gathering][1] representation.
        ///
        /// [1]: https://w3.org/TR/webrtc#dom-rtcicegatheringstate-gathering
        kIceGatheringGathering,

        /// [RTCIceGatheringState.complete][1] representation.
        ///
        /// [1]: https://w3.org/TR/webrtc#dom-rtcicegatheringstate-complete
        kIceGatheringComplete,
    }

    /// [RTCPeerConnectionState][1] representation.
    ///
    /// [1]: https://w3.org/TR/webrtc#dom-rtcpeerconnectionstate
    #[derive(Debug, Eq, Hash, PartialEq)]
    #[repr(i32)]
    pub enum PeerConnectionState {
        /// [RTCPeerConnectionState.new][1] representation.
        ///
        /// [1]: https://w3.org/TR/webrtc#dom-rtcpeerconnectionstate-new
        kNew,

        /// [RTCPeerConnectionState.connecting][1] representation.
        ///
        /// [1]: https://w3.org/TR/webrtc#dom-rtcpeerconnectionstate-connecting
        kConnecting,

        /// [RTCPeerConnectionState.connected][1] representation.
        ///
        /// [1]: https://w3.org/TR/webrtc#dom-rtcpeerconnectionstate-connected
        kConnected,

        /// [RTCPeerConnectionState.disconnected][1] representation.
        ///
        /// [1]: https://tinyurl.com/connectionstate-disconnected
        kDisconnected,

        /// [RTCPeerConnectionState.failed][1] representation.
        ///
        /// [1]: https://w3.org/TR/webrtc#dom-rtcpeerconnectionstate-failed
        kFailed,

        /// [RTCPeerConnectionState.closed][1] representation.
        ///
        /// [1]: https://w3.org/TR/webrtc#dom-rtcpeerconnectionstate-closed
        kClosed,
    }

    /// [RTCIceConnectionState][1] representation.
    ///
    /// [1]: https://w3.org/TR/webrtc#dom-rtciceconnectionstate
    #[derive(Debug, Eq, Hash, PartialEq)]
    #[repr(i32)]
    pub enum IceConnectionState {
        /// [RTCIceConnectionState.new][1] representation.
        ///
        /// [1]: https://w3.org/TR/webrtc#dom-rtciceconnectionstate-new
        kIceConnectionNew,

        /// [RTCIceConnectionState.checking][1] representation.
        ///
        /// [1]: https://w3.org/TR/webrtc#dom-rtciceconnectionstate-checking
        kIceConnectionChecking,

        /// [RTCIceConnectionState.connected][1] representation.
        ///
        /// [1]: https://w3.org/TR/webrtc#dom-rtciceconnectionstate-connected
        kIceConnectionConnected,

        /// [RTCIceConnectionState.completed][1] representation.
        ///
        /// [1]: https://w3.org/TR/webrtc#dom-rtciceconnectionstate-completed
        kIceConnectionCompleted,

        /// [RTCIceConnectionState.failed][1] representation.
        ///
        /// [1]: https://w3.org/TR/webrtc#dom-rtciceconnectionstate-failed
        kIceConnectionFailed,

        /// [RTCIceConnectionState.disconnected][1] representation.
        ///
        /// [1]: https://w3.org/TR/webrtc#dom-rtciceconnectionstate-disconnected
        kIceConnectionDisconnected,

        /// [RTCIceConnectionState.closed][1] representation.
        ///
        /// [1]: https://w3.org/TR/webrtc#dom-rtciceconnectionstate-closed
        kIceConnectionClosed,

        /// Non-spec-compliant variant.
        ///
        /// [`libwertc` states that it's unreachable][1].
        ///
        /// [1]: https://tinyurl.com/kIceConnectionMax-unreachable
        kIceConnectionMax,
    }

    #[rustfmt::skip]
    unsafe extern "C++" {
        include!("libwebrtc-sys/include/bridge.h");

        type PeerConnectionFactoryInterface;
        type TaskQueueFactory;
        type Thread;

        /// Creates a default [`TaskQueueFactory`] based on the current
        /// platform.
        #[namespace = "webrtc"]
        #[cxx_name = "CreateDefaultTaskQueueFactory"]
        pub fn create_default_task_queue_factory()
            -> UniquePtr<TaskQueueFactory>;

        /// Creates a new [`Thread`].
        pub fn create_thread() -> UniquePtr<Thread>;

        /// Creates a new [`Thread`] with `socket server`.
        pub fn create_thread_with_socket_server() -> UniquePtr<Thread>;

        /// Starts the current [`Thread`].
        #[cxx_name = "Start"]
        pub fn start_thread(self: Pin<&mut Thread>) -> bool;

        /// Creates a new [`PeerConnectionFactoryInterface`].
        pub fn create_peer_connection_factory(
            network_thread: &UniquePtr<Thread>,
            worker_thread: &UniquePtr<Thread>,
            signaling_thread: &UniquePtr<Thread>,
            default_adm: &UniquePtr<AudioDeviceModule>,
        ) -> UniquePtr<PeerConnectionFactoryInterface>;
    }

    unsafe extern "C++" {
        type AudioDeviceModule;
        type AudioLayer;

        /// Creates a new [`AudioDeviceModule`] for the given [`AudioLayer`].
        pub fn create_audio_device_module(
            audio_layer: AudioLayer,
            task_queue_factory: Pin<&mut TaskQueueFactory>,
        ) -> UniquePtr<AudioDeviceModule>;

        /// Initializes the given [`AudioDeviceModule`].
        pub fn init_audio_device_module(
            audio_device_module: &AudioDeviceModule,
        ) -> i32;

        /// Returns count of available audio playout devices.
        pub fn playout_devices(audio_device_module: &AudioDeviceModule) -> i16;

        /// Returns count of available audio recording devices.
        pub fn recording_devices(
            audio_device_module: &AudioDeviceModule,
        ) -> i16;

        /// Writes device info to the provided `name` and `id` for the given
        /// audio playout device `index`.
        pub fn playout_device_name(
            audio_device_module: &AudioDeviceModule,
            index: i16,
            name: &mut String,
            id: &mut String,
        ) -> i32;

        /// Writes device info to the provided `name` and `id` for the given
        /// audio recording device `index`.
        pub fn recording_device_name(
            audio_device_module: &AudioDeviceModule,
            index: i16,
            name: &mut String,
            id: &mut String,
        ) -> i32;

        /// Specifies which microphone to use for recording audio using an
        /// index retrieved by the corresponding enumeration method which is
        /// [`AudiDeviceModule::RecordingDeviceName`].
        pub fn set_audio_recording_device(
            audio_device_module: &AudioDeviceModule,
            index: u16,
        ) -> i32;
    }

    unsafe extern "C++" {
        type VideoDeviceInfo;

        /// Creates a new [`VideoDeviceInfo`].
        pub fn create_video_device_info() -> UniquePtr<VideoDeviceInfo>;

        /// Returns count of a video recording devices.
        #[namespace = "webrtc"]
        #[cxx_name = "NumberOfDevices"]
        pub fn number_of_video_devices(self: Pin<&mut VideoDeviceInfo>) -> u32;

        /// Writes device info to the provided `name` and `id` for the given
        /// video device `index`.
        pub fn video_device_name(
            device_info: Pin<&mut VideoDeviceInfo>,
            index: u32,
            name: &mut String,
            id: &mut String,
        ) -> i32;
    }

    extern "Rust" {
        type DynAddIceCandidateCallback;

        /// Calls the success callback of the [`DynAddIceCandidateCallback`].
        pub fn add_ice_candidate_success(
            mut cb: Box<DynAddIceCandidateCallback>,
        );

        /// Calls the fail callback of the [`DynAddIceCandidateCallback`].
        pub fn add_ice_candidate_fail(
            mut cb: Box<DynAddIceCandidateCallback>,
            error: &CxxString,
        );
    }

    #[rustfmt::skip]
    unsafe extern "C++" {
        #[namespace = "cricket"]
        pub type Candidate;
        #[namespace = "cricket"]
        pub type CandidatePairChangeEvent;
        pub type IceCandidateInterface;
        pub type MediaType;
        #[namespace = "cricket"]
        type CandidatePair;
        type CreateSessionDescriptionObserver;
        type IceConnectionState;
        type IceGatheringState;
        type PeerConnectionDependencies;
        type PeerConnectionInterface;
        type PeerConnectionObserver;
        type PeerConnectionState;
        type RTCConfiguration;
        type RTCOfferAnswerOptions;
        type RtpTransceiverDirection;
        type RtpTransceiverInterface;
        type RtpSenderInterface;
        type SdpType;
        type SessionDescriptionInterface;
        type SetLocalDescriptionObserver;
        type SetRemoteDescriptionObserver;
        type SignalingState;

        /// Creates a default [`RTCConfiguration`].
        pub fn create_default_rtc_configuration()
            -> UniquePtr<RTCConfiguration>;

        /// Creates a new [`PeerConnectionInterface`].
        ///
        /// If creation fails then an error will be written to the provided
        /// `error` and the returned [`UniquePtr`] will be `null`.
        pub fn create_peer_connection_or_error(
            peer_connection_factory: Pin<&mut PeerConnectionFactoryInterface>,
            conf: &RTCConfiguration,
            deps: UniquePtr<PeerConnectionDependencies>,
            error: &mut String,
        ) -> UniquePtr<PeerConnectionInterface>;

        /// Creates a new [`PeerConnectionObserver`].
        pub fn create_peer_connection_observer(
            cb: Box<DynPeerConnectionEventsHandler>,
        ) -> UniquePtr<PeerConnectionObserver>;

        /// Creates a [`PeerConnectionDependencies`] from the provided
        /// [`PeerConnectionObserver`].
        pub fn create_peer_connection_dependencies(
            observer: &UniquePtr<PeerConnectionObserver>,
        ) -> UniquePtr<PeerConnectionDependencies>;

        /// Creates a default [`RTCOfferAnswerOptions`].
        pub fn create_default_rtc_offer_answer_options(
        ) -> UniquePtr<RTCOfferAnswerOptions>;

        /// Creates a new [`RTCOfferAnswerOptions`] from the provided options.
        pub fn create_rtc_offer_answer_options(
            offer_to_receive_video: i32,
            offer_to_receive_audio: i32,
            voice_activity_detection: bool,
            ice_restart: bool,
            use_rtp_mux: bool,
        ) -> UniquePtr<RTCOfferAnswerOptions>;

        /// Creates a new [`CreateSessionDescriptionObserver`] from the
        /// provided [`DynCreateSdpCallback`].
        pub fn create_create_session_observer(
            cb: Box<DynCreateSdpCallback>,
        ) -> UniquePtr<CreateSessionDescriptionObserver>;

        /// Creates a new [`SetLocalDescriptionObserver`] from the provided
        /// [`DynSetDescriptionCallback`].
        pub fn create_set_local_description_observer(
            cb: Box<DynSetDescriptionCallback>,
        ) -> UniquePtr<SetLocalDescriptionObserver>;

        /// Creates a new [`SetRemoteDescriptionObserver`] from the provided
        /// [`DynSetDescriptionCallback`].
        pub fn create_set_remote_description_observer(
            cb: Box<DynSetDescriptionCallback>,
        ) -> UniquePtr<SetRemoteDescriptionObserver>;

        /// Calls the [RTCPeerConnection.createOffer()][1] on the provided
        /// [`PeerConnectionInterface`].
        ///
        /// [1]: https://w3.org/TR/webrtc#dom-rtcpeerconnection-createoffer
        pub fn create_offer(
            peer: Pin<&mut PeerConnectionInterface>,
            options: &RTCOfferAnswerOptions,
            obs: UniquePtr<CreateSessionDescriptionObserver>,
        );

        /// Calls the [RTCPeerConnection.createAnswer()][1] on the provided
        /// [`PeerConnectionInterface`].
        ///
        /// [1]: https://w3.org/TR/webrtc#dom-rtcpeerconnection-createanswer
        pub fn create_answer(
            peer: Pin<&mut PeerConnectionInterface>,
            options: &RTCOfferAnswerOptions,
            obs: UniquePtr<CreateSessionDescriptionObserver>,
        );

        /// Calls the [RTCPeerConnection.setLocalDescription()][1] on the
        /// provided [`PeerConnectionInterface`].
        ///
        /// [1]: https://w3.org/TR/webrtc#dom-peerconnection-setlocaldescription
        pub fn set_local_description(
            peer: Pin<&mut PeerConnectionInterface>,
            desc: UniquePtr<SessionDescriptionInterface>,
            obs: UniquePtr<SetLocalDescriptionObserver>,
        );

        /// Calls the [RTCPeerConnection.setRemoteDescription()][1] on the
        /// provided [`PeerConnectionInterface`].
        ///
        /// [1]: https://w3.org/TR/webrtc#dom-peerconnection-setremotedescription
        pub fn set_remote_description(
            peer: Pin<&mut PeerConnectionInterface>,
            desc: UniquePtr<SessionDescriptionInterface>,
            obs: UniquePtr<SetRemoteDescriptionObserver>,
        );

        /// Creates a new [`SessionDescriptionInterface`].
        #[namespace = "webrtc"]
        #[cxx_name = "CreateSessionDescription"]
        pub fn create_session_description(
            kind: SdpType,
            sdp: &CxxString,
        ) -> UniquePtr<SessionDescriptionInterface>;

        /// Returns the spec-compliant string representation of the provided
        /// [`IceCandidateInterface`].
        ///
        /// # Safety
        ///
        /// `candidate` must be a valid [`IceCandidateInterface`] pointer.
        #[must_use]
        pub unsafe fn ice_candidate_interface_to_string(
            candidate: *const IceCandidateInterface
        ) -> UniquePtr<CxxString>;

        /// Returns the `sdpMid` string of the [`IceCandidateInterface`].
        #[must_use]
        pub unsafe fn sdp_mid_of_ice_candidate(
            candidate: *const IceCandidateInterface
        ) -> UniquePtr<CxxString>;

        /// Returns the `sdpMLineIndex` of the [`IceCandidateInterface`].
        #[must_use]
        pub unsafe fn sdp_mline_index_of_ice_candidate(
            candidate: *const IceCandidateInterface
        ) -> i32;

        /// Adds an [`IceCandidateInterface`] to the [`PeerConnectionInterface`].
        pub fn add_ice_candidate(peer: &PeerConnectionInterface, sdp_mid: &str, sdp_mline_index: i32, candidate: &str, cb: Box<DynAddIceCandidateCallback>) -> String;

        /// Tells the [`PeerConnectionInterface`] that ICE should be restarted.
        pub fn restart_ice(peer: &PeerConnectionInterface);

        /// Closes the [`PeerConnectionInterface`].
        pub fn close_peer_connection(peer: &PeerConnectionInterface);

        /// Returns the spec-compliant string representation of the provided
        /// [`Candidate`].
        #[must_use]
        pub fn candidate_to_string(candidate: &Candidate) -> UniquePtr<CxxString>;

        /// Creates a new [`RtpTransceiverInterface`] and adds it to the set of
        /// transceivers of the given [`PeerConnectionInterface`].
        pub fn add_transceiver(
            peer_connection_interface: Pin<&mut PeerConnectionInterface>,
            media_type: MediaType,
            direction: RtpTransceiverDirection
        ) -> UniquePtr<RtpTransceiverInterface>;

        /// Returns a sequence of [`RtpTransceiverInterface`] objects
        /// representing the RTP transceivers currently attached to the given
        /// [`PeerConnectionInterface`] object.
        pub fn get_transceivers(
            peer_connection_interface: &PeerConnectionInterface
        ) -> Vec<TransceiverContainer>;

        /// Returns a [`MediaType`] of the given [`RtpTransceiverInterface`].
        pub fn get_transceiver_media_type(
            transceiver: &RtpTransceiverInterface
        ) -> MediaType;

        /// Returns a `mid` of the given [`RtpTransceiverInterface`].
        ///
        /// If an empty [`String`] is returned, then the given
        /// [`RtpTransceiverInterface`] hasn't been negotiated yet.
        pub fn get_transceiver_mid(
            transceiver: &RtpTransceiverInterface
        ) -> String;

        /// Returns a [`RtpTransceiverDirection`] of the given
        /// [`RtpTransceiverInterface`].
        pub fn get_transceiver_direction(
            transceiver: &RtpTransceiverInterface
        ) -> RtpTransceiverDirection;

        /// Changes the preferred direction of the given
        /// [`RtpTransceiverInterface`].
        pub fn set_transceiver_direction(
            transceiver: &RtpTransceiverInterface,
            new_direction: RtpTransceiverDirection,
        ) -> String;

        /// Irreversibly marks the given [`RtpTransceiverInterface`] as
        /// stopping, unless it's already stopped.
        ///
        /// This will immediately cause the `transceiver`'s sender to no longer
        /// send, and its receiver to no longer receive.
        pub fn stop_transceiver(
            transceiver: &RtpTransceiverInterface,
        ) -> String;

        /// Returns a [`RtpSenderInterface`] of the given
        /// [`RtpTransceiverInterface`].
        pub fn get_transceiver_sender(
            transceiver: &RtpTransceiverInterface
        ) -> UniquePtr<RtpSenderInterface>;

<<<<<<< HEAD
        /// Replaces the track currently being used as the sender's source with
        /// a new [`VideoTrackInterface`].
=======
        /// Replaces the track currently being used as the `sender`'s source
        /// with a new [`VideoTrackInterface`].
>>>>>>> 25e228e9
        pub fn replace_sender_video_track(
            sender: &RtpSenderInterface,
            track: &UniquePtr<VideoTrackInterface>
        ) -> bool;

<<<<<<< HEAD
        /// Replaces the track currently being used as the sender's source with
        /// a new [`AudioTrackInterface`].
=======
        /// Replaces the track currently being used as the `sender`'s source
        /// with a new [`AudioTrackInterface`].
>>>>>>> 25e228e9
        pub fn replace_sender_audio_track(
            sender: &RtpSenderInterface,
            track: &UniquePtr<AudioTrackInterface>
        ) -> bool;
    }

    unsafe extern "C++" {
        type AudioSourceInterface;
        type AudioTrackInterface;
        type MediaStreamInterface;
        type VideoTrackInterface;
        type VideoTrackSourceInterface;
        #[namespace = "webrtc"]
        pub type VideoFrame;
        type VideoSinkInterface;
        type VideoRotation;

        /// Creates a new [`VideoTrackSourceInterface`] sourced by a video input
        /// device with provided `device_index`.
        pub fn create_device_video_source(
            worker_thread: Pin<&mut Thread>,
            signaling_thread: Pin<&mut Thread>,
            width: usize,
            height: usize,
            fps: usize,
            device_index: u32,
        ) -> UniquePtr<VideoTrackSourceInterface>;

        /// Creates a new [`VideoTrackSourceInterface`] sourced by a screen
        /// capturing.
        pub fn create_display_video_source(
            worker_thread: Pin<&mut Thread>,
            signaling_thread: Pin<&mut Thread>,
            width: usize,
            height: usize,
            fps: usize,
        ) -> UniquePtr<VideoTrackSourceInterface>;

        /// Creates a new [`AudioSourceInterface`].
        pub fn create_audio_source(
            peer_connection_factory: &PeerConnectionFactoryInterface,
        ) -> UniquePtr<AudioSourceInterface>;

        /// Creates a new [`VideoTrackInterface`].
        pub fn create_video_track(
            peer_connection_factory: &PeerConnectionFactoryInterface,
            id: String,
            video_source: &VideoTrackSourceInterface,
        ) -> UniquePtr<VideoTrackInterface>;

        /// Creates a new [`AudioTrackInterface`].
        pub fn create_audio_track(
            peer_connection_factory: &PeerConnectionFactoryInterface,
            id: String,
            audio_source: &AudioSourceInterface,
        ) -> UniquePtr<AudioTrackInterface>;

        /// Creates a new [`MediaStreamInterface`].
        pub fn create_local_media_stream(
            peer_connection_factory: &PeerConnectionFactoryInterface,
            id: String,
        ) -> UniquePtr<MediaStreamInterface>;

        /// Adds the [`VideoTrackInterface`] to the [`MediaStreamInterface`].
        pub fn add_video_track(
            peer_connection_factory: &MediaStreamInterface,
            track: &VideoTrackInterface,
        ) -> bool;

        /// Adds the [`AudioTrackInterface`] to the [`MediaStreamInterface`].
        pub fn add_audio_track(
            peer_connection_factory: &MediaStreamInterface,
            track: &AudioTrackInterface,
        ) -> bool;

        /// Removes the [`VideoTrackInterface`] from the
        /// [`MediaStreamInterface`].
        pub fn remove_video_track(
            media_stream: &MediaStreamInterface,
            track: &VideoTrackInterface,
        ) -> bool;

        /// Removes the [`AudioTrackInterface`] from the
        /// [`MediaStreamInterface`].
        pub fn remove_audio_track(
            media_stream: &MediaStreamInterface,
            track: &AudioTrackInterface,
        ) -> bool;

        /// Changes the [enabled][1] property of the specified
        /// [`VideoTrackInterface`].
        ///
        /// [1]: https://w3.org/TR/mediacapture-streams#track-enabled
        pub fn set_video_track_enabled(
            track: &VideoTrackInterface,
            enabled: bool,
        );

        /// Changes the [enabled][1] property of the specified
        /// [`AudioTrackInterface`].
        ///
        /// [1]: https://w3.org/TR/mediacapture-streams#track-enabled
        pub fn set_audio_track_enabled(
            track: &AudioTrackInterface,
            enabled: bool,
        );

        /// Registers the provided [`VideoSinkInterface`] for the given
        /// [`VideoTrackInterface`].
        ///
        /// Used to connect the given [`VideoTrackInterface`] to the underlying
        /// video engine.
        pub fn add_or_update_video_sink(
            track: &VideoTrackInterface,
            sink: Pin<&mut VideoSinkInterface>,
        );

        /// Detaches the provided [`VideoSinkInterface`] from the given
        /// [`VideoTrackInterface`].
        pub fn remove_video_sink(
            track: &VideoTrackInterface,
            sink: Pin<&mut VideoSinkInterface>,
        );

        /// Creates a new forwarding [`VideoSinkInterface`] backed by the
        /// provided [`DynOnFrameCallback`].
        pub fn create_forwarding_video_sink(
            handler: Box<DynOnFrameCallback>,
        ) -> UniquePtr<VideoSinkInterface>;

        /// Returns a width of this [`VideoFrame`].
        #[must_use]
        pub fn width(self: &VideoFrame) -> i32;

        /// Returns a height of this [`VideoFrame`].
        #[must_use]
        pub fn height(self: &VideoFrame) -> i32;

        /// Returns a [`VideoRotation`] of this [`VideoFrame`].
        #[must_use]
        pub fn rotation(self: &VideoFrame) -> VideoRotation;

        /// Converts the provided [`webrtc::VideoFrame`] pixels to the `ABGR`
        /// scheme and writes the result to the provided `buffer`.
        pub unsafe fn video_frame_to_abgr(frame: &VideoFrame, buffer: *mut u8);

        /// Returns the timestamp of when the last data was received from the
        /// provided [`CandidatePairChangeEvent`].
        #[must_use]
        pub fn get_last_data_received_ms(
            event: &CandidatePairChangeEvent,
        ) -> i64;

        /// Returns the reason causing the provided
        /// [`CandidatePairChangeEvent`].
        #[must_use]
        pub fn get_reason(
            event: &CandidatePairChangeEvent,
        ) -> UniquePtr<CxxString>;

        /// Returns the estimated disconnect time in milliseconds from the
        /// provided [`CandidatePairChangeEvent`].
        #[must_use]
        pub fn get_estimated_disconnected_time_ms(
            event: &CandidatePairChangeEvent,
        ) -> i64;

        /// Returns the [`CandidatePair`] from the provided
        /// [`CandidatePairChangeEvent`].
        #[must_use]
        pub fn get_candidate_pair(
            event: &CandidatePairChangeEvent,
        ) -> &CandidatePair;

        /// Returns the local [`Candidate`] of the provided [`CandidatePair`].
        #[must_use]
        pub fn local_candidate(self: &CandidatePair) -> &Candidate;

        /// Returns the remote [`Candidate`] of the provided [`CandidatePair`].
        #[must_use]
        pub fn remote_candidate(self: &CandidatePair) -> &Candidate;
    }

    extern "Rust" {
        type DynOnFrameCallback;

        /// Forwards the given [`webrtc::VideoFrame`] the the provided
        /// [`DynOnFrameCallback`].
        pub fn on_frame(
            cb: &mut DynOnFrameCallback,
            frame: UniquePtr<VideoFrame>,
        );
    }

    extern "Rust" {
        type DynSetDescriptionCallback;
        type DynCreateSdpCallback;
        type DynPeerConnectionEventsHandler;

        /// Successfully completes the provided [`DynSetDescriptionCallback`].
        pub fn create_sdp_success(
            cb: Box<DynCreateSdpCallback>,
            sdp: &CxxString,
            kind: SdpType,
        );

        /// Completes the provided [`DynCreateSdpCallback`] with an error.
        pub fn create_sdp_fail(
            cb: Box<DynCreateSdpCallback>,
            error: &CxxString,
        );

        /// Successfully completes the provided [`DynSetDescriptionCallback`].
        pub fn set_description_success(cb: Box<DynSetDescriptionCallback>);

        /// Completes the provided [`DynSetDescriptionCallback`] with an error.
        pub fn set_description_fail(
            cb: Box<DynSetDescriptionCallback>,
            error: &CxxString,
        );

        /// Forwards the new [`SignalingState`] to the provided
        /// [`DynPeerConnectionEventsHandler`] when a
        /// [`signalingstatechange`][1] event occurs in the attached
        /// [`PeerConnectionInterface`].
        ///
        /// [1]: https://w3.org/TR/webrtc#event-signalingstatechange
        pub fn on_signaling_change(
            cb: &mut DynPeerConnectionEventsHandler,
            state: SignalingState,
        );

        /// Forwards the new [`IceConnectionState`] to the provided
        /// [`DynPeerConnectionEventsHandler`] when an
        /// [`iceconnectionstatechange`][1] event occurs in the attached
        /// [`PeerConnectionInterface`].
        ///
        /// [1]: https://w3.org/TR/webrtc#event-iceconnectionstatechange
        pub fn on_standardized_ice_connection_change(
            cb: &mut DynPeerConnectionEventsHandler,
            new_state: IceConnectionState,
        );

        /// Forwards the new [`PeerConnectionState`] to the provided
        /// [`DynPeerConnectionEventsHandler`] when a
        /// [`connectionstatechange`][1] event occurs in the attached
        /// [`PeerConnectionInterface`].
        ///
        /// [1]: https://w3.org/TR/webrtc#event-connectionstatechange
        pub fn on_connection_change(
            cb: &mut DynPeerConnectionEventsHandler,
            new_state: PeerConnectionState,
        );

        /// Forwards the new [`IceGatheringState`] to the provided
        /// [`DynPeerConnectionEventsHandler`] when an
        /// [`icegatheringstatechange`][1] event occurs in the attached
        /// [`PeerConnectionInterface`].
        ///
        /// [1]: https://w3.org/TR/webrtc#event-icegatheringstatechange
        pub fn on_ice_gathering_change(
            cb: &mut DynPeerConnectionEventsHandler,
            new_state: IceGatheringState,
        );

        /// Forwards a [`negotiation`][1] event to the provided
        /// [`DynPeerConnectionEventsHandler`] when it occurs in the attached
        /// [`PeerConnectionInterface`].
        ///
        /// [1]: https://w3.org/TR/webrtc#event-negotiation
        pub fn on_negotiation_needed_event(
            cb: &mut DynPeerConnectionEventsHandler,
            event_id: u32,
        );

        /// Forwards an [`icecandidateerror`][1] event's error information to
        /// the provided [`DynPeerConnectionEventsHandler`] when it occurs in
        /// the attached [`PeerConnectionInterface`].
        ///
        /// [1]: https://w3.org/TR/webrtc#event-icecandidateerror
        pub fn on_ice_candidate_error(
            cb: &mut DynPeerConnectionEventsHandler,
            address: &CxxString,
            port: i32,
            url: &CxxString,
            error_code: i32,
            error_text: &CxxString,
        );

        /// Forwards the new `receiving` status to the provided
        /// [`DynPeerConnectionEventsHandler`] when an ICE connection receiving
        /// status changes in the attached [`PeerConnectionInterface`].
        pub fn on_ice_connection_receiving_change(
            cb: &mut DynPeerConnectionEventsHandler,
            receiving: bool,
        );

        /// Forwards the discovered [`IceCandidateInterface`] to the provided
        /// [`DynPeerConnectionEventsHandler`] when an [`icecandidate`][1] event
        /// occurs in the attached [`PeerConnectionInterface`].
        ///
        /// [1]: https://w3.org/TR/webrtc#event-icecandidate
        pub unsafe fn on_ice_candidate(
            cb: &mut DynPeerConnectionEventsHandler,
            candidate: *const IceCandidateInterface,
        );

        /// Forwards the removed [`Candidate`]s to the given
        /// [`DynPeerConnectionEventsHandler`] when some ICE candidates have
        /// been removed.
        pub fn on_ice_candidates_removed(
            cb: &mut DynPeerConnectionEventsHandler,
            candidates: &CxxVector<Candidate>,
        );

        /// Forwards the selected [`CandidatePairChangeEvent`] to the provided
        /// [`DynPeerConnectionEventsHandler`] when a
        /// [`selectedcandidatepairchange`][1] event occurs in the attached
        /// [`PeerConnectionInterface`].
        ///
        /// [1]: https://tinyurl.com/w3-selectedcandidatepairchange
        pub fn on_ice_selected_candidate_pair_changed(
            cb: &mut DynPeerConnectionEventsHandler,
            event: &CandidatePairChangeEvent,
        );
    }
}

/// Successfully completes the provided [`DynSetDescriptionCallback`].
#[allow(clippy::boxed_local)]
pub fn create_sdp_success(
    mut cb: Box<DynCreateSdpCallback>,
    sdp: &CxxString,
    kind: webrtc::SdpType,
) {
    cb.success(sdp, kind);
}

/// Completes the provided [`DynCreateSdpCallback`] with an error.
#[allow(clippy::boxed_local)]
pub fn create_sdp_fail(mut cb: Box<DynCreateSdpCallback>, error: &CxxString) {
    cb.fail(error);
}

/// Successfully completes the provided [`DynSetDescriptionCallback`].
#[allow(clippy::boxed_local)]
pub fn set_description_success(mut cb: Box<DynSetDescriptionCallback>) {
    cb.success();
}

/// Completes the provided [`DynSetDescriptionCallback`] with the given `error`.
#[allow(clippy::boxed_local)]
pub fn set_description_fail(
    mut cb: Box<DynSetDescriptionCallback>,
    error: &CxxString,
) {
    cb.fail(error);
}

/// Forwards the given [`webrtc::VideoFrame`] the the provided
/// [`DynOnFrameCallback`].
fn on_frame(cb: &mut DynOnFrameCallback, frame: UniquePtr<webrtc::VideoFrame>) {
    cb.on_frame(frame);
}

/// Forwards the new [`SignalingState`] to the provided
/// [`DynPeerConnectionEventsHandler`] when a [`signalingstatechange`][1] event
/// occurs in the attached [`PeerConnectionInterface`].
///
/// [`PeerConnectionInterface`]: webrtc::PeerConnectionInterface
/// [`SignalingState`]: webrtc::SignalingState
/// [1]: https://w3.org/TR/webrtc#event-signalingstatechange
pub fn on_signaling_change(
    cb: &mut DynPeerConnectionEventsHandler,
    state: webrtc::SignalingState,
) {
    cb.on_signaling_change(state);
}

/// Forwards the new [`IceConnectionState`] to the provided
/// [`DynPeerConnectionEventsHandler`] when an [`iceconnectionstatechange`][1]
/// event occurs in the attached [`PeerConnectionInterface`].
///
/// [`PeerConnectionInterface`]: webrtc::PeerConnectionInterface
/// [`IceConnectionState`]: webrtc::IceConnectionState
/// [1]: https://w3.org/TR/webrtc#event-iceconnectionstatechange
pub fn on_standardized_ice_connection_change(
    cb: &mut DynPeerConnectionEventsHandler,
    new_state: webrtc::IceConnectionState,
) {
    cb.on_standardized_ice_connection_change(new_state);
}

/// Forwards the new [`PeerConnectionState`] to the provided
/// [`DynPeerConnectionEventsHandler`] when a [`connectionstatechange`][1] event
/// occurs in the attached [`PeerConnectionInterface`].
///
/// [`PeerConnectionInterface`]: webrtc::PeerConnectionInterface
/// [`PeerConnectionState`]: webrtc::PeerConnectionState
/// [1]: https://w3.org/TR/webrtc#event-connectionstatechange
pub fn on_connection_change(
    cb: &mut DynPeerConnectionEventsHandler,
    new_state: webrtc::PeerConnectionState,
) {
    cb.on_connection_change(new_state);
}

/// Forwards the new [`IceGatheringState`] to the provided
/// [`DynPeerConnectionEventsHandler`] when an [`icegatheringstatechange`][1]
/// event occurs in the attached [`PeerConnectionInterface`].
///
/// [`PeerConnectionInterface`]: webrtc::PeerConnectionInterface
/// [`IceGatheringState`]: webrtc::IceGatheringState
/// [1]: https://w3.org/TR/webrtc#event-icegatheringstatechange
pub fn on_ice_gathering_change(
    cb: &mut DynPeerConnectionEventsHandler,
    new_state: webrtc::IceGatheringState,
) {
    cb.on_ice_gathering_change(new_state);
}

/// Forwards a [`negotiation`][1] event to the provided
/// [`DynPeerConnectionEventsHandler`] when it occurs in the attached
/// [`PeerConnectionInterface`].
///
/// [`PeerConnectionInterface`]: webrtc::PeerConnectionInterface
/// [1]: https://w3.org/TR/webrtc#event-negotiation
pub fn on_negotiation_needed_event(
    cb: &mut DynPeerConnectionEventsHandler,
    event_id: u32,
) {
    cb.on_negotiation_needed_event(event_id);
}

/// Forwards an [`icecandidateerror`][1] event's error information to the
/// provided [`DynPeerConnectionEventsHandler`] when it occurs in the attached
/// [`PeerConnectionInterface`].
///
/// [`PeerConnectionInterface`]: webrtc::PeerConnectionInterface
/// [1]: https://w3.org/TR/webrtc#event-icecandidateerror
pub fn on_ice_candidate_error(
    cb: &mut DynPeerConnectionEventsHandler,
    address: &CxxString,
    port: i32,
    url: &CxxString,
    error_code: i32,
    error_text: &CxxString,
) {
    cb.on_ice_candidate_error(address, port, url, error_code, error_text);
}

/// Forwards the new `receiving` status to the provided
/// [`DynPeerConnectionEventsHandler`] when an ICE connection receiving status
/// changes in the attached [`PeerConnectionInterface`].
///
/// [`PeerConnectionInterface`]: webrtc::PeerConnectionInterface
pub fn on_ice_connection_receiving_change(
    cb: &mut DynPeerConnectionEventsHandler,
    receiving: bool,
) {
    cb.on_ice_connection_receiving_change(receiving);
}

/// Forwards the discovered [`IceCandidateInterface`] to the provided
/// [`DynPeerConnectionEventsHandler`] when an [`icecandidate`][1] event occurs
/// in the attached [`PeerConnectionInterface`].
///
/// [`PeerConnectionInterface`]: webrtc::PeerConnectionInterface
/// [`IceCandidateInterface`]: webrtc::IceCandidateInterface
/// [1]: https://w3.org/TR/webrtc#event-icecandidate
pub fn on_ice_candidate(
    cb: &mut DynPeerConnectionEventsHandler,
    candidate: *const webrtc::IceCandidateInterface,
) {
    cb.on_ice_candidate(candidate);
}

/// Forwards the removed [`Candidate`]s to the given
/// [`DynPeerConnectionEventsHandler`] when some ICE candidates have been
/// removed.
///
/// [`Candidate`]: webrtc::Candidate
pub fn on_ice_candidates_removed(
    cb: &mut DynPeerConnectionEventsHandler,
    candidates: &CxxVector<webrtc::Candidate>,
) {
    cb.on_ice_candidates_removed(candidates);
}

/// Called when a [`selectedcandidatepairchange`][1] event occurs in the
/// attached [`PeerConnectionInterface`]. Forwards the selected
/// [`CandidatePairChangeEvent`] to the given
/// [`DynPeerConnectionEventsHandler`].
///
/// Forwards the selected [`CandidatePairChangeEvent`] to the provided
/// [`DynPeerConnectionEventsHandler`] when a [`selectedcandidatepairchange`][1]
/// event occurs in the attached [`PeerConnectionInterface`].
///
/// [`PeerConnectionInterface`]: webrtc::PeerConnectionInterface
/// [`CandidatePairChangeEvent`]: webrtc::CandidatePairChangeEvent
/// [1]: https://tinyurl.com/w3-selectedcandidatepairchange
pub fn on_ice_selected_candidate_pair_changed(
    cb: &mut DynPeerConnectionEventsHandler,
    event: &webrtc::CandidatePairChangeEvent,
) {
    cb.on_ice_selected_candidate_pair_changed(event);
}

/// Calls the success callback of the [`DynAddIceCandidateCallback`].
#[allow(clippy::boxed_local)]
pub fn add_ice_candidate_success(mut cb: Box<DynAddIceCandidateCallback>) {
    cb.on_success();
}

/// Calls the fail callback of the [`DynAddIceCandidateCallback`].
#[allow(clippy::boxed_local)]
pub fn add_ice_candidate_fail(
    mut cb: Box<DynAddIceCandidateCallback>,
    error: &CxxString,
) {
    cb.on_fail(error);
}

impl TryFrom<&str> for webrtc::SdpType {
    type Error = anyhow::Error;

    fn try_from(val: &str) -> Result<Self, Self::Error> {
        match val {
            "offer" => Ok(Self::kOffer),
            "answer" => Ok(Self::kAnswer),
            "pranswer" => Ok(Self::kPrAnswer),
            "rollback" => Ok(Self::kRollback),
            v => Err(anyhow!("Invalid `SdpType`: {v}")),
        }
    }
}

impl TryFrom<&str> for webrtc::MediaType {
    type Error = anyhow::Error;

    fn try_from(val: &str) -> Result<Self, Self::Error> {
        match val {
            "audio" => Ok(Self::MEDIA_TYPE_AUDIO),
            "video" => Ok(Self::MEDIA_TYPE_VIDEO),
            "data" => Ok(Self::MEDIA_TYPE_DATA),
            "unsupported" => Ok(Self::MEDIA_TYPE_UNSUPPORTED),
            v => Err(anyhow!("Invalid `MediaType`: {v}")),
        }
    }
}

impl TryFrom<&str> for webrtc::RtpTransceiverDirection {
    type Error = anyhow::Error;

    fn try_from(val: &str) -> Result<Self, Self::Error> {
        match val {
            "sendrecv" => Ok(Self::kSendRecv),
            "sendonly" => Ok(Self::kSendOnly),
            "recvonly" => Ok(Self::kRecvOnly),
            "stopped" => Ok(Self::kStopped),
            "inactive" => Ok(Self::kInactive),
            v => Err(anyhow!("Invalid `RtpTransceiverDirection`: {v}")),
        }
    }
}

impl fmt::Display for webrtc::SdpType {
    fn fmt(&self, f: &mut fmt::Formatter<'_>) -> fmt::Result {
        use webrtc::SdpType as ST;

        match *self {
            ST::kOffer => write!(f, "offer"),
            ST::kAnswer => write!(f, "answer"),
            ST::kPrAnswer => write!(f, "pranswer"),
            ST::kRollback => write!(f, "rollback"),
            _ => unreachable!(),
        }
    }
}

impl fmt::Display for webrtc::RtpTransceiverDirection {
    fn fmt(&self, f: &mut fmt::Formatter<'_>) -> fmt::Result {
        use webrtc::RtpTransceiverDirection as D;

        match *self {
            D::kSendRecv => write!(f, "sendrecv"),
            D::kSendOnly => write!(f, "sendonly"),
            D::kRecvOnly => write!(f, "recvonly"),
            D::kInactive => write!(f, "inactive"),
            D::kStopped => write!(f, "stopped"),
            _ => unreachable!(),
        }
    }
}

impl fmt::Display for webrtc::SignalingState {
    fn fmt(&self, f: &mut fmt::Formatter<'_>) -> fmt::Result {
        use webrtc::SignalingState as S;

        match *self {
            S::kStable => write!(f, "stable"),
            S::kHaveLocalOffer => write!(f, "have-local-offer"),
            S::kHaveLocalPrAnswer => write!(f, "have-local-pranswer"),
            S::kHaveRemoteOffer => write!(f, "have-remote-offer"),
            S::kHaveRemotePrAnswer => write!(f, "have-remote-pranswer"),
            S::kClosed => write!(f, "closed"),
            _ => unreachable!(),
        }
    }
}

impl fmt::Display for webrtc::IceGatheringState {
    fn fmt(&self, f: &mut fmt::Formatter<'_>) -> fmt::Result {
        use webrtc::IceGatheringState as S;

        match *self {
            S::kIceGatheringNew => write!(f, "new"),
            S::kIceGatheringGathering => write!(f, "gathering"),
            S::kIceGatheringComplete => write!(f, "complete"),
            _ => unreachable!(),
        }
    }
}

impl fmt::Display for webrtc::IceConnectionState {
    fn fmt(&self, f: &mut fmt::Formatter<'_>) -> fmt::Result {
        use webrtc::IceConnectionState as S;

        match *self {
            S::kIceConnectionNew => write!(f, "new"),
            S::kIceConnectionChecking => write!(f, "checking"),
            S::kIceConnectionConnected => write!(f, "connected"),
            S::kIceConnectionCompleted => write!(f, "completed"),
            S::kIceConnectionFailed => write!(f, "failed"),
            S::kIceConnectionDisconnected => write!(f, "disconnected"),
            S::kIceConnectionClosed => write!(f, "closed"),
            _ => unreachable!(),
        }
    }
}

impl fmt::Display for webrtc::PeerConnectionState {
    fn fmt(&self, f: &mut fmt::Formatter<'_>) -> fmt::Result {
        use webrtc::PeerConnectionState as S;

        match *self {
            S::kNew => write!(f, "new"),
            S::kConnecting => write!(f, "connecting"),
            S::kConnected => write!(f, "connected"),
            S::kDisconnected => write!(f, "disconnected"),
            S::kFailed => write!(f, "failed"),
            S::kClosed => write!(f, "closed"),
            _ => unreachable!(),
        }
    }
}<|MERGE_RESOLUTION|>--- conflicted
+++ resolved
@@ -607,25 +607,15 @@
             transceiver: &RtpTransceiverInterface
         ) -> UniquePtr<RtpSenderInterface>;
 
-<<<<<<< HEAD
-        /// Replaces the track currently being used as the sender's source with
-        /// a new [`VideoTrackInterface`].
-=======
         /// Replaces the track currently being used as the `sender`'s source
         /// with a new [`VideoTrackInterface`].
->>>>>>> 25e228e9
         pub fn replace_sender_video_track(
             sender: &RtpSenderInterface,
             track: &UniquePtr<VideoTrackInterface>
         ) -> bool;
 
-<<<<<<< HEAD
-        /// Replaces the track currently being used as the sender's source with
-        /// a new [`AudioTrackInterface`].
-=======
         /// Replaces the track currently being used as the `sender`'s source
         /// with a new [`AudioTrackInterface`].
->>>>>>> 25e228e9
         pub fn replace_sender_audio_track(
             sender: &RtpSenderInterface,
             track: &UniquePtr<AudioTrackInterface>
