--- conflicted
+++ resolved
@@ -1,127 +1,3 @@
-<<<<<<< HEAD
-#[cxx::bridge(namespace = "WEBRTC")]
-pub mod webrtc {
-    // C++ types and signatures exposed to Rust.
-    unsafe extern "C++" {
-        include!("libwebrtc-sys/include/bridge.h");
-
-        type TaskQueueFactory;
-        type AudioDeviceModule;
-        type VideoDeviceInfo;
-        type Thread;
-        type PeerConnectionFactoryInterface;
-        type VideoTrackSourceInterface;
-        type AudioSourceInterface;
-        type VideoTrackInterface;
-        type AudioTrackInterface;
-        type MediaStreamInterface;
-        type VideoFrame;
-        type VideoRenderer;
-
-        pub fn create_default_task_queue_factory() -> UniquePtr<TaskQueueFactory>;
-
-        pub fn create_audio_device_module(
-            task_queue_factory: UniquePtr<TaskQueueFactory>,
-        ) -> UniquePtr<AudioDeviceModule>;
-        pub fn init_audio_device_module(
-            audio_device_module: &UniquePtr<AudioDeviceModule>,
-        );
-        pub fn playout_devices(
-            audio_device_module: &UniquePtr<AudioDeviceModule>,
-        ) -> i16;
-        pub fn recording_devices(
-            audio_device_module: &UniquePtr<AudioDeviceModule>,
-        ) -> i16;
-        pub fn get_playout_audio_info(
-            audio_device_module: &UniquePtr<AudioDeviceModule>,
-            index: i16,
-        ) -> Vec<String>;
-        pub fn get_recording_audio_info(
-            audio_device_module: &UniquePtr<AudioDeviceModule>,
-            index: i16,
-        ) -> Vec<String>;
-
-        pub fn create_video_device_info() -> UniquePtr<VideoDeviceInfo>;
-        pub fn number_of_video_devices(
-            device_info: &UniquePtr<VideoDeviceInfo>,
-        ) -> u32;
-        pub fn get_video_device_name(
-            device_info: &UniquePtr<VideoDeviceInfo>,
-            index: u32,
-        ) -> Vec<String>;
-
-        pub fn create_thread() -> UniquePtr<Thread>;
-
-        pub fn start_thread(thread: &UniquePtr<Thread>);
-
-        pub fn create_peer_connection_factory(
-            worker_thread: &UniquePtr<Thread>,
-            signaling_thread: &UniquePtr<Thread>,
-        ) -> UniquePtr<PeerConnectionFactoryInterface>;
-
-        pub fn create_video_source(
-            worker_thread: &UniquePtr<Thread>,
-            signaling_thread: &UniquePtr<Thread>,
-            width: usize,
-            height: usize,
-            fps: usize,
-        ) -> UniquePtr<VideoTrackSourceInterface>;
-
-        pub fn create_audio_source(
-            peer_connection_factory: &UniquePtr<PeerConnectionFactoryInterface>,
-        ) -> UniquePtr<AudioSourceInterface>;
-
-        pub fn create_video_track(
-            peer_connection_factory: &UniquePtr<PeerConnectionFactoryInterface>,
-            video_source: &UniquePtr<VideoTrackSourceInterface>,
-        ) -> UniquePtr<VideoTrackInterface>;
-
-        pub fn create_audio_track(
-            peer_connection_factory: &UniquePtr<PeerConnectionFactoryInterface>,
-            audio_source: &UniquePtr<AudioSourceInterface>,
-        ) -> UniquePtr<AudioTrackInterface>;
-
-        pub fn create_local_media_stream(
-            peer_connection_factory: &UniquePtr<PeerConnectionFactoryInterface>,
-        ) -> UniquePtr<MediaStreamInterface>;
-
-        pub fn add_video_track(
-            peer_connection_factory: &UniquePtr<MediaStreamInterface>,
-            track: &UniquePtr<VideoTrackInterface>,
-        ) -> bool;
-
-        pub fn add_audio_track(
-            peer_connection_factory: &UniquePtr<MediaStreamInterface>,
-            track: &UniquePtr<AudioTrackInterface>,
-        ) -> bool;
-
-        pub fn remove_video_track(
-            media_stream: &UniquePtr<MediaStreamInterface>,
-            track: &UniquePtr<VideoTrackInterface>,
-        ) -> bool;
-
-        pub fn remove_audio_track(
-            media_stream: &UniquePtr<MediaStreamInterface>,
-            track: &UniquePtr<AudioTrackInterface>,
-        ) -> bool;
-
-        pub fn frame_width(frame: &UniquePtr<VideoFrame>) -> i32;
-
-        pub fn frame_height(frame: &UniquePtr<VideoFrame>) -> i32;
-
-        pub fn frame_rotation(frame: &UniquePtr<VideoFrame>) -> i32;
-
-        pub unsafe fn convert_to_argb(
-            frame: &UniquePtr<VideoFrame>,
-            buffer_size: i32,
-        ) -> Vec<u8>;
-
-        pub unsafe fn get_video_renderer(cb: unsafe fn(UniquePtr<VideoFrame>, usize), flutter_cb_ptr: usize, video_track: &UniquePtr<VideoTrackInterface>) -> UniquePtr<VideoRenderer>;
-
-        pub fn set_renderer_no_track(video_renderer: &UniquePtr<VideoRenderer>);
-
-        // pub fn test(cb: fn(UniquePtr<VideoFrame>));
-=======
 #[allow(clippy::expl_impl_clone_on_copy)]
 #[cxx::bridge(namespace = "bridge")]
 pub(crate) mod webrtc {
@@ -308,6 +184,43 @@
             media_stream: &MediaStreamInterface,
             track: &AudioTrackInterface,
         ) -> bool;
->>>>>>> af839e00
+    }
+
+    #[repr(i32)]
+    #[derive(Clone, Copy, Debug, Eq, Hash, PartialEq)]
+    pub enum VideoRotation {
+        kVideoRotation_0 = 0,
+        kVideoRotation_90 = 90,
+        kVideoRotation_180 = 180,
+        kVideoRotation_270 = 270,
+    }
+
+    unsafe extern "C++" {
+        type VideoFrame;
+        type VideoRenderer;
+        type VideoRotation;
+
+        #[cxx_name = "width"]
+        pub fn width(self: &VideoFrame) -> i32;
+
+        #[cxx_name = "height"]
+        pub fn height(self: &VideoFrame) -> i32;
+
+        #[cxx_name = "rotation"]
+        pub fn rotation(self: &VideoFrame) -> VideoRotation;
+
+        pub unsafe fn convert_to_argb(
+            frame: &VideoFrame,
+            buffer_size: i32,
+        ) -> Vec<u8>;
+
+        pub unsafe fn get_video_renderer(
+            cb: unsafe fn(UniquePtr<VideoFrame>, usize),
+            flutter_cb_ptr: usize,
+            video_track: &VideoTrackInterface,
+        ) -> UniquePtr<VideoRenderer>;
+
+        #[cxx_name = "SetNoTrack"]
+        pub fn set_no_track(self: Pin<&mut VideoRenderer>);
     }
 }