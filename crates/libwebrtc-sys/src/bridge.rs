--- conflicted
+++ resolved
@@ -4,13 +4,9 @@
 use cxx::{CxxString, CxxVector, UniquePtr};
 
 use crate::{
-<<<<<<< HEAD
-    CreateSdpCallback, OnFrameCallback, PeerConnectionEventsHandler,
-    RtpReceiverInterface, RtpTransceiverInterface, SetDescriptionCallback,
-=======
     AddIceCandidateCallback, CreateSdpCallback, IceCandidateInterface,
     OnFrameCallback, PeerConnectionEventsHandler, SetDescriptionCallback,
->>>>>>> 9c82cdc5
+    RtpTransceiverInterface, RtpReceiverInterface,
 };
 
 /// [`CreateSdpCallback`] transferable to the C++ side.
@@ -24,14 +20,10 @@
 
 /// [`PeerConnectionEventsHandler`] transferable to the C++ side.
 type DynPeerConnectionEventsHandler = Box<dyn PeerConnectionEventsHandler>;
-<<<<<<< HEAD
-// TODO(#30): implement proper wrappers for unused functions.
-=======
 
 /// [`AddIceCandidateCallback`] transferable to the C++ side.
 type DynAddIceCandidateCallback = Box<dyn AddIceCandidateCallback>;
 
->>>>>>> 9c82cdc5
 #[allow(
     clippy::expl_impl_clone_on_copy,
     clippy::items_after_statements,
@@ -907,7 +899,6 @@
             candidate: &IceCandidateInterface
         ) -> UniquePtr<CxxString>;
 
-<<<<<<< HEAD
         /// Returns true if the two point to the same allocation.
         pub fn transceiver_eq(
             a: &RtpTransceiverInterface, 
@@ -917,7 +908,6 @@
 
     #[rustfmt::skip]
     unsafe extern "C++" {
-=======
         /// Returns the [sdpMid][1] string of the provided
         /// [`IceCandidateInterface`].
         ///
@@ -956,7 +946,6 @@
         /// Closes the provided [`PeerConnectionInterface`].
         pub fn close_peer_connection(peer: &PeerConnectionInterface);
 
->>>>>>> 9c82cdc5
         /// Returns the spec-compliant string representation of the provided
         /// [`Candidate`].
         #[must_use]
@@ -978,7 +967,7 @@
         ) -> Vec<TransceiverContainer>;
 
         /// Returns a [`MediaType`] of the given [`RtpTransceiverInterface`].
-        pub fn transceiver_media_type(
+        pub fn get_transceiver_media_type(
             transceiver: &RtpTransceiverInterface
         ) -> MediaType;
 
@@ -986,13 +975,13 @@
         ///
         /// If an empty [`String`] is returned, then the given
         /// [`RtpTransceiverInterface`] hasn't been negotiated yet.
-        pub fn transceiver_mid(
+        pub fn get_transceiver_mid(
             transceiver: &RtpTransceiverInterface
         ) -> String;
 
         /// Returns a [`RtpTransceiverDirection`] of the given
         /// [`RtpTransceiverInterface`].
-        pub fn transceiver_direction(
+        pub fn get_transceiver_direction(
             transceiver: &RtpTransceiverInterface
         ) -> RtpTransceiverDirection;
 
@@ -1603,7 +1592,6 @@
     cb.on_ice_selected_candidate_pair_changed(event);
 }
 
-<<<<<<< HEAD
 /// Forwards the [`RtpTransceiverInterface`] to the given
 /// [`DynPeerConnectionEventsHandler`] when a [`track`][1]
 /// event occurs in the attached [`PeerConnectionInterface`].
@@ -1633,7 +1621,8 @@
         first: f.to_string(),
         second: s.to_string(),
     }
-=======
+}
+
 /// Calls the success [`DynAddIceCandidateCallback`].
 #[allow(clippy::boxed_local)]
 pub fn add_ice_candidate_success(mut cb: Box<DynAddIceCandidateCallback>) {
@@ -1647,7 +1636,6 @@
     error: &CxxString,
 ) {
     cb.on_fail(error);
->>>>>>> 9c82cdc5
 }
 
 impl TryFrom<&str> for webrtc::SdpType {
