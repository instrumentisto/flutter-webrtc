--- conflicted
+++ resolved
@@ -57,15 +57,9 @@
     #[rustfmt::skip]
     unsafe extern "C++" {
         include!("libwebrtc-sys/include/bridge.h");
-
-        type PeerConnectionFactoryInterface;
         type TaskQueueFactory;
-<<<<<<< HEAD
-   
-=======
         type Thread;
 
->>>>>>> af839e00
         /// Creates a default [`TaskQueueFactory`] based on the current
         /// platform. 
         #[namespace = "webrtc"]
@@ -78,12 +72,6 @@
         /// Starts the current [`Thread`].
         #[cxx_name = "Start"]
         pub fn start_thread(self: Pin<&mut Thread>) -> bool;
-
-        /// Creates a new [`PeerConnectionFactory`].
-        pub fn create_peer_connection_factory(
-            worker_thread: Pin<&mut Thread>,
-            signaling_thread: Pin<&mut Thread>,
-        ) -> UniquePtr<PeerConnectionFactoryInterface>;
     }
 
     unsafe extern "C++" {
@@ -157,10 +145,8 @@
         ) -> i32;
     }
 
-<<<<<<< HEAD
     #[rustfmt::skip]          
-    unsafe extern "C++" {          
-        type Thread;  
+    unsafe extern "C++" {            
         type VideoEncoderFactory;          
         type VideoDecoderFactory;
         type PeerConnectionFactoryInterface;
@@ -179,13 +165,6 @@
         type CreateSessionDescriptionObserver;
         type SetLocalDescriptionObserverInterface;
         type SetRemoteDescriptionObserverInterface;
-
-        /// Creates a new [`Thread`].
-        pub fn create_thread() -> UniquePtr<Thread>;
-
-        /// Starts the created [`Thread`].
-        #[cxx_name = "Start"]   
-        pub fn start_thread(self: Pin<&mut Thread>) -> bool;
  
         /// Creates a new [`VideoEncoderFactory`].
         #[namespace = "webrtc"]
@@ -321,11 +300,79 @@
             sdp: &CxxString,
         ) -> UniquePtr<SessionDescriptionInterface>;
     }
+    unsafe extern "C++" {
+        type AudioSourceInterface;
+        type AudioTrackInterface;
+        type MediaStreamInterface;
+        type VideoTrackInterface;
+        type VideoTrackSourceInterface;
+
+        /// Creates a new [`VideoTrackSourceInterface`].
+        pub fn create_video_source(
+            worker_thread: Pin<&mut Thread>,
+            signaling_thread: Pin<&mut Thread>,
+            width: usize,
+            height: usize,
+            fps: usize,
+            device_index: u32,
+        ) -> UniquePtr<VideoTrackSourceInterface>;
+
+        /// Creates a new [`AudioSourceInterface`].
+        pub fn create_audio_source(
+            peer_connection_factory: &PeerConnectionFactoryInterface,
+        ) -> UniquePtr<AudioSourceInterface>;
+
+        /// Creates a new [`VideoTrackInterface`].
+        pub fn create_video_track(
+            peer_connection_factory: &PeerConnectionFactoryInterface,
+            id: String,
+            video_source: &VideoTrackSourceInterface,
+        ) -> UniquePtr<VideoTrackInterface>;
+
+        /// Creates a new [`AudioTrackInterface`].
+        pub fn create_audio_track(
+            peer_connection_factory: &PeerConnectionFactoryInterface,
+            id: String,
+            audio_source: &AudioSourceInterface,
+        ) -> UniquePtr<AudioTrackInterface>;
+
+        /// Creates a new [`MediaStreamInterface`].
+        pub fn create_local_media_stream(
+            peer_connection_factory: &PeerConnectionFactoryInterface,
+            id: String,
+        ) -> UniquePtr<MediaStreamInterface>;
+
+        /// Adds the [`VideoTrackInterface`] to the [`MediaStreamInterface`].
+        pub fn add_video_track(
+            peer_connection_factory: &MediaStreamInterface,
+            track: &VideoTrackInterface,
+        ) -> bool;
+
+        /// Adds the [`AudioTrackInterface`] to the [`MediaStreamInterface`].
+        pub fn add_audio_track(
+            peer_connection_factory: &MediaStreamInterface,
+            track: &AudioTrackInterface,
+        ) -> bool;
+
+        /// Removes the [`VideoTrackInterface`] from the
+        /// [`MediaStreamInterface`].
+        pub fn remove_video_track(
+            media_stream: &MediaStreamInterface,
+            track: &VideoTrackInterface,
+        ) -> bool;
+
+        /// Removes the [`AudioTrackInterface`] from the
+        /// [`MediaStreamInterface`].
+        pub fn remove_audio_track(
+            media_stream: &MediaStreamInterface,
+            track: &AudioTrackInterface,
+        ) -> bool;
+    }
 }
 
 impl TryFrom<&str> for webrtc::SdpType {
     type Error = anyhow::Error;
-
+    
     /// Try conver &str to [`webrtc::SdpType`].
     fn try_from(value: &str) -> Result<Self, Self::Error> {  
         match value {
@@ -335,74 +382,5 @@
             "rollback" => Ok(webrtc::SdpType::kRollback),
             _ => Err(anyhow::Error::msg("Invalid type")),
         }
-=======
-    unsafe extern "C++" {
-        type AudioSourceInterface;
-        type AudioTrackInterface;
-        type MediaStreamInterface;
-        type VideoTrackInterface;
-        type VideoTrackSourceInterface;
-
-        /// Creates a new [`VideoTrackSourceInterface`].
-        pub fn create_video_source(
-            worker_thread: Pin<&mut Thread>,
-            signaling_thread: Pin<&mut Thread>,
-            width: usize,
-            height: usize,
-            fps: usize,
-            device_index: u32,
-        ) -> UniquePtr<VideoTrackSourceInterface>;
-
-        /// Creates a new [`AudioSourceInterface`].
-        pub fn create_audio_source(
-            peer_connection_factory: &PeerConnectionFactoryInterface,
-        ) -> UniquePtr<AudioSourceInterface>;
-
-        /// Creates a new [`VideoTrackInterface`].
-        pub fn create_video_track(
-            peer_connection_factory: &PeerConnectionFactoryInterface,
-            id: String,
-            video_source: &VideoTrackSourceInterface,
-        ) -> UniquePtr<VideoTrackInterface>;
-
-        /// Creates a new [`AudioTrackInterface`].
-        pub fn create_audio_track(
-            peer_connection_factory: &PeerConnectionFactoryInterface,
-            id: String,
-            audio_source: &AudioSourceInterface,
-        ) -> UniquePtr<AudioTrackInterface>;
-
-        /// Creates a new [`MediaStreamInterface`].
-        pub fn create_local_media_stream(
-            peer_connection_factory: &PeerConnectionFactoryInterface,
-            id: String,
-        ) -> UniquePtr<MediaStreamInterface>;
-
-        /// Adds the [`VideoTrackInterface`] to the [`MediaStreamInterface`].
-        pub fn add_video_track(
-            peer_connection_factory: &MediaStreamInterface,
-            track: &VideoTrackInterface,
-        ) -> bool;
-
-        /// Adds the [`AudioTrackInterface`] to the [`MediaStreamInterface`].
-        pub fn add_audio_track(
-            peer_connection_factory: &MediaStreamInterface,
-            track: &AudioTrackInterface,
-        ) -> bool;
-
-        /// Removes the [`VideoTrackInterface`] from the
-        /// [`MediaStreamInterface`].
-        pub fn remove_video_track(
-            media_stream: &MediaStreamInterface,
-            track: &VideoTrackInterface,
-        ) -> bool;
-
-        /// Removes the [`AudioTrackInterface`] from the
-        /// [`MediaStreamInterface`].
-        pub fn remove_audio_track(
-            media_stream: &MediaStreamInterface,
-            track: &AudioTrackInterface,
-        ) -> bool;
->>>>>>> af839e00
     }
 }