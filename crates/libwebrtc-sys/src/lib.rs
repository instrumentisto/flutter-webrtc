<<<<<<< HEAD
use anyhow::{bail, Result};
use cxx::UniquePtr;
=======
#![warn(clippy::pedantic)]
#![allow(clippy::missing_errors_doc)]
>>>>>>> abeb4818

mod bridge;
pub use bridge::webrtc;

/// Creates default [libWebRTC Task Queue Factory].
///
/// [libWebRTC Task Queue Factory]: https://tinyurl.com/yhtrryye
#[rustfmt::skip]
pub fn create_default_task_queue_factory() -> UniquePtr<webrtc::TaskQueueFactory>
{
    webrtc::create_default_task_queue_factory()
}

/// Creates [libWebRTC Audio Device Module] with default Windows layout.
///
/// [libWebRTC Audio Device Module]: https://tinyurl.com/2xf4pnrt
pub fn create_audio_device_module(
    task_queue_factory: UniquePtr<webrtc::TaskQueueFactory>,
) -> UniquePtr<webrtc::AudioDeviceModule> {
    unsafe { webrtc::create_audio_device_module(task_queue_factory) }
}

/// Initializes [libWebRTC Audio Device Module].
///
/// [libWebRTC Audio Device Module]: https://tinyurl.com/2xf4pnrt
pub fn init_audio_device_module(
    audio_device_module: &UniquePtr<webrtc::AudioDeviceModule>,
) {
    unsafe { webrtc::init_audio_device_module(audio_device_module) }
}

/// Returns count of audio playout devices.
pub fn count_audio_playout_devices(
    audio_device_module: &UniquePtr<webrtc::AudioDeviceModule>,
) -> i16 {
    unsafe { webrtc::playout_devices(audio_device_module) }
}

/// Returns count of audio recording devices.
pub fn count_audio_recording_devices(
    audio_device_module: &UniquePtr<webrtc::AudioDeviceModule>,
) -> i16 {
    unsafe { webrtc::recording_devices(audio_device_module) }
}

/// Returns a tuple with an audio playout device information `(id, name)`.
pub fn get_audio_playout_device_info(
    audio_device_module: &UniquePtr<webrtc::AudioDeviceModule>,
    index: i16,
) -> (String, String) {
    let mut info;
    unsafe {
        info = webrtc::get_playout_audio_info(audio_device_module, index);
    }
    (info.pop().unwrap(), info.pop().unwrap())
}

/// Returns a tuple with an audio recording device information `(id, name)`.
pub fn get_audio_recording_device_info(
    audio_device_module: &UniquePtr<webrtc::AudioDeviceModule>,
    index: i16,
) -> (String, String) {
    let mut info;
    unsafe {
        info = webrtc::get_recording_audio_info(audio_device_module, index);
    }
    (info.pop().unwrap(), info.pop().unwrap())
}

/// Creates libWebRTC Video Device Info.
pub fn create_video_device_module() -> UniquePtr<webrtc::VideoDeviceInfo> {
    webrtc::create_video_device_info()
}

/// Returns count of video recording devices.
pub fn count_video_devices(
    video_device_module: &UniquePtr<webrtc::VideoDeviceInfo>,
) -> u32 {
    unsafe { webrtc::number_of_video_devices(video_device_module) }
}

/// Returns a tuple with an video recording device information `(id, name)`.
pub fn get_video_device_info(
    video_device_module: &UniquePtr<webrtc::VideoDeviceInfo>,
    index: u32,
) -> (String, String) {
    let mut info;
    unsafe {
        info = webrtc::get_video_device_name(video_device_module, index);
    }
    (info.pop().unwrap(), info.pop().unwrap())
}

pub fn stream_test() -> bool {
    // let worker_thread = create_thread();
    // start_thread(&worker_thread);

    // let signaling_thread = create_thread();
    // start_thread(&signaling_thread);

    // let _ =
    //     create_video_source(&worker_thread, &signaling_thread, 640, 380, 30);

    // let c = PeerConnectionFactory::create().unwrap();
    // let asd = c.create_video_source(640, 380, 30).unwrap();
    // let dsa = c.create_video_track(&asd);

    true
}

/// Interface for using a [Thread].
///
/// [Thread]: https://tinyurl.com/yhtrryye
pub struct Thread(UniquePtr<webrtc::Thread>);

impl Thread {
    /// Creates a [`Thread`].
    pub fn create() -> Result<Self> {
        let ptr = webrtc::create_thread();

        if ptr.is_null() {
            bail!(
                "Null pointer returned from \
                rtc::Thread::Create()"
            );
        }
        Ok(Self(ptr))
    }

    /// Starts the [`Thread`].
    pub fn start(&mut self) -> Result<()> {
        let result = unsafe { webrtc::start_thread(self.0.as_mut().unwrap()) };

        if !result {
            bail!(
                "Thread is running or failed calling \
                rtc::Thread::Start()"
            );
        }
        Ok(())
    }
}

<<<<<<< HEAD
/// Interface for using [Peer Connection Factory].
///
/// [Peer Connection Factory]: https://tinyurl.com/44wywepd
pub struct PeerConnectionFactory {
    pointer: UniquePtr<webrtc::PeerConnectionFactoryInterface>,
    worker_thread: Thread,
    signaling_thread: Thread,
}

impl PeerConnectionFactory {
    /// Creates a new [`PeerConnectionFactory`].
    /// This interface provides 3 main directions: Peer Connection Interface,
    /// Local Media Stream Interface and Local Video and Audio Track
    /// Interface.
    pub fn create() -> Result<Self> {
        let mut worker_thread = Thread::create().unwrap();
        worker_thread.start().unwrap();
        let mut signaling_thread = Thread::create().unwrap();
        signaling_thread.start().unwrap();

        let pointer = unsafe {
            webrtc::create_peer_connection_factory(
                worker_thread.0.as_mut().unwrap(),
                signaling_thread.0.as_mut().unwrap(),
            )
        };

        if pointer.is_null() {
            bail!(
                "Null pointer returned from \
                webrtc::CreatePeerConnectionFactory()"
            );
        }
        Ok(Self {
            pointer,
            worker_thread,
            signaling_thread,
        })
    }

    /// Creates a new [`VideoSource`], which provides source of frames from
    /// native platform.
    pub fn create_video_source(
        &mut self,
        width: usize,
        height: usize,
        fps: usize,
    ) -> Result<VideoSource> {
        let ptr = unsafe {
            webrtc::create_video_source(
                self.worker_thread.0.as_mut().unwrap(),
                self.signaling_thread.0.as_mut().unwrap(),
                width,
                height,
                fps,
            )
        };

        if ptr.is_null() {
            bail!(
                "Null pointer returned from \
                webrtc::CreateVideoTrackSourceProxy()"
            );
        }
        Ok(VideoSource(ptr))
    }

    /// Creates a new [`AudioSource`], which provides sound recording from
    /// native platform.
    pub fn create_audio_source(&self) -> Result<AudioSource> {
        let ptr = unsafe { webrtc::create_audio_source(&self.pointer) };

        if ptr.is_null() {
            bail!(
                "Null pointer returned from \
                webrtc::PeerConnectionFactoryInterface::CreateAudioSource()"
            );
        }
        Ok(AudioSource(ptr))
    }

    /// Creates a new [`VideoTrack`] using [`VideoSource`].
    pub fn create_video_track(
        &self,
        video_src: &VideoSource,
    ) -> Result<VideoTrack> {
        let ptr =
            unsafe { webrtc::create_video_track(&self.pointer, &video_src.0) };

        if ptr.is_null() {
            bail!(
                "Null pointer returned from \
                    webrtc::VideoTrackSourceInterface::CreateVideoTrack()"
            );
        }
        Ok(VideoTrack(ptr))
    }

    /// Creates a new [`AudioTrack`] using [`AudioSource`].
    pub fn create_audio_track(
        &self,
        audio_src: &AudioSource,
    ) -> Result<AudioTrack> {
        let ptr =
            unsafe { webrtc::create_audio_track(&self.pointer, &audio_src.0) };

        if ptr.is_null() {
            bail!(
                "Null pointer returned from \
                    webrtc::VideoTrackSourceInterface::CreateAudioTrack()"
            );
        }
        Ok(AudioTrack(ptr))
    }

    /// Creates an empty [`LocalMediaStream`].
    pub fn create_local_media_stream(&self) -> Result<LocalMediaStream> {
        let ptr = unsafe { webrtc::create_local_media_stream(&self.pointer) };

        if ptr.is_null() {
            bail!(
                "Null pointer returned from \
                    webrtc::VideoTrackSourceInterface::CreateLocalMediaStream()"
            );
        }
        Ok(LocalMediaStream(ptr))
    }
}

/// Interface for [Video Source].
///
/// [Video Source]: https://tinyurl.com/52fwxnan
pub struct VideoSource(UniquePtr<webrtc::VideoTrackSourceInterface>);

/// Interface for Audio Source.
pub struct AudioSource(UniquePtr<webrtc::AudioSourceInterface>);

/// Interface for Video [Track]
///
/// [Track]: https://tinyurl.com/yc79x5s8
pub struct VideoTrack(UniquePtr<webrtc::VideoTrackInterface>);

/// Interface for Audio [Track]
///
/// [Track]: https://tinyurl.com/yc79x5s8
pub struct AudioTrack(UniquePtr<webrtc::AudioTrackInterface>);

/// Interface for local [Media Stream].
///
/// [Media Stream]: https://tinyurl.com/2k2376z9
pub struct LocalMediaStream(UniquePtr<webrtc::MediaStreamInterface>);

impl LocalMediaStream {
    /// Adds [`VideoTrack`] to [`LocalMediaStream`].
    pub fn add_video_track(&self, track: &VideoTrack) -> Result<()> {
        let result = unsafe { webrtc::add_video_track(&self.0, &track.0) };

        if !result {
            bail!(
                "Failed calling \
                webrtc::MediaStreamInterface::AddTrack()"
            );
        }
        Ok(())
    }

    /// Adds [`AudioTrack`] to [`LocalMediaStream`].
    pub fn add_audio_track(&self, track: &AudioTrack) -> Result<()> {
        let result = unsafe { webrtc::add_audio_track(&self.0, &track.0) };

        if !result {
            bail!(
                "Failed calling \
                webrtc::MediaStreamInterface::AddTrack()"
            );
        }
        Ok(())
    }

    /// Removes [`VideoTrack`] from [`LocalMediaStream`].
    pub fn remove_video_track(&self, track: &VideoTrack) -> Result<()> {
        let result = unsafe { webrtc::remove_video_track(&self.0, &track.0) };

        if !result {
            bail!(
                "Failed calling \
                webrtc::MediaStreamInterface::RemoveTrack()"
            );
        }
        Ok(())
    }

    /// Removes [`AudioTrack`] from [`LocalMediaStream`].
    pub fn remove_audio_track(&self, track: &AudioTrack) -> Result<()> {
        let result = unsafe { webrtc::remove_audio_track(&self.0, &track.0) };

        if !result {
            bail!(
                "Failed calling \
                webrtc::MediaStreamInterface::RemoveTrack()"
            );
        }
        Ok(())
    }
}

#[cfg(test)]
mod test {
    use super::stream_test;

    #[test]
    fn it_works() {
        assert!(stream_test());
=======
use anyhow::bail;
use cxx::UniquePtr;

use self::bridge::webrtc;

pub use webrtc::AudioLayer;

/// Thread safe task queue factory internally used in [`webrtc`] that is
/// capable of creating [Task Queue]s.
///
/// [Task Queue]: https://tinyurl.com/doc-threads
pub struct TaskQueueFactory(UniquePtr<webrtc::TaskQueueFactory>);

impl TaskQueueFactory {
    /// Creates a default [`TaskQueueFactory`] based on the current platform.
    #[must_use]
    pub fn create_default_task_queue_factory() -> Self {
        Self(webrtc::create_default_task_queue_factory())
    }
}

/// Available audio devices manager that is responsible for driving input
/// (microphone) and output (speaker) audio in WebRTC.
///
/// Backed by WebRTC's [Audio Device Module].
///
/// [Audio Device Module]: https://tinyurl.com/doc-adm
pub struct AudioDeviceModule(UniquePtr<webrtc::AudioDeviceModule>);

impl AudioDeviceModule {
    /// Creates a new [`AudioDeviceModule`] for the given [`AudioLayer`].
    pub fn create(
        audio_layer: AudioLayer,
        task_queue_factory: &mut TaskQueueFactory,
    ) -> anyhow::Result<Self> {
        let ptr = webrtc::create_audio_device_module(
            audio_layer,
            task_queue_factory.0.pin_mut(),
        );

        if ptr.is_null() {
            bail!("`null` pointer returned from `AudioDeviceModule::Create()`");
        }
        Ok(Self(ptr))
    }

    /// Initializes the current [`AudioDeviceModule`].
    pub fn init(&self) -> anyhow::Result<()> {
        let result = webrtc::init_audio_device_module(&self.0);
        if result != 0 {
            bail!("`AudioDeviceModule::Init()` failed with `{}` code", result);
        }
        Ok(())
    }

    /// Returns count of available audio playout devices.
    pub fn playout_devices(&self) -> anyhow::Result<i16> {
        let count = webrtc::playout_devices(&self.0);

        if count < 0 {
            bail!(
                "`AudioDeviceModule::PlayoutDevices()` failed with `{}` code",
                count,
            );
        }

        Ok(count)
    }

    /// Returns count of available audio recording devices.
    pub fn recording_devices(&self) -> anyhow::Result<i16> {
        let count = webrtc::recording_devices(&self.0);

        if count < 0 {
            bail!(
                "`AudioDeviceModule::RecordingDevices()` failed with `{}` code",
                count
            );
        }

        Ok(count)
    }

    /// Returns the `(label, id)` tuple for the given audio playout device
    /// `index`.
    pub fn playout_device_name(
        &self,
        index: i16,
    ) -> anyhow::Result<(String, String)> {
        let mut name = String::new();
        let mut guid = String::new();

        let result =
            webrtc::playout_device_name(&self.0, index, &mut name, &mut guid);

        if result != 0 {
            bail!(
                "`AudioDeviceModule::PlayoutDeviceName()` failed with `{}` \
                 code",
                result,
            );
        }

        Ok((name, guid))
    }

    /// Returns the `(label, id)` tuple for the given audio recording device
    /// `index`.
    pub fn recording_device_name(
        &self,
        index: i16,
    ) -> anyhow::Result<(String, String)> {
        let mut name = String::new();
        let mut guid = String::new();

        let result =
            webrtc::recording_device_name(&self.0, index, &mut name, &mut guid);

        if result != 0 {
            bail!(
                "`AudioDeviceModule::RecordingDeviceName()` failed with \
                 `{}` code",
                result,
            );
        }

        Ok((name, guid))
    }
}

/// Interface for receiving information about available camera devices.
pub struct VideoDeviceInfo(UniquePtr<webrtc::VideoDeviceInfo>);

impl VideoDeviceInfo {
    /// Creates a new [`VideoDeviceInfo`].
    pub fn create() -> anyhow::Result<Self> {
        let ptr = webrtc::create_video_device_info();

        if ptr.is_null() {
            bail!(
                "`null` pointer returned from \
                 `VideoCaptureFactory::CreateDeviceInfo()`",
            );
        }
        Ok(Self(ptr))
    }

    /// Returns count of a video recording devices.
    pub fn number_of_devices(&mut self) -> u32 {
        self.0.pin_mut().number_of_video_devices()
    }

    /// Returns the `(label, id)` tuple for the given video device `index`.
    pub fn device_name(
        &mut self,
        index: u32,
    ) -> anyhow::Result<(String, String)> {
        let mut name = String::new();
        let mut guid = String::new();

        let result = webrtc::video_device_name(
            self.0.pin_mut(),
            index,
            &mut name,
            &mut guid,
        );

        if result != 0 {
            bail!(
                "`AudioDeviceModule::GetDeviceName()` failed with `{}` code",
                result,
            );
        }

        Ok((name, guid))
>>>>>>> abeb4818
    }
}<|MERGE_RESOLUTION|>--- conflicted
+++ resolved
@@ -1,118 +1,183 @@
-<<<<<<< HEAD
-use anyhow::{bail, Result};
-use cxx::UniquePtr;
-=======
 #![warn(clippy::pedantic)]
 #![allow(clippy::missing_errors_doc)]
->>>>>>> abeb4818
+use anyhow::bail;
+use cxx::UniquePtr;
 
 mod bridge;
-pub use bridge::webrtc;
-
-/// Creates default [libWebRTC Task Queue Factory].
-///
-/// [libWebRTC Task Queue Factory]: https://tinyurl.com/yhtrryye
-#[rustfmt::skip]
-pub fn create_default_task_queue_factory() -> UniquePtr<webrtc::TaskQueueFactory>
-{
-    webrtc::create_default_task_queue_factory()
-}
-
-/// Creates [libWebRTC Audio Device Module] with default Windows layout.
-///
-/// [libWebRTC Audio Device Module]: https://tinyurl.com/2xf4pnrt
-pub fn create_audio_device_module(
-    task_queue_factory: UniquePtr<webrtc::TaskQueueFactory>,
-) -> UniquePtr<webrtc::AudioDeviceModule> {
-    unsafe { webrtc::create_audio_device_module(task_queue_factory) }
-}
-
-/// Initializes [libWebRTC Audio Device Module].
-///
-/// [libWebRTC Audio Device Module]: https://tinyurl.com/2xf4pnrt
-pub fn init_audio_device_module(
-    audio_device_module: &UniquePtr<webrtc::AudioDeviceModule>,
-) {
-    unsafe { webrtc::init_audio_device_module(audio_device_module) }
-}
-
-/// Returns count of audio playout devices.
-pub fn count_audio_playout_devices(
-    audio_device_module: &UniquePtr<webrtc::AudioDeviceModule>,
-) -> i16 {
-    unsafe { webrtc::playout_devices(audio_device_module) }
-}
-
-/// Returns count of audio recording devices.
-pub fn count_audio_recording_devices(
-    audio_device_module: &UniquePtr<webrtc::AudioDeviceModule>,
-) -> i16 {
-    unsafe { webrtc::recording_devices(audio_device_module) }
-}
-
-/// Returns a tuple with an audio playout device information `(id, name)`.
-pub fn get_audio_playout_device_info(
-    audio_device_module: &UniquePtr<webrtc::AudioDeviceModule>,
-    index: i16,
-) -> (String, String) {
-    let mut info;
-    unsafe {
-        info = webrtc::get_playout_audio_info(audio_device_module, index);
-    }
-    (info.pop().unwrap(), info.pop().unwrap())
-}
-
-/// Returns a tuple with an audio recording device information `(id, name)`.
-pub fn get_audio_recording_device_info(
-    audio_device_module: &UniquePtr<webrtc::AudioDeviceModule>,
-    index: i16,
-) -> (String, String) {
-    let mut info;
-    unsafe {
-        info = webrtc::get_recording_audio_info(audio_device_module, index);
-    }
-    (info.pop().unwrap(), info.pop().unwrap())
-}
-
-/// Creates libWebRTC Video Device Info.
-pub fn create_video_device_module() -> UniquePtr<webrtc::VideoDeviceInfo> {
-    webrtc::create_video_device_info()
-}
-
-/// Returns count of video recording devices.
-pub fn count_video_devices(
-    video_device_module: &UniquePtr<webrtc::VideoDeviceInfo>,
-) -> u32 {
-    unsafe { webrtc::number_of_video_devices(video_device_module) }
-}
-
-/// Returns a tuple with an video recording device information `(id, name)`.
-pub fn get_video_device_info(
-    video_device_module: &UniquePtr<webrtc::VideoDeviceInfo>,
-    index: u32,
-) -> (String, String) {
-    let mut info;
-    unsafe {
-        info = webrtc::get_video_device_name(video_device_module, index);
-    }
-    (info.pop().unwrap(), info.pop().unwrap())
-}
-
-pub fn stream_test() -> bool {
-    // let worker_thread = create_thread();
-    // start_thread(&worker_thread);
-
-    // let signaling_thread = create_thread();
-    // start_thread(&signaling_thread);
-
-    // let _ =
-    //     create_video_source(&worker_thread, &signaling_thread, 640, 380, 30);
-
-    // let c = PeerConnectionFactory::create().unwrap();
-    // let asd = c.create_video_source(640, 380, 30).unwrap();
-    // let dsa = c.create_video_track(&asd);
-
-    true
+
+use self::bridge::webrtc;
+
+pub use webrtc::AudioLayer;
+
+/// Thread safe task queue factory internally used in [`webrtc`] that is
+/// capable of creating [Task Queue]s.
+///
+/// [Task Queue]: https://tinyurl.com/doc-threads
+pub struct TaskQueueFactory(UniquePtr<webrtc::TaskQueueFactory>);
+
+impl TaskQueueFactory {
+    /// Creates a default [`TaskQueueFactory`] based on the current platform.
+    #[must_use]
+    pub fn create_default_task_queue_factory() -> Self {
+        Self(webrtc::create_default_task_queue_factory())
+    }
+}
+
+/// Available audio devices manager that is responsible for driving input
+/// (microphone) and output (speaker) audio in WebRTC.
+///
+/// Backed by WebRTC's [Audio Device Module].
+///
+/// [Audio Device Module]: https://tinyurl.com/doc-adm
+pub struct AudioDeviceModule(UniquePtr<webrtc::AudioDeviceModule>);
+
+impl AudioDeviceModule {
+    /// Creates a new [`AudioDeviceModule`] for the given [`AudioLayer`].
+    pub fn create(
+        audio_layer: AudioLayer,
+        task_queue_factory: &mut TaskQueueFactory,
+    ) -> anyhow::Result<Self> {
+        let ptr = webrtc::create_audio_device_module(
+            audio_layer,
+            task_queue_factory.0.pin_mut(),
+        );
+
+        if ptr.is_null() {
+            bail!("`null` pointer returned from `AudioDeviceModule::Create()`");
+        }
+        Ok(Self(ptr))
+    }
+
+    /// Initializes the current [`AudioDeviceModule`].
+    pub fn init(&self) -> anyhow::Result<()> {
+        let result = webrtc::init_audio_device_module(&self.0);
+        if result != 0 {
+            bail!("`AudioDeviceModule::Init()` failed with `{}` code", result);
+        }
+        Ok(())
+    }
+
+    /// Returns count of available audio playout devices.
+    pub fn playout_devices(&self) -> anyhow::Result<i16> {
+        let count = webrtc::playout_devices(&self.0);
+
+        if count < 0 {
+            bail!(
+                "`AudioDeviceModule::PlayoutDevices()` failed with `{}` code",
+                count,
+            );
+        }
+
+        Ok(count)
+    }
+
+    /// Returns count of available audio recording devices.
+    pub fn recording_devices(&self) -> anyhow::Result<i16> {
+        let count = webrtc::recording_devices(&self.0);
+
+        if count < 0 {
+            bail!(
+                "`AudioDeviceModule::RecordingDevices()` failed with `{}` code",
+                count
+            );
+        }
+
+        Ok(count)
+    }
+
+    /// Returns the `(label, id)` tuple for the given audio playout device
+    /// `index`.
+    pub fn playout_device_name(
+        &self,
+        index: i16,
+    ) -> anyhow::Result<(String, String)> {
+        let mut name = String::new();
+        let mut guid = String::new();
+
+        let result =
+            webrtc::playout_device_name(&self.0, index, &mut name, &mut guid);
+
+        if result != 0 {
+            bail!(
+                "`AudioDeviceModule::PlayoutDeviceName()` failed with `{}` \
+                 code",
+                result,
+            );
+        }
+
+        Ok((name, guid))
+    }
+
+    /// Returns the `(label, id)` tuple for the given audio recording device
+    /// `index`.
+    pub fn recording_device_name(
+        &self,
+        index: i16,
+    ) -> anyhow::Result<(String, String)> {
+        let mut name = String::new();
+        let mut guid = String::new();
+
+        let result =
+            webrtc::recording_device_name(&self.0, index, &mut name, &mut guid);
+
+        if result != 0 {
+            bail!(
+                "`AudioDeviceModule::RecordingDeviceName()` failed with \
+                 `{}` code",
+                result,
+            );
+        }
+
+        Ok((name, guid))
+    }
+}
+
+/// Interface for receiving information about available camera devices.
+pub struct VideoDeviceInfo(UniquePtr<webrtc::VideoDeviceInfo>);
+
+impl VideoDeviceInfo {
+    /// Creates a new [`VideoDeviceInfo`].
+    pub fn create() -> anyhow::Result<Self> {
+        let ptr = webrtc::create_video_device_info();
+
+        if ptr.is_null() {
+            bail!(
+                "`null` pointer returned from \
+                 `VideoCaptureFactory::CreateDeviceInfo()`",
+            );
+        }
+        Ok(Self(ptr))
+    }
+
+    /// Returns count of a video recording devices.
+    pub fn number_of_devices(&mut self) -> u32 {
+        self.0.pin_mut().number_of_video_devices()
+    }
+
+    /// Returns the `(label, id)` tuple for the given video device `index`.
+    pub fn device_name(
+        &mut self,
+        index: u32,
+    ) -> anyhow::Result<(String, String)> {
+        let mut name = String::new();
+        let mut guid = String::new();
+
+        let result = webrtc::video_device_name(
+            self.0.pin_mut(),
+            index,
+            &mut name,
+            &mut guid,
+        );
+
+        if result != 0 {
+            bail!(
+                "`AudioDeviceModule::GetDeviceName()` failed with `{}` code",
+                result,
+            );
+        }
+
+        Ok((name, guid))
+    }
 }
 
 /// Interface for using a [Thread].
@@ -148,7 +213,6 @@
     }
 }
 
-<<<<<<< HEAD
 /// Interface for using [Peer Connection Factory].
 ///
 /// [Peer Connection Factory]: https://tinyurl.com/44wywepd
@@ -355,189 +419,12 @@
     }
 }
 
-#[cfg(test)]
-mod test {
-    use super::stream_test;
-
-    #[test]
-    fn it_works() {
-        assert!(stream_test());
-=======
-use anyhow::bail;
-use cxx::UniquePtr;
-
-use self::bridge::webrtc;
-
-pub use webrtc::AudioLayer;
-
-/// Thread safe task queue factory internally used in [`webrtc`] that is
-/// capable of creating [Task Queue]s.
-///
-/// [Task Queue]: https://tinyurl.com/doc-threads
-pub struct TaskQueueFactory(UniquePtr<webrtc::TaskQueueFactory>);
-
-impl TaskQueueFactory {
-    /// Creates a default [`TaskQueueFactory`] based on the current platform.
-    #[must_use]
-    pub fn create_default_task_queue_factory() -> Self {
-        Self(webrtc::create_default_task_queue_factory())
-    }
-}
-
-/// Available audio devices manager that is responsible for driving input
-/// (microphone) and output (speaker) audio in WebRTC.
-///
-/// Backed by WebRTC's [Audio Device Module].
-///
-/// [Audio Device Module]: https://tinyurl.com/doc-adm
-pub struct AudioDeviceModule(UniquePtr<webrtc::AudioDeviceModule>);
-
-impl AudioDeviceModule {
-    /// Creates a new [`AudioDeviceModule`] for the given [`AudioLayer`].
-    pub fn create(
-        audio_layer: AudioLayer,
-        task_queue_factory: &mut TaskQueueFactory,
-    ) -> anyhow::Result<Self> {
-        let ptr = webrtc::create_audio_device_module(
-            audio_layer,
-            task_queue_factory.0.pin_mut(),
-        );
-
-        if ptr.is_null() {
-            bail!("`null` pointer returned from `AudioDeviceModule::Create()`");
-        }
-        Ok(Self(ptr))
-    }
-
-    /// Initializes the current [`AudioDeviceModule`].
-    pub fn init(&self) -> anyhow::Result<()> {
-        let result = webrtc::init_audio_device_module(&self.0);
-        if result != 0 {
-            bail!("`AudioDeviceModule::Init()` failed with `{}` code", result);
-        }
-        Ok(())
-    }
-
-    /// Returns count of available audio playout devices.
-    pub fn playout_devices(&self) -> anyhow::Result<i16> {
-        let count = webrtc::playout_devices(&self.0);
-
-        if count < 0 {
-            bail!(
-                "`AudioDeviceModule::PlayoutDevices()` failed with `{}` code",
-                count,
-            );
-        }
-
-        Ok(count)
-    }
-
-    /// Returns count of available audio recording devices.
-    pub fn recording_devices(&self) -> anyhow::Result<i16> {
-        let count = webrtc::recording_devices(&self.0);
-
-        if count < 0 {
-            bail!(
-                "`AudioDeviceModule::RecordingDevices()` failed with `{}` code",
-                count
-            );
-        }
-
-        Ok(count)
-    }
-
-    /// Returns the `(label, id)` tuple for the given audio playout device
-    /// `index`.
-    pub fn playout_device_name(
-        &self,
-        index: i16,
-    ) -> anyhow::Result<(String, String)> {
-        let mut name = String::new();
-        let mut guid = String::new();
-
-        let result =
-            webrtc::playout_device_name(&self.0, index, &mut name, &mut guid);
-
-        if result != 0 {
-            bail!(
-                "`AudioDeviceModule::PlayoutDeviceName()` failed with `{}` \
-                 code",
-                result,
-            );
-        }
-
-        Ok((name, guid))
-    }
-
-    /// Returns the `(label, id)` tuple for the given audio recording device
-    /// `index`.
-    pub fn recording_device_name(
-        &self,
-        index: i16,
-    ) -> anyhow::Result<(String, String)> {
-        let mut name = String::new();
-        let mut guid = String::new();
-
-        let result =
-            webrtc::recording_device_name(&self.0, index, &mut name, &mut guid);
-
-        if result != 0 {
-            bail!(
-                "`AudioDeviceModule::RecordingDeviceName()` failed with \
-                 `{}` code",
-                result,
-            );
-        }
-
-        Ok((name, guid))
-    }
-}
-
-/// Interface for receiving information about available camera devices.
-pub struct VideoDeviceInfo(UniquePtr<webrtc::VideoDeviceInfo>);
-
-impl VideoDeviceInfo {
-    /// Creates a new [`VideoDeviceInfo`].
-    pub fn create() -> anyhow::Result<Self> {
-        let ptr = webrtc::create_video_device_info();
-
-        if ptr.is_null() {
-            bail!(
-                "`null` pointer returned from \
-                 `VideoCaptureFactory::CreateDeviceInfo()`",
-            );
-        }
-        Ok(Self(ptr))
-    }
-
-    /// Returns count of a video recording devices.
-    pub fn number_of_devices(&mut self) -> u32 {
-        self.0.pin_mut().number_of_video_devices()
-    }
-
-    /// Returns the `(label, id)` tuple for the given video device `index`.
-    pub fn device_name(
-        &mut self,
-        index: u32,
-    ) -> anyhow::Result<(String, String)> {
-        let mut name = String::new();
-        let mut guid = String::new();
-
-        let result = webrtc::video_device_name(
-            self.0.pin_mut(),
-            index,
-            &mut name,
-            &mut guid,
-        );
-
-        if result != 0 {
-            bail!(
-                "`AudioDeviceModule::GetDeviceName()` failed with `{}` code",
-                result,
-            );
-        }
-
-        Ok((name, guid))
->>>>>>> abeb4818
-    }
-}+// #[cfg(test)]
+// mod test {
+//     use super::stream_test;
+
+//     #[test]
+//     fn it_works() {
+//         assert!(stream_test())
+//     }
+// }