--- conflicted
+++ resolved
@@ -450,18 +450,8 @@
     /// [`mid`]: https://w3.org/TR/webrtc#dom-rtptransceiver-mid
     #[must_use]
     pub fn mid(&self) -> Option<String> {
-<<<<<<< HEAD
         let mid = webrtc::get_transceiver_mid(&self.ptr);
-
-        if mid.is_empty() {
-            None
-        } else {
-            Some(mid)
-        }
-=======
-        let mid = webrtc::get_transceiver_mid(&self.0);
         (!mid.is_empty()).then(|| mid)
->>>>>>> 17969d21
     }
 
     /// Returns a [`direction`] of this [`RtpTransceiverInterface`].
@@ -670,7 +660,6 @@
     pub fn get_transceivers(&self) -> Vec<RtpTransceiverInterface> {
         webrtc::get_transceivers(&self.inner)
             .into_iter()
-<<<<<<< HEAD
             .map(|transceiver| {
                 let media_type = webrtc::get_transceiver_type(&transceiver.ptr);
                 let sender = webrtc::get_sender(&transceiver.ptr);
@@ -680,11 +669,7 @@
                     sender,
                 }
             })
-            .collect::<_>()
-=======
-            .map(|transceiver| RtpTransceiverInterface(transceiver.ptr))
             .collect()
->>>>>>> 17969d21
     }
 }
 
