#![warn(clippy::pedantic)]
#![allow(clippy::missing_errors_doc)]

mod bridge;

use anyhow::bail;
use cxx::{let_cxx_string, CxxString, UniquePtr};

use self::bridge::webrtc;

<<<<<<< HEAD
pub use webrtc::{video_frame_to_abgr, AudioLayer, VideoFrame, VideoRotation};

/// [`VideoFrame`]s handler.
pub trait OnFrameCallback {
    /// Called when the attached [`VideoTrackInterface`] produces a new
    /// [`VideoFrame`].
    fn on_frame(&mut self, frame: UniquePtr<VideoFrame>);
=======
pub use crate::webrtc::{AudioLayer, SdpType};

/// Completion callback for a [`CreateSessionDescriptionObserver`], used to call
/// [`PeerConnectionInterface::create_offer()`] and
/// [`PeerConnectionInterface::create_answer()`].
pub trait CreateSdpCallback {
    /// Called when the related operation is successfully completed.
    fn success(&mut self, sdp: &CxxString, kind: webrtc::SdpType);

    /// Called when the related operation is completed with the `error`.
    fn fail(&mut self, error: &CxxString);
}

/// Completion callback for a [`SetLocalDescriptionObserver`] and
/// [`SetRemoteDescriptionObserver`], used to call
/// [`PeerConnectionInterface::set_local_description()`] and
/// [`PeerConnectionInterface::set_remote_description()`].
pub trait SetDescriptionCallback {
    /// Called when the related operation is successfully completed.
    fn success(&mut self);

    /// Called when the related operation is completed with the `error`.
    fn fail(&mut self, error: &CxxString);
>>>>>>> 60ac5698
}

/// Thread safe task queue factory internally used in [`WebRTC`] that is capable
/// of creating [Task Queue]s.
///
/// [`WebRTC`]: https://webrtc.googlesource.com/src
/// [Task Queue]: https://tinyurl.com/doc-threads
pub struct TaskQueueFactory(UniquePtr<webrtc::TaskQueueFactory>);

impl TaskQueueFactory {
    /// Creates a default [`TaskQueueFactory`] based on the current platform.
    #[must_use]
    pub fn create_default_task_queue_factory() -> Self {
        Self(webrtc::create_default_task_queue_factory())
    }
}

/// Available audio devices manager that is responsible for driving input
/// (microphone) and output (speaker) audio in WebRTC.
///
/// Backed by WebRTC's [Audio Device Module].
///
/// [Audio Device Module]: https://tinyurl.com/doc-adm
pub struct AudioDeviceModule(UniquePtr<webrtc::AudioDeviceModule>);

impl AudioDeviceModule {
    /// Creates a new [`AudioDeviceModule`] for the given [`AudioLayer`].
    pub fn create(
        audio_layer: AudioLayer,
        task_queue_factory: &mut TaskQueueFactory,
    ) -> anyhow::Result<Self> {
        let ptr = webrtc::create_audio_device_module(
            audio_layer,
            task_queue_factory.0.pin_mut(),
        );

        if ptr.is_null() {
            bail!("`null` pointer returned from `AudioDeviceModule::Create()`");
        }
        Ok(Self(ptr))
    }

    /// Initializes the current [`AudioDeviceModule`].
    pub fn init(&self) -> anyhow::Result<()> {
        let result = webrtc::init_audio_device_module(&self.0);
        if result != 0 {
            bail!("`AudioDeviceModule::Init()` failed with `{}` code", result);
        }
        Ok(())
    }

    /// Returns count of available audio playout devices.
    pub fn playout_devices(&self) -> anyhow::Result<i16> {
        let count = webrtc::playout_devices(&self.0);

        if count < 0 {
            bail!(
                "`AudioDeviceModule::PlayoutDevices()` failed with `{}` code",
                count,
            );
        }

        Ok(count)
    }

    /// Returns count of available audio recording devices.
    pub fn recording_devices(&self) -> anyhow::Result<i16> {
        let count = webrtc::recording_devices(&self.0);

        if count < 0 {
            bail!(
                "`AudioDeviceModule::RecordingDevices()` failed with `{}` code",
                count
            );
        }

        Ok(count)
    }

    /// Returns the `(label, id)` tuple for the given audio playout device
    /// `index`.
    pub fn playout_device_name(
        &self,
        index: i16,
    ) -> anyhow::Result<(String, String)> {
        let mut name = String::new();
        let mut guid = String::new();

        let result =
            webrtc::playout_device_name(&self.0, index, &mut name, &mut guid);

        if result != 0 {
            bail!(
                "`AudioDeviceModule::PlayoutDeviceName()` failed with `{}` \
                 code",
                result,
            );
        }

        Ok((name, guid))
    }

    /// Returns the `(label, id)` tuple for the given audio recording device
    /// `index`.
    pub fn recording_device_name(
        &self,
        index: i16,
    ) -> anyhow::Result<(String, String)> {
        let mut name = String::new();
        let mut guid = String::new();

        let result =
            webrtc::recording_device_name(&self.0, index, &mut name, &mut guid);

        if result != 0 {
            bail!(
                "`AudioDeviceModule::RecordingDeviceName()` failed with \
                 `{}` code",
                result,
            );
        }

        Ok((name, guid))
    }

    /// Sets the recording audio device according to the given `index`.
    pub fn set_recording_device(&self, index: u16) -> anyhow::Result<()> {
        let result = webrtc::set_audio_recording_device(&self.0, index);

        if result != 0 {
            bail!(
                "`AudioDeviceModule::SetRecordingDevice()` failed with \
                 `{}` code.",
                result,
            );
        }

        Ok(())
    }
}

/// Interface for receiving information about available camera devices.
pub struct VideoDeviceInfo(UniquePtr<webrtc::VideoDeviceInfo>);

impl VideoDeviceInfo {
    /// Creates a new [`VideoDeviceInfo`].
    pub fn create() -> anyhow::Result<Self> {
        let ptr = webrtc::create_video_device_info();

        if ptr.is_null() {
            bail!(
                "`null` pointer returned from \
                 `VideoCaptureFactory::CreateDeviceInfo()`",
            );
        }
        Ok(Self(ptr))
    }

    /// Returns count of a video recording devices.
    pub fn number_of_devices(&mut self) -> u32 {
        self.0.pin_mut().number_of_video_devices()
    }

    /// Returns the `(label, id)` tuple for the given video device `index`.
    pub fn device_name(
        &mut self,
        index: u32,
    ) -> anyhow::Result<(String, String)> {
        let mut name = String::new();
        let mut guid = String::new();

        let result = webrtc::video_device_name(
            self.0.pin_mut(),
            index,
            &mut name,
            &mut guid,
        );

        if result != 0 {
            bail!(
                "`AudioDeviceModule::GetDeviceName()` failed with `{}` code",
                result,
            );
        }

        Ok((name, guid))
    }
}

/// WebRTC [RTCConfiguration][1].
///
/// [1]: https://w3.org/TR/webrtc#dom-rtcconfiguration
pub struct RTCConfiguration(UniquePtr<webrtc::RTCConfiguration>);

impl Default for RTCConfiguration {
    fn default() -> Self {
        Self(webrtc::create_default_rtc_configuration())
    }
}

/// Member of [`PeerConnectionDependencies`] containing functions called on
/// events in a [`PeerConnectionInterface`]
pub struct PeerConnectionObserver(UniquePtr<webrtc::PeerConnectionObserver>);

impl Default for PeerConnectionObserver {
    fn default() -> Self {
        Self(webrtc::create_peer_connection_observer())
    }
}

/// Contains all the [`PeerConnectionInterface`] dependencies.
pub struct PeerConnectionDependencies(
    UniquePtr<webrtc::PeerConnectionDependencies>,
);

impl Default for PeerConnectionDependencies {
    fn default() -> Self {
        Self(webrtc::create_peer_connection_dependencies(
            PeerConnectionObserver::default().0,
        ))
    }
}

/// Description of the options used to control an offer/answer creation process.
pub struct RTCOfferAnswerOptions(pub UniquePtr<webrtc::RTCOfferAnswerOptions>);

impl Default for RTCOfferAnswerOptions {
    fn default() -> Self {
        Self(webrtc::create_default_rtc_offer_answer_options())
    }
}

impl RTCOfferAnswerOptions {
    /// Creates a new [`RTCOfferAnswerOptions`].
    #[must_use]
    pub fn new(
        offer_to_receive_video: Option<bool>,
        offer_to_receive_audio: Option<bool>,
        voice_activity_detection: bool,
        ice_restart: bool,
        use_rtp_mux: bool,
    ) -> Self {
        Self(webrtc::create_rtc_offer_answer_options(
            offer_to_receive_video.map_or(-1, |f| if f { 1 } else { 0 }),
            offer_to_receive_audio.map_or(-1, |f| if f { 1 } else { 0 }),
            voice_activity_detection,
            ice_restart,
            use_rtp_mux,
        ))
    }
}

/// [`SessionDescriptionInterface`] class, used by a [`PeerConnectionInterface`]
/// to expose local and remote session descriptions.
pub struct SessionDescriptionInterface(
    UniquePtr<webrtc::SessionDescriptionInterface>,
);

impl SessionDescriptionInterface {
    /// Creates a new [`SessionDescriptionInterface`].
    #[must_use]
    pub fn new(kind: webrtc::SdpType, sdp: &str) -> Self {
        let_cxx_string!(cxx_sdp = sdp);
        Self(webrtc::create_session_description(kind, &cxx_sdp))
    }
}

/// [`PeerConnectionInterface::create_answer()`] and
/// [`PeerConnectionInterface::create_offer()`] completion callback.
pub struct CreateSessionDescriptionObserver(
    UniquePtr<webrtc::CreateSessionDescriptionObserver>,
);

impl CreateSessionDescriptionObserver {
    /// Creates a new [`CreateSessionDescriptionObserver`].
    #[must_use]
    pub fn new(cb: Box<dyn CreateSdpCallback>) -> Self {
        Self(webrtc::create_create_session_observer(Box::new(cb)))
    }
}

/// [`PeerConnectionInterface::set_local_description()`] completion callback.
pub struct SetLocalDescriptionObserver(
    UniquePtr<webrtc::SetLocalDescriptionObserver>,
);

impl SetLocalDescriptionObserver {
    /// Creates a new [`SetLocalDescriptionObserver`].
    #[must_use]
    pub fn new(cb: Box<dyn SetDescriptionCallback>) -> Self {
        Self(webrtc::create_set_local_description_observer(Box::new(cb)))
    }
}

/// [`PeerConnectionInterface::set_remote_description()`] completion callback.
pub struct SetRemoteDescriptionObserver(
    UniquePtr<webrtc::SetRemoteDescriptionObserver>,
);

impl SetRemoteDescriptionObserver {
    /// Creates a new [`SetRemoteDescriptionObserver`].
    #[must_use]
    pub fn new(cb: Box<dyn SetDescriptionCallback>) -> Self {
        Self(webrtc::create_set_remote_description_observer(Box::new(cb)))
    }
}

/// [RTCPeerConnection][1] implementation.
///
/// [1]: https://w3.org/TR/webrtc#dom-rtcpeerconnection
pub struct PeerConnectionInterface(UniquePtr<webrtc::PeerConnectionInterface>);

impl PeerConnectionInterface {
    /// [RTCPeerConnection.createOffer()][1] implementation.
    ///
    /// [1]: https://w3.org/TR/webrtc#dom-rtcpeerconnection-createoffer
    pub fn create_offer(
        &mut self,
        options: &RTCOfferAnswerOptions,
        obs: CreateSessionDescriptionObserver,
    ) {
        webrtc::create_offer(self.0.pin_mut(), &options.0, obs.0);
    }

    /// [RTCPeerConnection.createAnswer()][1] implementation.
    ///
    /// [1]: https://w3.org/TR/webrtc#dom-rtcpeerconnection-createanswer
    pub fn create_answer(
        &mut self,
        options: &RTCOfferAnswerOptions,
        obs: CreateSessionDescriptionObserver,
    ) {
        webrtc::create_answer(self.0.pin_mut(), &options.0, obs.0);
    }

    /// [RTCPeerConnection.setLocalDescription()][1] implementation.
    ///
    /// [1]: https://w3.org/TR/webrtc#dom-peerconnection-setlocaldescription
    pub fn set_local_description(
        &mut self,
        desc: SessionDescriptionInterface,
        obs: SetLocalDescriptionObserver,
    ) {
        webrtc::set_local_description(self.0.pin_mut(), desc.0, obs.0);
    }

    /// [RTCPeerConnection.setRemoteDescription()][1] implementation.
    ///
    /// [1]: https://w3.org/TR/webrtc#dom-peerconnection-setremotedescription
    pub fn set_remote_description(
        &mut self,
        desc: SessionDescriptionInterface,
        obs: SetRemoteDescriptionObserver,
    ) {
        webrtc::set_remote_description(self.0.pin_mut(), desc.0, obs.0);
    }
}

/// Interface for using an RTC [`Thread`][1].
///
/// [1]: https://tinyurl.com/doc-threads
pub struct Thread(UniquePtr<webrtc::Thread>);

impl Thread {
    /// Creates a new [`Thread`].
    pub fn create() -> anyhow::Result<Self> {
        let ptr = webrtc::create_thread();

        if ptr.is_null() {
            bail!("`null` pointer returned from `rtc::Thread::Create()`");
        }
        Ok(Self(ptr))
    }

    /// Starts the [`Thread`].
    pub fn start(&mut self) -> anyhow::Result<()> {
        if !self.0.pin_mut().start_thread() {
            bail!("`rtc::Thread::Start()` failed");
        }
        Ok(())
    }
}

/// [`PeerConnectionFactoryInterface`] is the main entry point to the
/// `PeerConnection API` for clients it is responsible for creating
/// [`AudioSourceInterface`], tracks ([`VideoTrackInterface`],
/// [`AudioTrackInterface`]), [`MediaStreamInterface`] and the
/// `PeerConnection`s.
pub struct PeerConnectionFactoryInterface(
    UniquePtr<webrtc::PeerConnectionFactoryInterface>,
);

impl PeerConnectionFactoryInterface {
    /// Creates a new [`PeerConnectionFactoryInterface`].
    pub fn create(
        network_thread: Option<&Thread>,
        worker_thread: Option<&Thread>,
        signaling_thread: Option<&Thread>,
        default_adm: Option<&AudioDeviceModule>,
    ) -> anyhow::Result<Self> {
        let inner = webrtc::create_peer_connection_factory(
            network_thread.map_or(&UniquePtr::null(), |t| &t.0),
            worker_thread.map_or(&UniquePtr::null(), |t| &t.0),
            signaling_thread.map_or(&UniquePtr::null(), |t| &t.0),
            default_adm.map_or(&UniquePtr::null(), |t| &t.0),
        );

        if inner.is_null() {
            bail!(
                "`null` pointer returned from \
                 `webrtc::CreatePeerConnectionFactory()`",
            );
        }
        Ok(Self(inner))
    }

    /// Creates a new [`PeerConnectionInterface`].
    pub fn create_peer_connection_or_error(
        &mut self,
        configuration: &RTCConfiguration,
        dependencies: PeerConnectionDependencies,
    ) -> anyhow::Result<PeerConnectionInterface> {
        let mut error = String::new();
        let inner = webrtc::create_peer_connection_or_error(
            self.0.pin_mut(),
            &configuration.0,
            dependencies.0,
            &mut error,
        );

        if !error.is_empty() {
            bail!(error);
        }
        if inner.is_null() {
            bail!(
                "`null` pointer returned from \
                 `webrtc::PeerConnectionFactoryInterface::\
                 CreatePeerConnectionOrError()`",
            );
        }
        Ok(PeerConnectionInterface(inner))
    }

    /// Creates a new [`AudioSourceInterface`], which provides sound recording
    /// from native platform.
    pub fn create_audio_source(&self) -> anyhow::Result<AudioSourceInterface> {
        let ptr = webrtc::create_audio_source(&self.0);

        if ptr.is_null() {
            bail!(
                "`null` pointer returned from \
                 `webrtc::PeerConnectionFactoryInterface::CreateAudioSource()`",
            );
        }
        Ok(AudioSourceInterface(ptr))
    }

    /// Creates a new [`VideoTrackInterface`] sourced by the provided
    /// [`VideoTrackSourceInterface`].
    pub fn create_video_track(
        &self,
        id: String,
        video_src: &VideoTrackSourceInterface,
    ) -> anyhow::Result<VideoTrackInterface> {
        let ptr = webrtc::create_video_track(&self.0, id, &video_src.0);

        if ptr.is_null() {
            bail!(
                "`null` pointer returned from \
                 `webrtc::PeerConnectionFactoryInterface::CreateVideoTrack()`",
            );
        }
        Ok(VideoTrackInterface(ptr))
    }

    /// Creates a new [`AudioTrackInterface`] sourced by the provided
    /// [`AudioSourceInterface`].
    pub fn create_audio_track(
        &self,
        id: String,
        audio_src: &AudioSourceInterface,
    ) -> anyhow::Result<AudioTrackInterface> {
        let ptr = webrtc::create_audio_track(&self.0, id, &audio_src.0);

        if ptr.is_null() {
            bail!(
                "`null` pointer returned from \
                 `webrtc::PeerConnectionFactoryInterface::CreateAudioTrack()`",
            );
        }
        Ok(AudioTrackInterface(ptr))
    }

    /// Creates a new empty [`MediaStreamInterface`].
    pub fn create_local_media_stream(
        &self,
        id: String,
    ) -> anyhow::Result<MediaStreamInterface> {
        let ptr = webrtc::create_local_media_stream(&self.0, id);

        if ptr.is_null() {
            bail!(
                "`null` pointer returned from \
                 `webrtc::PeerConnectionFactoryInterface::\
                 CreateLocalMediaStream()`",
            );
        }
        Ok(MediaStreamInterface(ptr))
    }
}

/// [`VideoTrackSourceInterface`] captures data from the specific video input
/// device.
///
/// It can be later used to create a [`VideoTrackInterface`] with
/// [`PeerConnectionFactoryInterface::create_video_track()`].
pub struct VideoTrackSourceInterface(
    UniquePtr<webrtc::VideoTrackSourceInterface>,
);

impl VideoTrackSourceInterface {
    /// Creates a new [`VideoTrackSourceInterface`] with the specified
    /// constraints.
    ///
    /// The created capturer is wrapped in the `VideoTrackSourceProxy` that
    /// makes sure the real [`VideoTrackSourceInterface`] implementation is
    /// destroyed on the signaling thread and marshals all method calls to the
    /// signaling thread.
    pub fn create_proxy(
        worker_thread: &mut Thread,
        signaling_thread: &mut Thread,
        width: usize,
        height: usize,
        fps: usize,
        device_index: u32,
    ) -> anyhow::Result<Self> {
        let ptr = webrtc::create_video_source(
            worker_thread.0.pin_mut(),
            signaling_thread.0.pin_mut(),
            width,
            height,
            fps,
            device_index,
        );

        if ptr.is_null() {
            bail!(
                "`null` pointer returned from \
                 `webrtc::CreateVideoTrackSourceProxy()`",
            );
        }
        Ok(VideoTrackSourceInterface(ptr))
    }
}

/// [`VideoTrackSourceInterface`] captures data from the specific audio input
/// device.
///
/// It can be later used to create a [`AudioTrackInterface`] with
/// [`PeerConnectionFactoryInterface::create_audio_track()`].
pub struct AudioSourceInterface(UniquePtr<webrtc::AudioSourceInterface>);

/// Video [`MediaStreamTrack`][1].
///
/// [1]: https://w3.org/TR/mediacapture-streams#dom-mediastreamtrack
pub struct VideoTrackInterface(UniquePtr<webrtc::VideoTrackInterface>);

impl VideoTrackInterface {
    /// Register a [`VideoSinkInterface`] for this [`VideoTrackInterface`].
    ///
    /// Used to connect the [`VideoTrackInterface`] to the underlying video
    /// engine.
    pub fn add_or_update_sink(&self, sink: &mut VideoSinkInterface) {
        webrtc::add_or_update_video_sink(&self.0, sink.0.pin_mut());
    }

    /// Detaches the provided [`VideoSinkInterface`] from this
    /// [`VideoTrackInterface`].
    pub fn remove_sink(&self, sink: &mut VideoSinkInterface) {
        webrtc::remove_video_sink(&self.0, sink.0.pin_mut());
    }
}

/// Audio [`MediaStreamTrack`][1].
///
/// [1]: https://w3.org/TR/mediacapture-streams#dom-mediastreamtrack
pub struct AudioTrackInterface(UniquePtr<webrtc::AudioTrackInterface>);

/// [`MediaStreamInterface`][1] representation.
///
/// [1]: https://w3.org/TR/mediacapture-streams#mediastream
pub struct MediaStreamInterface(UniquePtr<webrtc::MediaStreamInterface>);

impl MediaStreamInterface {
    /// Adds the provided [`VideoTrackInterface`] to this
    /// [`MediaStreamInterface`].
    pub fn add_video_track(
        &self,
        track: &VideoTrackInterface,
    ) -> anyhow::Result<()> {
        let result = webrtc::add_video_track(&self.0, &track.0);

        if !result {
            bail!("`webrtc::MediaStreamInterface::AddTrack()` failed");
        }
        Ok(())
    }

    /// Adds the provided  [`AudioTrackInterface`] to this
    /// [`MediaStreamInterface`].
    pub fn add_audio_track(
        &self,
        track: &AudioTrackInterface,
    ) -> anyhow::Result<()> {
        let result = webrtc::add_audio_track(&self.0, &track.0);

        if !result {
            bail!("`webrtc::MediaStreamInterface::AddTrack()` failed");
        }
        Ok(())
    }

    /// Removes the provided [`VideoTrackInterface`] from this
    /// [`MediaStreamInterface`].
    pub fn remove_video_track(
        &self,
        track: &VideoTrackInterface,
    ) -> anyhow::Result<()> {
        let result = webrtc::remove_video_track(&self.0, &track.0);

        if !result {
            bail!("`webrtc::MediaStreamInterface::RemoveTrack()` failed");
        }
        Ok(())
    }

    /// Removes the provided [`AudioTrackInterface`] from this
    /// [`MediaStreamInterface`].
    pub fn remove_audio_track(
        &self,
        track: &AudioTrackInterface,
    ) -> anyhow::Result<()> {
        let result = webrtc::remove_audio_track(&self.0, &track.0);

        if !result {
            bail!("`webrtc::MediaStreamInterface::RemoveTrack()` failed");
        }
        Ok(())
    }
}

/// End point of a video pipeline.
pub struct VideoSinkInterface(UniquePtr<webrtc::VideoSinkInterface>);

impl VideoSinkInterface {
    /// Creates a new [`VideoSinkInterface`] that forwards [`VideoFrame`]s to
    /// the provided [`OnFrameCallback`].
    #[must_use]
    pub fn create_forwarding(cb: Box<dyn OnFrameCallback>) -> Self {
        Self(webrtc::create_forwarding_video_sink(Box::new(cb)))
    }
}<|MERGE_RESOLUTION|>--- conflicted
+++ resolved
@@ -8,16 +8,7 @@
 
 use self::bridge::webrtc;
 
-<<<<<<< HEAD
-pub use webrtc::{video_frame_to_abgr, AudioLayer, VideoFrame, VideoRotation};
-
-/// [`VideoFrame`]s handler.
-pub trait OnFrameCallback {
-    /// Called when the attached [`VideoTrackInterface`] produces a new
-    /// [`VideoFrame`].
-    fn on_frame(&mut self, frame: UniquePtr<VideoFrame>);
-=======
-pub use crate::webrtc::{AudioLayer, SdpType};
+pub use crate::webrtc::{AudioLayer, SdpType, video_frame_to_abgr, VideoFrame, VideoRotation};
 
 /// Completion callback for a [`CreateSessionDescriptionObserver`], used to call
 /// [`PeerConnectionInterface::create_offer()`] and
@@ -40,7 +31,13 @@
 
     /// Called when the related operation is completed with the `error`.
     fn fail(&mut self, error: &CxxString);
->>>>>>> 60ac5698
+}
+
+/// [`VideoFrame`]s handler.
+pub trait OnFrameCallback {
+    /// Called when the attached [`VideoTrackInterface`] produces a new
+    /// [`VideoFrame`].
+    fn on_frame(&mut self, frame: UniquePtr<VideoFrame>);
 }
 
 /// Thread safe task queue factory internally used in [`WebRTC`] that is capable
