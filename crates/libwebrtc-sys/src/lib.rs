--- conflicted
+++ resolved
@@ -436,38 +436,28 @@
 /// and an [`RtpReceiver`] that share a common
 /// [media stream "identification-tag"][1].
 ///
-<<<<<<< HEAD
-/// [1]: https://tinyurl.com/2p88ajym
-pub struct Transceiver {
+/// [`RtpSender`]: https://w3.org/TR/webrtc#dom-rtcrtpsender
+/// [`RtpReceiver`]: https://w3.org/TR/webrtc#dom-rtcrtpreceiver
+/// [1]: https://w3.org/TR/webrtc#dfn-media-stream-identification-tag
+pub struct RtpTransceiverInterface {
     ptr: UniquePtr<webrtc::RtpTransceiverInterface>,
     media_type: MediaType,
     sender: UniquePtr<webrtc::RtpSenderInterface>,
 }
-=======
-/// [`RtpSender`]: https://w3.org/TR/webrtc#dom-rtcrtpsender
-/// [`RtpReceiver`]: https://w3.org/TR/webrtc#dom-rtcrtpreceiver
-/// [1]: https://w3.org/TR/webrtc#dfn-media-stream-identification-tag
-pub struct RtpTransceiverInterface(UniquePtr<webrtc::RtpTransceiverInterface>);
->>>>>>> 142b88ae
 
 impl RtpTransceiverInterface {
     /// Returns [`RtpTransceiverInterface`]'s [`mid`].
     ///
     /// [`mid`]: https://w3.org/TR/webrtc#dom-rtptransceiver-mid
     #[must_use]
-<<<<<<< HEAD
-    pub fn mid(&self) -> String {
-        webrtc::get_transceiver_mid(&self.ptr)
-=======
     pub fn mid(&self) -> Option<String> {
-        let mid = webrtc::get_transceiver_mid(&self.0);
+        let mid = webrtc::get_transceiver_mid(&self.ptr);
 
         if mid.is_empty() {
             None
         } else {
             Some(mid)
         }
->>>>>>> 142b88ae
     }
 
     /// Returns [`RtpTransceiverInterface`]'s [`direction`].
@@ -575,41 +565,6 @@
         if !result {
             bail!(
                 "Fails trying to set `track`, `track` type should be `audio`."
-            );
-        }
-
-        Ok(())
-    }
-
-    /// Sets the [`Transceiver`]'s `direction`.
-    pub fn set_direction(
-        &self,
-        direction: webrtc::RtpTransceiverDirection,
-    ) -> anyhow::Result<()> {
-        let mut error = String::new();
-
-        webrtc::set_transceiver_direction(&self.0, direction, &mut error);
-
-        if !error.is_empty() {
-            bail!(
-                "Fails trying to set `Transceiver`'s `direction` \
-                with the error: {error}"
-            );
-        }
-
-        Ok(())
-    }
-
-    /// Stops the [`Transceiver`].
-    pub fn stop(&self) -> anyhow::Result<()> {
-        let mut error = String::new();
-
-        webrtc::stop_transceiver(&self.0, &mut error);
-
-        if !error.is_empty() {
-            bail!(
-                "Fails trying to stop `Transceiver` \
-                with the error: {error}"
             );
         }
 
@@ -684,13 +639,8 @@
         &mut self,
         media_type: MediaType,
         direction: RtpTransceiverDirection,
-<<<<<<< HEAD
-    ) -> Transceiver {
+    ) -> RtpTransceiverInterface {
         let transceiver = webrtc::add_transceiver(
-=======
-    ) -> RtpTransceiverInterface {
-        RtpTransceiverInterface(webrtc::add_transceiver(
->>>>>>> 142b88ae
             self.inner.pin_mut(),
             media_type,
             direction,
@@ -698,7 +648,7 @@
 
         let sender = webrtc::get_sender(&transceiver);
 
-        Transceiver {
+        RtpTransceiverInterface {
             ptr: transceiver,
             media_type,
             sender,
@@ -712,19 +662,15 @@
     pub fn get_transceivers(&self) -> Vec<RtpTransceiverInterface> {
         webrtc::get_transceivers(&self.inner)
             .into_iter()
-<<<<<<< HEAD
             .map(|transceiver| {
                 let media_type = webrtc::get_transceiver_type(&transceiver.ptr);
                 let sender = webrtc::get_sender(&transceiver.ptr);
-                Transceiver {
+                RtpTransceiverInterface {
                     ptr: transceiver.ptr,
                     media_type,
                     sender,
                 }
             })
-=======
-            .map(|transceiver| RtpTransceiverInterface(transceiver.ptr))
->>>>>>> 142b88ae
             .collect::<_>()
     }
 }
