--- conflicted
+++ resolved
@@ -34,13 +34,9 @@
     println!("cargo:rustc-link-lib=dylib=Secur32");
 
     cxx_build::bridge("src/bridge.rs")
-<<<<<<< HEAD
-        .file("src/bridge.cc")
-        .file("src/peer_connection_observer.cc")
-=======
         .files(&cpp_files)
+        .file("src/cpp/peer_connection_observer.cc")
         .include(path.join("include"))
->>>>>>> af839e00
         .include(path.join("lib/include"))
         .include(path.join("lib/include/third_party/abseil-cpp"))
         .flag("-DWEBRTC_WIN")
