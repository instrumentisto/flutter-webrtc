--- conflicted
+++ resolved
@@ -256,11 +256,8 @@
 
 /// Emits all the required `rustc-link-lib` instructions.
 fn link_libs() -> anyhow::Result<()> {
-<<<<<<< HEAD
+    let target = get_target()?;
     let link_path = libwebrtc_base_path()?;
-=======
-    let target = get_target()?;
->>>>>>> 722252aa
     #[cfg(target_os = "linux")]
     {
         for dep in [
@@ -277,24 +274,14 @@
         match env::var("PROFILE").unwrap().as_str() {
             "debug" => {
                 println!(
-<<<<<<< HEAD
                     "cargo:rustc-link-search=native={}/debug/",
                     link_path.display()
-=======
-                    "cargo:rustc-link-search=\
-                     native=crates/libwebrtc-sys/lib/{target}/debug/",
->>>>>>> 722252aa
                 );
             }
             "release" => {
                 println!(
-<<<<<<< HEAD
                     "cargo:rustc-link-search=native={}/release/",
                     link_path.display()
-=======
-                    "cargo:rustc-link-search=\
-                     native=crates/libwebrtc-sys/lib/{target}/release/",
->>>>>>> 722252aa
                 );
             }
             _ => unreachable!(),
@@ -326,24 +313,14 @@
         match env::var("PROFILE").unwrap().as_str() {
             "debug" => {
                 println!(
-<<<<<<< HEAD
                     "cargo:rustc-link-search=native={}/debug/",
                     link_path.display()
-=======
-                    "cargo:rustc-link-search=\
-                     native=crates/libwebrtc-sys/lib/{target}/debug/",
->>>>>>> 722252aa
                 );
             }
             "release" => {
                 println!(
-<<<<<<< HEAD
                     "cargo:rustc-link-search=native={}/release/",
                     link_path.display()
-=======
-                    "cargo:rustc-link-search=\
-                     native=crates/libwebrtc-sys/lib/{target}/release/",
->>>>>>> 722252aa
                 );
             }
             _ => unreachable!(),
@@ -369,13 +346,8 @@
         //       always use a release build of `libwebrtc`:
         //       https://github.com/rust-lang/rust/issues/39016
         println!(
-<<<<<<< HEAD
             "cargo:rustc-link-search=native={}/release/",
             link_path.display()
-=======
-            "cargo:rustc-link-search=\
-             native=crates/libwebrtc-sys/lib/{target}/release/",
->>>>>>> 722252aa
         );
         Ok(())
     }
