--- conflicted
+++ resolved
@@ -197,11 +197,7 @@
                 break;
             };
             hasher.update(&buffer[0..count]);
-<<<<<<< HEAD
-            let _: usize = out_file.write(&buffer[0..count])?;
-=======
             _ = out_file.write(&buffer[0..count])?;
->>>>>>> a63862b6
         }
 
         if format!("{:x}", hasher.finalize()) != expected_hash {
