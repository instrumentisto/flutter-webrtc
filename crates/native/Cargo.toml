[package]
name = "medea-flutter-webrtc-native"
edition = "2021"
rust-version = "1.75"
publish = false

[lib]
crate-type = ["cdylib"]

[dependencies]
anyhow = "1.0"
cxx = "1.0"
dashmap = "6.0"
<<<<<<< HEAD
derive_more = { version = "1.0", features = ["display", "from", "into", "as_ref"], default-features = false }
flutter_rust_bridge = { version = "=2.2.0", default-features = false, features = ["rust-async", "anyhow", "thread-pool", "dart-opaque"]}
flutter_rust_bridge_macros = { version = "=2.2.0", default-features = false }
=======
derive_more = { version = "1.0", features = ["as_ref", "display", "from", "into"] }
flutter_rust_bridge = { version = "=1.82.4", default-features = false }
flutter_rust_bridge_macros = { version = "=1.82.4", default-features = false }
>>>>>>> ec91f538
lazy_static = "1.5"
libwebrtc-sys = { path = "../libwebrtc-sys" }
log = "0.4"
once_cell = "1.19"
threadpool = "1.8"
xxhash = { package = "xxhash-rust", version = "0.8", features = ["xxh3"] }

[target.'cfg(target_os = "linux")'.dependencies]
libudev = "0.3"
nix = { version = "0.29", features = ["poll", "signal"] }
pulse = { version = "2.28", package = "libpulse-binding" }

[target.'cfg(target_os = "windows")'.dependencies]
windows = { version = "0.58", features = ["implement", "Win32_Foundation", "Win32_Graphics_Gdi", "Win32_Media_Audio", "Win32_System_Com", "Win32_UI_Shell_PropertiesSystem", "Win32_UI_WindowsAndMessaging"] }
<<<<<<< HEAD
windows-core = "0.58"
=======
>>>>>>> ec91f538

[build-dependencies]
anyhow = "1.0"

[target.'cfg(target_os = "macos")'.build-dependencies]
cc = "1.0"

[target.'cfg(not(target_os = "macos"))'.build-dependencies]
cxx-build = "1.0"<|MERGE_RESOLUTION|>--- conflicted
+++ resolved
@@ -11,15 +11,9 @@
 anyhow = "1.0"
 cxx = "1.0"
 dashmap = "6.0"
-<<<<<<< HEAD
-derive_more = { version = "1.0", features = ["display", "from", "into", "as_ref"], default-features = false }
+derive_more = { version = "1.0", features = ["as_ref", "display", "from", "into"] }
 flutter_rust_bridge = { version = "=2.2.0", default-features = false, features = ["rust-async", "anyhow", "thread-pool", "dart-opaque"]}
 flutter_rust_bridge_macros = { version = "=2.2.0", default-features = false }
-=======
-derive_more = { version = "1.0", features = ["as_ref", "display", "from", "into"] }
-flutter_rust_bridge = { version = "=1.82.4", default-features = false }
-flutter_rust_bridge_macros = { version = "=1.82.4", default-features = false }
->>>>>>> ec91f538
 lazy_static = "1.5"
 libwebrtc-sys = { path = "../libwebrtc-sys" }
 log = "0.4"
@@ -34,10 +28,7 @@
 
 [target.'cfg(target_os = "windows")'.dependencies]
 windows = { version = "0.58", features = ["implement", "Win32_Foundation", "Win32_Graphics_Gdi", "Win32_Media_Audio", "Win32_System_Com", "Win32_UI_Shell_PropertiesSystem", "Win32_UI_WindowsAndMessaging"] }
-<<<<<<< HEAD
 windows-core = "0.58"
-=======
->>>>>>> ec91f538
 
 [build-dependencies]
 anyhow = "1.0"
