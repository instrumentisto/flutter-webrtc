--- conflicted
+++ resolved
@@ -14,10 +14,7 @@
 dashmap = "5.4"
 derive_more = "0.99"
 flutter_rust_bridge = { version = "=1.82.4", default-features = false }
-<<<<<<< HEAD
-=======
 flutter_rust_bridge_macros = { version = "=1.82.4", default-features = false }
->>>>>>> 89db8e41
 lazy_static = "1.4"
 libwebrtc-sys = { path = "../libwebrtc-sys" }
 log = "0.4"
