[package]
name = "flutter-webrtc-native"
version = "0.0.0"
edition = "2021"
publish = false

[lib]
crate-type = ["cdylib"]

[dependencies]
anyhow = "1.0"
cxx = "1.0"
derive_more = "0.99"
libwebrtc-sys = { path = "../libwebrtc-sys" }
cxx = "1.0"

[build-dependencies]
anyhow = "1.0"
<<<<<<< HEAD
cxx-build = "1.0"
=======
cxx-build = "1.0"
walkdir = "2.3"
>>>>>>> af839e00
<|MERGE_RESOLUTION|>--- conflicted
+++ resolved
@@ -12,13 +12,8 @@
 cxx = "1.0"
 derive_more = "0.99"
 libwebrtc-sys = { path = "../libwebrtc-sys" }
-cxx = "1.0"
 
 [build-dependencies]
 anyhow = "1.0"
-<<<<<<< HEAD
 cxx-build = "1.0"
-=======
-cxx-build = "1.0"
-walkdir = "2.3"
->>>>>>> af839e00
+walkdir = "2.3"