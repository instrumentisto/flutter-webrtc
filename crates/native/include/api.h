#pragma once

#include <string>

namespace rust {

inline namespace cxxbridge1 {

class String;

} // namespace cxxbridge1

} // namespace rust

struct VideoFrame;

// Completion callback for the `Webrtc::CreateOffer` and `Webrtc::CreateAnswer`
// functions.
class CreateSdpCallbackInterface {
 public:
  // Called when an operation succeeds.
  virtual void OnSuccess(const std::string& sdp, const std::string& kind) = 0;

  // Called when an operation fails with the `error`.
  virtual void OnFail(const std::string& error) = 0;

  virtual ~CreateSdpCallbackInterface() = default;
};

// Completion callback for the `Webrtc::SetLocalDescription` and
// `Webrtc::SetRemoteDescription` functions.
class SetDescriptionCallbackInterface {
 public:
  // Called when an operation succeeds.
  virtual void OnSuccess() = 0;

  // Called when an operation fails with the `error`.
  virtual void OnFail(const std::string& error) = 0;

  virtual ~SetDescriptionCallbackInterface() = default;
};

// Callback for video frames handlers provided to the
// `Webrtc::create_video_sink()` function.
class OnFrameCallbackInterface {
 public:
  // Called when the underlying video engine produces a new video frame.
  virtual void OnFrame(VideoFrame) = 0;

  virtual ~OnFrameCallbackInterface() = default;
};

// TODO: Add OnTrack event in #30.
// Handler of events firing from a `PeerConnectionInterface`.
class PeerConnectionObserverInterface {
 public:
  // Called when a `connectionstatechange` event occurs.
  //
  // See: https://w3.org/TR/webrtc#event-connectionstatechange
  virtual void OnConnectionStateChange(const std::string& new_state) = 0;

  // Called when an `icecandidate` event occurs.
  //
  // See: https://w3.org/TR/webrtc#event-icecandidate
  virtual void OnIceCandidate(const rust::String candidate,
                              const rust::String mid,
                              int mline_index) = 0;

  // Called when an `icecandidateerror` event occurs.
  //
  // See: https://www.w3.org/TR/webrtc/#event-icecandidateerror
  virtual void OnIceCandidateError(const std::string& address,
                                   int port,
                                   const std::string& url,
                                   int error_code,
                                   const std::string& error_text) = 0;

  // Called when an `iceconnectionstatechange` event occurs.
  //
  // See: https://w3.org/TR/webrtc#event-iceconnectionstatechange
  virtual void OnIceConnectionStateChange(const std::string& new_state) = 0;

  // Called when an `icegatheringstatechange` event occurs.
  //
  // See: https://w3.org/TR/webrtc#event-icegatheringstatechange
  virtual void OnIceGatheringStateChange(const std::string& new_state) = 0;

  // Called when a `negotiation` event occurs.
  //
  // See: https://w3.org/TR/webrtc#event-negotiation
  virtual void OnNegotiationNeeded() = 0;

  // Called when a `signalingstatechange` event occurs.
  //
  // See: https://w3.org/TR/webrtc#event-signalingstatechange
  virtual void OnSignalingChange(const std::string& new_state) = 0;

  virtual ~PeerConnectionObserverInterface() = default;
};

<<<<<<< HEAD
// Callback called whenever the set of available media devices has changed.
class OnDeviceChangeCallback {
 public:
  // Called whenever the set of available media devices has changed.
  virtual void OnDeviceChange() = 0;

  virtual ~OnDeviceChangeCallback() = default;
=======
// Completion callback for the `webrtc::AddIceCandidate`.
class AddIceCandidateCallbackInterface {
 public:
  // Called when the operation succeeds.
  virtual void OnSuccess() = 0;

  // Called when the operation fails with the `error`.
  virtual void OnFail(const std::string& error) = 0;

  virtual ~AddIceCandidateCallbackInterface() = default;
>>>>>>> 9c82cdc5
};<|MERGE_RESOLUTION|>--- conflicted
+++ resolved
@@ -98,15 +98,6 @@
   virtual ~PeerConnectionObserverInterface() = default;
 };
 
-<<<<<<< HEAD
-// Callback called whenever the set of available media devices has changed.
-class OnDeviceChangeCallback {
- public:
-  // Called whenever the set of available media devices has changed.
-  virtual void OnDeviceChange() = 0;
-
-  virtual ~OnDeviceChangeCallback() = default;
-=======
 // Completion callback for the `webrtc::AddIceCandidate`.
 class AddIceCandidateCallbackInterface {
  public:
@@ -117,5 +108,13 @@
   virtual void OnFail(const std::string& error) = 0;
 
   virtual ~AddIceCandidateCallbackInterface() = default;
->>>>>>> 9c82cdc5
+};
+
+// Callback called whenever the set of available media devices has changed.
+class OnDeviceChangeCallback {
+ public:
+  // Called whenever the set of available media devices has changed.
+  virtual void OnDeviceChange() = 0;
+
+  virtual ~OnDeviceChangeCallback() = default;
 };