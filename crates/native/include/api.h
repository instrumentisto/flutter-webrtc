#pragma once

#include <string>

namespace rust {

inline namespace cxxbridge1 {

class String;

} // namespace cxxbridge1

} // namespace rust

struct VideoFrame;
struct RtcTrackEvent;

// Completion callback for the `Webrtc::CreateOffer` and `Webrtc::CreateAnswer`
// functions.
class CreateSdpCallbackInterface {
 public:
  // Called when an operation succeeds.
  virtual void OnSuccess(const std::string& sdp, const std::string& kind) = 0;

  // Called when an operation fails with the `error`.
  virtual void OnFail(const std::string& error) = 0;

  virtual ~CreateSdpCallbackInterface() = default;
};

// Completion callback for the `Webrtc::SetLocalDescription` and
// `Webrtc::SetRemoteDescription` functions.
class SetDescriptionCallbackInterface {
 public:
  // Called when an operation succeeds.
  virtual void OnSuccess() = 0;

  // Called when an operation fails with the `error`.
  virtual void OnFail(const std::string& error) = 0;

  virtual ~SetDescriptionCallbackInterface() = default;
};

// Callback for video frames handlers provided to the
// `Webrtc::create_video_sink()` function.
class OnFrameCallbackInterface {
 public:
  // Called when the underlying video engine produces a new video frame.
  virtual void OnFrame(VideoFrame) = 0;

  virtual ~OnFrameCallbackInterface() = default;
};

// Handler of events firing from a `PeerConnectionInterface`.
<<<<<<< HEAD
// Implementations must be thread safe since these methods will be called on the
// PeerConnection's signalling thread.
=======
//
// Implementations must be thread safe, since these methods will be called on
// the `PeerConnection`'s signalling thread.
>>>>>>> 68b74771
class PeerConnectionObserverInterface {
 public:
  // Called when a `connectionstatechange` event occurs.
  //
  // See: https://w3.org/TR/webrtc#event-connectionstatechange
  virtual void OnConnectionStateChange(const std::string& new_state) = 0;

  // Called when an `icecandidate` event occurs.
  //
  // See: https://w3.org/TR/webrtc#event-icecandidate
  virtual void OnIceCandidate(const rust::String candidate,
                              const rust::String mid,
                              int mline_index) = 0;

  // Called when an `icecandidateerror` event occurs.
  //
  // See: https://www.w3.org/TR/webrtc/#event-icecandidateerror
  virtual void OnIceCandidateError(const std::string& address,
                                   int port,
                                   const std::string& url,
                                   int error_code,
                                   const std::string& error_text) = 0;

  // Called when an `iceconnectionstatechange` event occurs.
  //
  // See: https://w3.org/TR/webrtc#event-iceconnectionstatechange
  virtual void OnIceConnectionStateChange(const std::string& new_state) = 0;

  // Called when an `icegatheringstatechange` event occurs.
  //
  // See: https://w3.org/TR/webrtc#event-icegatheringstatechange
  virtual void OnIceGatheringStateChange(const std::string& new_state) = 0;

  // Called when a `negotiation` event occurs.
  //
  // See: https://w3.org/TR/webrtc#event-negotiation
  virtual void OnNegotiationNeeded() = 0;

  // Called when a `signalingstatechange` event occurs.
  //
  // See: https://w3.org/TR/webrtc#event-signalingstatechange
  virtual void OnSignalingChange(const std::string& new_state) = 0;

  // Called when a `track` event occurs.
  //
<<<<<<< HEAD
  // See: https://w3.org/TR/webrtc/#event-track
=======
  // See: https://w3.org/TR/webrtc#event-track
>>>>>>> 68b74771
  virtual void OnTrack(RtcTrackEvent event) = 0;

  virtual ~PeerConnectionObserverInterface() = default;
};


// Handler of events firing from a `MediaStreamTrackInterface`.
class TrackEventInterface {
 public:

  // Called when a `Ended` event occurs.
  //
  // See: https://w3.org/TR/mediacapture-streams/#event-mediastreamtrack-ended
  virtual void OnEnded() = 0;
  
  // Called when a `Mute` event occurs.
  //
  // See: https://w3.org/TR/mediacapture-streams/#event-mediastreamtrack-mute
  virtual void OnMute() = 0;
  
  // Called when a `Unmute` event occurs.
  //
  // See: https://w3.org/TR/mediacapture-streams/#event-mediastreamtrack-unmute
  virtual void OnUnmute() = 0;

  virtual ~TrackEventInterface() = default;
};

// Completion callback for the `webrtc::AddIceCandidate`.
class AddIceCandidateCallbackInterface {
 public:
  // Called when the operation succeeds.
  virtual void OnSuccess() = 0;

  // Called when the operation fails with the `error`.
  virtual void OnFail(const std::string& error) = 0;

  virtual ~AddIceCandidateCallbackInterface() = default;
};

// Callback, called whenever a set of available media devices changes.
class OnDeviceChangeCallback {
 public:
  // Called whenever a set of available media devices changes.
  virtual void OnDeviceChange() = 0;

  virtual ~OnDeviceChangeCallback() = default;
};<|MERGE_RESOLUTION|>--- conflicted
+++ resolved
@@ -52,14 +52,9 @@
 };
 
 // Handler of events firing from a `PeerConnectionInterface`.
-<<<<<<< HEAD
-// Implementations must be thread safe since these methods will be called on the
-// PeerConnection's signalling thread.
-=======
 //
 // Implementations must be thread safe, since these methods will be called on
 // the `PeerConnection`'s signalling thread.
->>>>>>> 68b74771
 class PeerConnectionObserverInterface {
  public:
   // Called when a `connectionstatechange` event occurs.
@@ -105,11 +100,7 @@
 
   // Called when a `track` event occurs.
   //
-<<<<<<< HEAD
-  // See: https://w3.org/TR/webrtc/#event-track
-=======
   // See: https://w3.org/TR/webrtc#event-track
->>>>>>> 68b74771
   virtual void OnTrack(RtcTrackEvent event) = 0;
 
   virtual ~PeerConnectionObserverInterface() = default;
@@ -124,12 +115,12 @@
   //
   // See: https://w3.org/TR/mediacapture-streams/#event-mediastreamtrack-ended
   virtual void OnEnded() = 0;
-  
+
   // Called when a `Mute` event occurs.
   //
   // See: https://w3.org/TR/mediacapture-streams/#event-mediastreamtrack-mute
   virtual void OnMute() = 0;
-  
+
   // Called when a `Unmute` event occurs.
   //
   // See: https://w3.org/TR/mediacapture-streams/#event-mediastreamtrack-unmute
