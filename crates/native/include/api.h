--- conflicted
+++ resolved
@@ -40,15 +40,6 @@
   virtual ~OnFrameCallbackInterface() = default;
 };
 
-<<<<<<< HEAD
-// Callback called whenever the set of available media devices has changed.
-class OnDeviceChangeCallback {
- public:
-  // Called whenever the set of available media devices has changed.
-  virtual void OnDeviceChange() = 0;
-
-  virtual ~OnDeviceChangeCallback() = default;
-=======
 // TODO: Add OnTrack event in #30.
 // Handler of events firing from a `PeerConnectionInterface`.
 class PeerConnectionObserverInterface {
@@ -94,5 +85,13 @@
   virtual void OnSignalingChange(const std::string& new_state) = 0;
 
   virtual ~PeerConnectionObserverInterface() = default;
->>>>>>> aae8030f
+};
+
+// Callback called whenever the set of available media devices has changed.
+class OnDeviceChangeCallback {
+ public:
+  // Called whenever the set of available media devices has changed.
+  virtual void OnDeviceChange() = 0;
+
+  virtual ~OnDeviceChangeCallback() = default;
 };