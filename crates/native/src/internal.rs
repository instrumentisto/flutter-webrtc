--- conflicted
+++ resolved
@@ -11,11 +11,8 @@
         pub type SetDescriptionCallbackInterface;
         pub type OnFrameCallbackInterface;
         pub type PeerConnectionObserverInterface;
-<<<<<<< HEAD
         pub type TrackEventInterface;
-=======
         pub type AddIceCandidateCallbackInterface;
->>>>>>> 63a13cf4
 
         type VideoFrame = crate::api::VideoFrame;
         type RtcTrackEvent = crate::api::RtcTrackEvent;
@@ -161,29 +158,24 @@
         fn _touch_unique_ptr_peer_connection_on_event_interface(
             i: UniquePtr<PeerConnectionObserverInterface>,
         );
-<<<<<<< HEAD
+
+        fn _touch_unique_ptr_add_ice_candidate_interface(
+            i: UniquePtr<AddIceCandidateCallbackInterface>,);
 
         fn _touch_track_event(i: UniquePtr<TrackEventInterface>);
     }
 }
 
-fn _touch_track_event(_: cxx::UniquePtr<TrackEventInterface>) {}
-=======
-        fn _touch_unique_ptr_add_ice_candidate_interface(
-            i: UniquePtr<AddIceCandidateCallbackInterface>,
-        );
-    }
-}
-
 unsafe impl Send for PeerConnectionObserverInterface {}
 
->>>>>>> 63a13cf4
 fn _touch_create_sdp_callback(_: cxx::UniquePtr<CreateSdpCallbackInterface>) {}
 
 fn _touch_set_description_callback(
     _: cxx::UniquePtr<SetDescriptionCallbackInterface>,
 ) {
 }
+
+fn _touch_track_event(_: cxx::UniquePtr<TrackEventInterface>) {}
 
 fn _touch_unique_ptr_on_frame_handler(
     _: cxx::UniquePtr<OnFrameCallbackInterface>,
