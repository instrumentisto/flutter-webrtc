--- conflicted
+++ resolved
@@ -10,11 +10,8 @@
         pub type CreateSdpCallbackInterface;
         pub type SetDescriptionCallbackInterface;
         pub type OnFrameCallbackInterface;
-<<<<<<< HEAD
+        pub type PeerConnectionObserverInterface;
         pub type OnDeviceChangeCallback;
-=======
-        pub type PeerConnectionObserverInterface;
->>>>>>> aae8030f
 
         type VideoFrame = crate::api::VideoFrame;
 
@@ -53,11 +50,6 @@
             frame: VideoFrame,
         );
 
-<<<<<<< HEAD
-        /// Calls C++ side `OnDeviceChangeCallback->OnDeviceChange`.
-        #[cxx_name = "OnDeviceChange"]
-        pub fn on_device_change(self: Pin<&mut OnDeviceChangeCallback>);
-=======
         /// Calls C++ side `PeerConnectionObserverInterface->OnSignalingChange`.
         #[cxx_name = "OnSignalingChange"]
         pub fn on_signaling_change(
@@ -114,7 +106,10 @@
             self: Pin<&mut PeerConnectionObserverInterface>,
             candidate: &CxxString,
         );
->>>>>>> aae8030f
+
+        /// Calls C++ side `OnDeviceChangeCallback->OnDeviceChange`.
+        #[cxx_name = "OnDeviceChange"]
+        pub fn on_device_change(self: Pin<&mut OnDeviceChangeCallback>);
     }
 
     // This will trigger `cxx` to generate `UniquePtrTarget` trait for the
@@ -127,13 +122,11 @@
         fn _touch_unique_ptr_on_frame_handler(
             i: UniquePtr<OnFrameCallbackInterface>,
         );
-<<<<<<< HEAD
+        fn _touch_unique_ptr_peer_connection_on_event_interface(
+            i: UniquePtr<PeerConnectionObserverInterface>,
+        );
         fn _touch_unique_ptr_on_device_change(
             i: UniquePtr<OnDeviceChangeCallback>,
-=======
-        fn _touch_unique_ptr_peer_connection_on_event_interface(
-            i: UniquePtr<PeerConnectionObserverInterface>,
->>>>>>> aae8030f
         );
     }
 }
@@ -150,12 +143,12 @@
 ) {
 }
 
-<<<<<<< HEAD
+fn _touch_unique_ptr_peer_connection_on_event_interface(
+    _: cxx::UniquePtr<PeerConnectionObserverInterface>,
+) {
+}
+
 fn _touch_unique_ptr_on_device_change(
     _: cxx::UniquePtr<OnDeviceChangeCallback>,
-=======
-fn _touch_unique_ptr_peer_connection_on_event_interface(
-    _: cxx::UniquePtr<PeerConnectionObserverInterface>,
->>>>>>> aae8030f
 ) {
 }