--- conflicted
+++ resolved
@@ -11,11 +11,8 @@
         pub type SetDescriptionCallbackInterface;
         pub type OnFrameCallbackInterface;
         pub type PeerConnectionObserverInterface;
-<<<<<<< HEAD
+        pub type AddIceCandidateCallbackInterface;
         pub type OnDeviceChangeCallback;
-=======
-        pub type AddIceCandidateCallbackInterface;
->>>>>>> 9c82cdc5
 
         type VideoFrame = crate::api::VideoFrame;
 
@@ -144,13 +141,11 @@
         fn _touch_unique_ptr_peer_connection_on_event_interface(
             i: UniquePtr<PeerConnectionObserverInterface>,
         );
-<<<<<<< HEAD
+        fn _touch_unique_ptr_add_ice_candidate_interface(
+            i: UniquePtr<AddIceCandidateCallbackInterface>,
+        );
         fn _touch_unique_ptr_on_device_change(
             i: UniquePtr<OnDeviceChangeCallback>,
-=======
-        fn _touch_unique_ptr_add_ice_candidate_interface(
-            i: UniquePtr<AddIceCandidateCallbackInterface>,
->>>>>>> 9c82cdc5
         );
     }
 }
@@ -172,12 +167,12 @@
 ) {
 }
 
-<<<<<<< HEAD
+fn _touch_unique_ptr_add_ice_candidate_interface(
+    _: cxx::UniquePtr<AddIceCandidateCallbackInterface>,
+) {
+}
+
 fn _touch_unique_ptr_on_device_change(
     _: cxx::UniquePtr<OnDeviceChangeCallback>,
-=======
-fn _touch_unique_ptr_add_ice_candidate_interface(
-    _: cxx::UniquePtr<AddIceCandidateCallbackInterface>,
->>>>>>> 9c82cdc5
 ) {
 }