#![warn(clippy::pedantic)]

mod device_info;
<<<<<<< HEAD
mod frame;
mod renderer;
=======
mod internal;
mod pc;
>>>>>>> f7a56a92
mod user_media;
mod video_sink;

use std::{
    collections::HashMap,
    rc::Rc,
    sync::atomic::{AtomicU64, Ordering},
};

use libwebrtc_sys::{
    AudioLayer, AudioSourceInterface, PeerConnectionFactoryInterface,
    TaskQueueFactory, Thread, VideoDeviceInfo,
};

use crate::video_sink::Id as VideoSinkId;

#[doc(inline)]
pub use crate::{
    pc::{PeerConnection, PeerConnectionId},
    user_media::{
        AudioDeviceId, AudioDeviceModule, AudioTrack, AudioTrackId,
        MediaStream, MediaStreamId, VideoDeviceId, VideoSource, VideoTrack,
        VideoTrackId,
    },
    video_sink::{Frame, VideoSink},
};

<<<<<<< HEAD
pub use crate::frame::{delete as delete_frame, Frame};

pub use crate::renderer::{Renderer, TextureId};
=======
/// Counter used to generate unique IDs.
static ID_COUNTER: AtomicU64 = AtomicU64::new(0);

/// Returns a next unique ID.
pub(crate) fn next_id() -> u64 {
    ID_COUNTER.fetch_add(1, Ordering::Relaxed)
}
>>>>>>> f7a56a92

/// The module which describes the bridge to call Rust from C++.
#[allow(clippy::items_after_statements, clippy::expl_impl_clone_on_copy)]
#[cxx::bridge]
pub mod api {
    /// Possible kinds of media devices.
    #[derive(Clone, Copy, Debug, Eq, Hash, PartialEq)]
    pub enum MediaDeviceKind {
        kAudioInput,
        kAudioOutput,
        kVideoInput,
    }

    /// Information describing a single media input or output device.
    #[derive(Debug)]
    pub struct MediaDeviceInfo {
        /// Unique identifier for the represented device.
        pub device_id: String,

        /// Kind of the represented device.
        pub kind: MediaDeviceKind,

        /// Label describing the represented device.
        pub label: String,
    }

    /// The [MediaStreamConstraints] is used to instruct what sort of
    /// [`MediaStreamTrack`]s to include in the [`MediaStream`] returned by
    /// [`Webrtc::get_users_media()`].
    pub struct MediaStreamConstraints {
        /// Specifies the nature and settings of the video [`MediaStreamTrack`].
        pub audio: AudioConstraints,
        /// Specifies the nature and settings of the audio [`MediaStreamTrack`].
        pub video: VideoConstraints,
    }

    /// Specifies the nature and settings of the video [`MediaStreamTrack`]
    /// returned by [`Webrtc::get_users_media()`].
    pub struct VideoConstraints {
        /// Indicates whether [`Webrtc::get_users_media()`] should obtain video
        /// track. All other args will be ignored if `required` is set to
        /// `false`.
        pub required: bool,

        /// The identifier of the device generating the content of the
        /// [`MediaStreamTrack`]. First device will be chosen if empty
        /// [`String`] is provided.
        pub device_id: String,

        /// The width, in pixels.
        pub width: usize,

        /// The height, in pixels.
        pub height: usize,

        /// The exact frame rate (frames per second).
        pub frame_rate: usize,
    }

    /// Specifies the nature and settings of the audio [`MediaStreamTrack`]
    /// returned by [`Webrtc::get_users_media()`].
    pub struct AudioConstraints {
        /// Indicates whether [`Webrtc::get_users_media()`] should obtain video
        /// track. All other args will be ignored if `required` is set to
        /// `false`.
        pub required: bool,

        /// The identifier of the device generating the content of the
        /// [`MediaStreamTrack`]. First device will be chosen if empty
        /// [`String`] is provided.
        ///
        /// __NOTE__: There can be only one active recording device at a time,
        /// so changing device will affect all previously obtained audio tracks.
        pub device_id: String,
    }

    /// The [`MediaStream`] represents a stream of media content. A stream
    /// consists of several [`MediaStreamTrack`], such as video or audio tracks.
    pub struct MediaStream {
        /// Unique ID of this [`MediaStream`];
        pub stream_id: u64,

        /// [`MediaStreamTrack`]s with [`TrackKind::kVideo`].
        pub video_tracks: Vec<MediaStreamTrack>,

        /// [`MediaStreamTrack`]s with [`TrackKind::kAudio`].
        pub audio_tracks: Vec<MediaStreamTrack>,
    }

    /// The [MediaStreamTrack] interface represents a single media track within
    /// a stream; typically, these are audio or video tracks, but other track
    /// types may exist as well.
    pub struct MediaStreamTrack {
        /// Unique identifier (GUID) for the track
        pub id: u64,

        /// Label that identifies the track source, as in "internal microphone".
        pub label: String,

        /// [`TrackKind`] of the current [`MediaStreamTrack`].
        pub kind: TrackKind,

        /// The `enabled` property on the [`MediaStreamTrack`] interface is a
        /// `enabled` value which is `true` if the track is allowed to render
        /// the source stream or `false` if it is not. This can be used to
        /// intentionally mute a track.
        pub enabled: bool,
    }

    /// Nature of the [`MediaStreamTrack`].
    #[derive(Clone, Copy, Debug, Eq, Hash, PartialEq)]
    pub enum TrackKind {
        kAudio,
        kVideo,
    }

<<<<<<< HEAD
    /// Possible kinds of [`Frame`]'s `rotation`.
    #[derive(Clone, Copy, Debug, Eq, Hash, PartialEq)]
    pub enum VideoRotation {
        kVideoRotation_0 = 0,
        kVideoRotation_90 = 90,
        kVideoRotation_180 = 180,
        kVideoRotation_270 = 270,
=======
    /// Single video frame.
    pub struct VideoFrame {
        /// Vertical count of pixels in this [`VideoFrame`].
        pub height: usize,

        /// Horizontal count of pixels in this [`VideoFrame`].
        pub width: usize,

        /// Rotation of this [`VideoFrame`] in degrees.
        pub rotation: i32,

        /// Size of the bytes buffer required for allocation of the
        /// [`VideoFrame::get_abgr_bytes()`] call.
        pub buffer_size: usize,

        /// Underlying Rust side frame.
        pub frame: Box<Frame>,
    }

    extern "C++" {
        type CreateSdpCallbackInterface =
            crate::internal::CreateSdpCallbackInterface;

        type SetDescriptionCallbackInterface =
            crate::internal::SetDescriptionCallbackInterface;

        type OnFrameCallbackInterface =
            crate::internal::OnFrameCallbackInterface;
>>>>>>> f7a56a92
    }

    extern "Rust" {
        include!("flutter-webrtc-native/include/api.h");

        type Webrtc;
        type Frame;

        /// Creates an instance of [`Webrtc`].
        #[cxx_name = "Init"]
        pub fn init() -> Box<Webrtc>;

        /// Returns a list of all available media input and output devices, such
        /// as microphones, cameras, headsets, and so forth.
        #[cxx_name = "EnumerateDevices"]
        pub fn enumerate_devices(self: &mut Webrtc) -> Vec<MediaDeviceInfo>;

        /// Creates a new [`PeerConnection`] and returns its ID.
        ///
        /// Writes an error to the provided `err`, if any.
        #[cxx_name = "CreatePeerConnection"]
        pub fn create_peer_connection(
            self: &mut Webrtc,
            err: &mut String,
        ) -> u64;

        /// Initiates the creation of a SDP offer for the purpose of starting
        /// a new WebRTC connection to a remote peer.
        ///
        /// Returns an empty [`String`] if operation succeeds or an error
        /// otherwise.
        #[cxx_name = "CreateOffer"]
        pub fn create_offer(
            self: &mut Webrtc,
            peer_id: u64,
            voice_activity_detection: bool,
            ice_restart: bool,
            use_rtp_mux: bool,
            cb: UniquePtr<CreateSdpCallbackInterface>,
        ) -> String;

        /// Creates a SDP answer to an offer received from a remote peer during
        /// the offer/answer negotiation of a WebRTC connection.
        ///
        /// Returns an empty [`String`] in operation succeeds or an error
        /// otherwise.
        #[cxx_name = "CreateAnswer"]
        #[allow(clippy::too_many_arguments)]
        pub fn create_answer(
            self: &mut Webrtc,
            peer_connection_id: u64,
            voice_activity_detection: bool,
            ice_restart: bool,
            use_rtp_mux: bool,
            cb: UniquePtr<CreateSdpCallbackInterface>,
        ) -> String;

        /// Changes the local description associated with the connection.
        ///
        /// Returns an empty [`String`] in operation succeeds or an error
        /// otherwise.
        #[cxx_name = "SetLocalDescription"]
        pub fn set_local_description(
            self: &mut Webrtc,
            peer_connection_id: u64,
            kind: String,
            sdp: String,
            cb: UniquePtr<SetDescriptionCallbackInterface>,
        ) -> String;

        /// Sets the specified session description as the remote peer's current
        /// offer or answer.
        ///
        /// Returns an empty [`String`] in operation succeeds or an error
        /// otherwise.
        #[cxx_name = "SetRemoteDescription"]
        pub fn set_remote_description(
            self: &mut Webrtc,
            peer_connection_id: u64,
            kind: String,
            sdp: String,
            cb: UniquePtr<SetDescriptionCallbackInterface>,
        ) -> String;

        /// Creates a [`MediaStream`] with tracks according to provided
        /// [`MediaStreamConstraints`].
        #[cxx_name = "GetUserMedia"]
        pub fn get_users_media(
            self: &mut Webrtc,
            constraints: &MediaStreamConstraints,
        ) -> MediaStream;

        /// Disposes the [`MediaStream`] and all contained tracks.
        #[cxx_name = "DisposeStream"]
        pub fn dispose_stream(self: &mut Webrtc, id: u64);

<<<<<<< HEAD
        /// Set the [`VideoTrack`]'s/[`AudioTrack`]'s `enabled`/`disabled`
        /// state.
        #[cxx_name = "SetTrackEnabled"]
        pub fn set_track_enabled(self: &mut Webrtc, id: u64, enabled: bool);

        /// Returns the [`Frame`]'s `width`.
        fn width(self: &Frame) -> i32;

        /// Returns the [`Frame`]'s `height`.
        fn height(self: &Frame) -> i32;

        /// Returns the [`Frame`]'s [`VideoRotation`].
        fn rotation(self: &Frame) -> VideoRotation;

        /// Returns the [`Frame`]'s `buffer size`.
        fn buffer_size(self: &Frame) -> i32;

        /// Writes the [`Frame`]'s bytes to the given `buffer`
        /// as `ABGR buffer`.
        unsafe fn buffer(self: &Frame, bptr: *mut u8);

        /// Deletes the given [`Frame`].
        unsafe fn delete_frame(frame_ptr: *mut Frame);

        /// Drops the [`Renderer`] according to the given [`TextureId`].
        fn dispose_renderer(self: &mut Webrtc, texture_id: i64);
=======
        /// Creates a new [`VideoSink`] attached to the specified media stream
        /// backed by the provided [`OnFrameCallbackInterface`].
        #[cxx_name = "CreateVideoSink"]
        pub fn create_video_sink(
            self: &mut Webrtc,
            sink_id: i64,
            stream_id: u64,
            handler: UniquePtr<OnFrameCallbackInterface>,
        );

        /// Destroys the [`VideoSink`] by the given ID.
        #[cxx_name = "DisposeVideoSink"]
        fn dispose_video_sink(self: &mut Webrtc, sink_id: i64);

        /// Converts this [`api::VideoFrame`] pixel data to `ABGR` scheme and
        /// outputs the result to the provided `buffer`.
        #[cxx_name = "GetABGRBytes"]
        unsafe fn get_abgr_bytes(self: &VideoFrame, buffer: *mut u8);
>>>>>>> f7a56a92
    }
}

/// [`Context`] wrapper that is exposed to the C++ API clients.
pub struct Webrtc(Box<Context>);

/// Application context that manages all dependencies.
#[allow(dead_code)]
pub struct Context {
    task_queue_factory: TaskQueueFactory,
    worker_thread: Thread,
    network_thread: Thread,
    signaling_thread: Thread,
    audio_device_module: AudioDeviceModule,
    video_device_info: VideoDeviceInfo,
    peer_connection_factory: PeerConnectionFactoryInterface,
    video_sources: HashMap<VideoDeviceId, Rc<VideoSource>>,
    video_tracks: HashMap<VideoTrackId, VideoTrack>,
    audio_source: Option<Rc<AudioSourceInterface>>,
    audio_tracks: HashMap<AudioTrackId, AudioTrack>,
    local_media_streams: HashMap<MediaStreamId, MediaStream>,
<<<<<<< HEAD
    renderers: HashMap<TextureId, Renderer>,
=======
    peer_connections: HashMap<PeerConnectionId, PeerConnection>,
    video_sinks: HashMap<VideoSinkId, VideoSink>,
>>>>>>> f7a56a92
}

/// Creates a new instance of [`Webrtc`].
///
/// # Panics
///
/// Panics on any error returned from the `libWebRTC`.
#[must_use]
pub fn init() -> Box<Webrtc> {
    // TODO: Dont panic but propagate errors to API users.
    let mut task_queue_factory =
        TaskQueueFactory::create_default_task_queue_factory();

    let mut network_thread = Thread::create().unwrap();
    network_thread.start().unwrap();

    let mut worker_thread = Thread::create().unwrap();
    worker_thread.start().unwrap();

    let mut signaling_thread = Thread::create().unwrap();
    signaling_thread.start().unwrap();

    let audio_device_module = AudioDeviceModule::new(
        AudioLayer::kPlatformDefaultAudio,
        &mut task_queue_factory,
    )
    .unwrap();

    let peer_connection_factory = PeerConnectionFactoryInterface::create(
        Some(&network_thread),
        Some(&worker_thread),
        Some(&signaling_thread),
        Some(&audio_device_module.inner),
    )
    .unwrap();

    let video_device_info = VideoDeviceInfo::create().unwrap();

    Box::new(Webrtc(Box::new(Context {
        task_queue_factory,
        network_thread,
        worker_thread,
        signaling_thread,
        audio_device_module,
        video_device_info,
        peer_connection_factory,
        video_sources: HashMap::new(),
        video_tracks: HashMap::new(),
        audio_source: None,
        audio_tracks: HashMap::new(),
        local_media_streams: HashMap::new(),
<<<<<<< HEAD
        renderers: HashMap::new(),
=======
        peer_connections: HashMap::new(),
        video_sinks: HashMap::new(),
>>>>>>> f7a56a92
    })))
}<|MERGE_RESOLUTION|>--- conflicted
+++ resolved
@@ -1,13 +1,8 @@
 #![warn(clippy::pedantic)]
 
 mod device_info;
-<<<<<<< HEAD
-mod frame;
-mod renderer;
-=======
 mod internal;
 mod pc;
->>>>>>> f7a56a92
 mod user_media;
 mod video_sink;
 
@@ -35,11 +30,6 @@
     video_sink::{Frame, VideoSink},
 };
 
-<<<<<<< HEAD
-pub use crate::frame::{delete as delete_frame, Frame};
-
-pub use crate::renderer::{Renderer, TextureId};
-=======
 /// Counter used to generate unique IDs.
 static ID_COUNTER: AtomicU64 = AtomicU64::new(0);
 
@@ -47,7 +37,6 @@
 pub(crate) fn next_id() -> u64 {
     ID_COUNTER.fetch_add(1, Ordering::Relaxed)
 }
->>>>>>> f7a56a92
 
 /// The module which describes the bridge to call Rust from C++.
 #[allow(clippy::items_after_statements, clippy::expl_impl_clone_on_copy)]
@@ -164,15 +153,6 @@
         kVideo,
     }
 
-<<<<<<< HEAD
-    /// Possible kinds of [`Frame`]'s `rotation`.
-    #[derive(Clone, Copy, Debug, Eq, Hash, PartialEq)]
-    pub enum VideoRotation {
-        kVideoRotation_0 = 0,
-        kVideoRotation_90 = 90,
-        kVideoRotation_180 = 180,
-        kVideoRotation_270 = 270,
-=======
     /// Single video frame.
     pub struct VideoFrame {
         /// Vertical count of pixels in this [`VideoFrame`].
@@ -201,7 +181,6 @@
 
         type OnFrameCallbackInterface =
             crate::internal::OnFrameCallbackInterface;
->>>>>>> f7a56a92
     }
 
     extern "Rust" {
@@ -298,53 +277,29 @@
         #[cxx_name = "DisposeStream"]
         pub fn dispose_stream(self: &mut Webrtc, id: u64);
 
-<<<<<<< HEAD
+        /// Creates a new [`VideoSink`] attached to the specified media stream
+        /// backed by the provided [`OnFrameCallbackInterface`].
+        #[cxx_name = "CreateVideoSink"]
+        pub fn create_video_sink(
+            self: &mut Webrtc,
+            sink_id: i64,
+            stream_id: u64,
+            handler: UniquePtr<OnFrameCallbackInterface>,
+        );
+
+        /// Destroys the [`VideoSink`] by the given ID.
+        #[cxx_name = "DisposeVideoSink"]
+        fn dispose_video_sink(self: &mut Webrtc, sink_id: i64);
+
+        /// Converts this [`api::VideoFrame`] pixel data to `ABGR` scheme and
+        /// outputs the result to the provided `buffer`.
+        #[cxx_name = "GetABGRBytes"]
+        unsafe fn get_abgr_bytes(self: &VideoFrame, buffer: *mut u8);
+
         /// Set the [`VideoTrack`]'s/[`AudioTrack`]'s `enabled`/`disabled`
         /// state.
         #[cxx_name = "SetTrackEnabled"]
         pub fn set_track_enabled(self: &mut Webrtc, id: u64, enabled: bool);
-
-        /// Returns the [`Frame`]'s `width`.
-        fn width(self: &Frame) -> i32;
-
-        /// Returns the [`Frame`]'s `height`.
-        fn height(self: &Frame) -> i32;
-
-        /// Returns the [`Frame`]'s [`VideoRotation`].
-        fn rotation(self: &Frame) -> VideoRotation;
-
-        /// Returns the [`Frame`]'s `buffer size`.
-        fn buffer_size(self: &Frame) -> i32;
-
-        /// Writes the [`Frame`]'s bytes to the given `buffer`
-        /// as `ABGR buffer`.
-        unsafe fn buffer(self: &Frame, bptr: *mut u8);
-
-        /// Deletes the given [`Frame`].
-        unsafe fn delete_frame(frame_ptr: *mut Frame);
-
-        /// Drops the [`Renderer`] according to the given [`TextureId`].
-        fn dispose_renderer(self: &mut Webrtc, texture_id: i64);
-=======
-        /// Creates a new [`VideoSink`] attached to the specified media stream
-        /// backed by the provided [`OnFrameCallbackInterface`].
-        #[cxx_name = "CreateVideoSink"]
-        pub fn create_video_sink(
-            self: &mut Webrtc,
-            sink_id: i64,
-            stream_id: u64,
-            handler: UniquePtr<OnFrameCallbackInterface>,
-        );
-
-        /// Destroys the [`VideoSink`] by the given ID.
-        #[cxx_name = "DisposeVideoSink"]
-        fn dispose_video_sink(self: &mut Webrtc, sink_id: i64);
-
-        /// Converts this [`api::VideoFrame`] pixel data to `ABGR` scheme and
-        /// outputs the result to the provided `buffer`.
-        #[cxx_name = "GetABGRBytes"]
-        unsafe fn get_abgr_bytes(self: &VideoFrame, buffer: *mut u8);
->>>>>>> f7a56a92
     }
 }
 
@@ -366,12 +321,8 @@
     audio_source: Option<Rc<AudioSourceInterface>>,
     audio_tracks: HashMap<AudioTrackId, AudioTrack>,
     local_media_streams: HashMap<MediaStreamId, MediaStream>,
-<<<<<<< HEAD
-    renderers: HashMap<TextureId, Renderer>,
-=======
     peer_connections: HashMap<PeerConnectionId, PeerConnection>,
     video_sinks: HashMap<VideoSinkId, VideoSink>,
->>>>>>> f7a56a92
 }
 
 /// Creates a new instance of [`Webrtc`].
@@ -423,11 +374,7 @@
         audio_source: None,
         audio_tracks: HashMap::new(),
         local_media_streams: HashMap::new(),
-<<<<<<< HEAD
-        renderers: HashMap::new(),
-=======
         peer_connections: HashMap::new(),
         video_sinks: HashMap::new(),
->>>>>>> f7a56a92
     })))
 }