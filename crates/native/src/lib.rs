--- conflicted
+++ resolved
@@ -1,12 +1,7 @@
 #![warn(clippy::pedantic)]
-<<<<<<< HEAD
-mod bridge_generated;
-mod api;
-=======
 mod api;
 mod bridge_generated;
 mod cpp_api;
->>>>>>> e23a0685
 mod devices;
 mod pc;
 mod user_media;
@@ -23,13 +18,8 @@
 
 use dashmap::DashMap;
 use libwebrtc_sys::{
-<<<<<<< HEAD
-    AudioLayer, AudioSourceInterface, PeerConnectionFactoryInterface, TaskQueueFactory,
-    Thread, VideoDeviceInfo,
-=======
     AudioSourceInterface, PeerConnectionFactoryInterface, TaskQueueFactory, Thread,
     VideoDeviceInfo,
->>>>>>> e23a0685
 };
 use threadpool::ThreadPool;
 
@@ -39,13 +29,8 @@
 pub use crate::{
     pc::{PeerConnection, PeerConnectionId},
     user_media::{
-<<<<<<< HEAD
-        AudioDeviceId, AudioDeviceModule, AudioTrack, AudioTrackId, MediaStream,
-        MediaStreamId, VideoDeviceId, VideoSource, VideoTrack, VideoTrackId,
-=======
         AudioDeviceId, AudioDeviceModule, AudioTrack, AudioTrackId, MediaStreamId,
         VideoDeviceId, VideoSource, VideoTrack, VideoTrackId,
->>>>>>> e23a0685
     },
     video_sink::{Frame, VideoSink},
 };
@@ -58,55 +43,7 @@
     ID_COUNTER.fetch_add(1, Ordering::Relaxed)
 }
 
-<<<<<<< HEAD
-/// The module which describes the bridge to call Rust from C++.
-#[allow(clippy::items_after_statements, clippy::expl_impl_clone_on_copy)]
-#[cxx::bridge]
-pub mod api_ {
-
-    /// Single video frame.
-    pub struct VideoFrame {
-        /// Vertical count of pixels in this [`VideoFrame`].
-        pub height: usize,
-
-        /// Horizontal count of pixels in this [`VideoFrame`].
-        pub width: usize,
-
-        /// Rotation of this [`VideoFrame`] in degrees.
-        pub rotation: i32,
-
-        /// Size of the bytes buffer required for allocation of the
-        /// [`VideoFrame::get_abgr_bytes()`] call.
-        pub buffer_size: usize,
-
-        /// Underlying Rust side frame.
-        pub frame: Box<Frame>,
-    }
-
-    extern "C++" {
-        type OnFrameCallbackInterface = crate::internal::OnFrameCallbackInterface;
-    }
-
-    extern "Rust" {
-        include!("flutter-webrtc-native/include/api.h");
-        type Frame;
-
-        /// Converts this [`api::VideoFrame`] pixel data to `ABGR` scheme and
-        /// outputs the result to the provided `buffer`.
-        #[cxx_name = "GetABGRBytes"]
-        unsafe fn get_abgr_bytes(self: &VideoFrame, buffer: *mut u8);
-    }
-}
-
-/// [`Context`] wrapper that is exposed to the C++ API clients.
-pub struct Webrtc(Box<Context>);
-
-/// Application context that manages all dependencies.
-#[allow(dead_code)]
-pub struct Context {
-=======
 struct Webrtc {
->>>>>>> e23a0685
     peer_connections: HashMap<PeerConnectionId, PeerConnection>,
     video_device_info: VideoDeviceInfo,
     video_sources: HashMap<VideoDeviceId, Rc<VideoSource>>,
@@ -128,66 +65,4 @@
     callback_pool: ThreadPool,
 }
 
-<<<<<<< HEAD
-/// Creates a new instance of [`Webrtc`].
-///
-/// # Panics
-///
-/// Panics on any error returned from the `libWebRTC`.
-#[must_use]
-pub fn init() -> Box<Webrtc> {
-    // TODO: Dont panic but propagate errors to API users.
-    let mut task_queue_factory = TaskQueueFactory::create_default_task_queue_factory();
-
-    let mut network_thread = Thread::create(true).unwrap();
-    network_thread.start().unwrap();
-
-    let mut worker_thread = Thread::create(false).unwrap();
-    worker_thread.start().unwrap();
-
-    let mut signaling_thread = Thread::create(false).unwrap();
-    signaling_thread.start().unwrap();
-
-    let audio_device_module =
-        AudioDeviceModule::new(AudioLayer::kPlatformDefaultAudio, &mut task_queue_factory)
-            .unwrap();
-
-    let peer_connection_factory = PeerConnectionFactoryInterface::create(
-        Some(&network_thread),
-        Some(&worker_thread),
-        Some(&signaling_thread),
-        Some(&audio_device_module.inner),
-    )
-    .unwrap();
-
-    let video_device_info = VideoDeviceInfo::create().unwrap();
-
-    Box::new(Webrtc(Box::new(Context {
-        task_queue_factory,
-        network_thread,
-        worker_thread,
-        signaling_thread,
-        audio_device_module,
-        video_device_info,
-        peer_connection_factory,
-        video_sources: HashMap::new(),
-        video_tracks: Arc::new(DashMap::new()),
-        audio_source: None,
-        audio_tracks: Arc::new(DashMap::new()),
-        local_media_streams: HashMap::new(),
-        peer_connections: HashMap::new(),
-        video_sinks: HashMap::new(),
-        callback_pool: ThreadPool::new(4),
-    })))
-}
-
-impl Drop for Webrtc {
-    fn drop(&mut self) {
-        // self.set_on_device_changed(UniquePtr::null());
-    }
-}
-=======
-unsafe impl Send for Webrtc {}
-
-unsafe impl Sync for Webrtc {}
->>>>>>> e23a0685
+unsafe impl Send for Webrtc {}