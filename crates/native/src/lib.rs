#![warn(clippy::pedantic)]

<<<<<<< HEAD
mod peer_connection;

use std::collections::HashMap;

use libwebrtc_sys::{
    AudioDeviceModule, AudioLayer, CreateSessionDescriptionObserver,
    PeerConnectionFactoryInterface, SetLocalDescriptionObserverInterface,
    SetRemoteDescriptionObserverInterface, TaskQueueFactory, Thread,
    VideoDeviceInfo,
};

use peer_connection::PeerConnection;

use self::ffi::{MediaDeviceInfo, MediaDeviceKind};
=======
mod device_info;
mod user_media;

use std::{collections::HashMap, rc::Rc};

use libwebrtc_sys::{
    AudioLayer, AudioSourceInterface, PeerConnectionFactoryInterface,
    TaskQueueFactory, Thread, VideoDeviceInfo,
};

#[doc(inline)]
pub use crate::user_media::{
    AudioDeviceId, AudioDeviceModule, AudioTrack, AudioTrackId, MediaStream,
    MediaStreamId, VideoDeviceId, VideoSource, VideoTrack, VideoTrackId,
};
>>>>>>> af839e00

/// The module which describes the bridge to call Rust from C++.
#[allow(clippy::items_after_statements, clippy::expl_impl_clone_on_copy)]
#[cxx::bridge]
pub mod api {
    /// Possible kinds of media devices.
    #[derive(Clone, Copy, Debug, Eq, Hash, PartialEq)]
    pub enum MediaDeviceKind {
        kAudioInput,
        kAudioOutput,
        kVideoInput,
    }

    /// Information describing a single media input or output device.
    #[derive(Debug)]
    pub struct MediaDeviceInfo {
        /// Unique identifier for the represented device.
        pub device_id: String,

        /// Kind of the represented device.
        pub kind: MediaDeviceKind,

        /// Label describing the represented device.
        pub label: String,
    }

    /// The [MediaStreamConstraints] is used to instruct what sort of
    /// [`MediaStreamTrack`]s to include in the [`MediaStream`] returned by
    /// [`Webrtc::get_users_media()`].
    pub struct MediaStreamConstraints {
        /// Specifies the nature and settings of the video [`MediaStreamTrack`].
        pub audio: AudioConstraints,
        /// Specifies the nature and settings of the audio [`MediaStreamTrack`].
        pub video: VideoConstraints,
    }

    /// Specifies the nature and settings of the video [`MediaStreamTrack`]
    /// returned by [`Webrtc::get_users_media()`].
    pub struct VideoConstraints {
        /// Indicates whether [`Webrtc::get_users_media()`] should obtain video
        /// track. All other args will be ignored if `required` is set to
        /// `false`.
        pub required: bool,

        /// The identifier of the device generating the content of the
        /// [`MediaStreamTrack`]. First device will be chosen if empty
        /// [`String`] is provided.
        pub device_id: String,

        /// The width, in pixels.
        pub width: usize,

        /// The height, in pixels.
        pub height: usize,

        /// The exact frame rate (frames per second).
        pub frame_rate: usize,
    }

    /// Specifies the nature and settings of the audio [`MediaStreamTrack`]
    /// returned by [`Webrtc::get_users_media()`].
    pub struct AudioConstraints {
        /// Indicates whether [`Webrtc::get_users_media()`] should obtain video
        /// track. All other args will be ignored if `required` is set to
        /// `false`.
        pub required: bool,

        /// The identifier of the device generating the content of the
        /// [`MediaStreamTrack`]. First device will be chosen if empty
        /// [`String`] is provided.
        ///
        /// __NOTE__: There can be only one active recording device at a time,
        /// so changing device will affect all previously obtained audio tracks.
        pub device_id: String,
    }

    /// The [`MediaStream`] represents a stream of media content. A stream
    /// consists of several [`MediaStreamTrack`], such as video or audio tracks.
    pub struct MediaStream {
        /// Unique ID of this [`MediaStream`];
        pub stream_id: u64,

        /// [`MediaStreamTrack`]s with [`TrackKind::kVideo`].
        pub video_tracks: Vec<MediaStreamTrack>,

        /// [`MediaStreamTrack`]s with [`TrackKind::kAudio`].
        pub audio_tracks: Vec<MediaStreamTrack>,
    }

    /// The [MediaStreamTrack] interface represents a single media track within
    /// a stream; typically, these are audio or video tracks, but other track
    /// types may exist as well.
    pub struct MediaStreamTrack {
        /// Unique identifier (GUID) for the track
        pub id: u64,

        /// Label that identifies the track source, as in "internal microphone".
        pub label: String,

        /// [`TrackKind`] of the current [`MediaStreamTrack`].
        pub kind: TrackKind,

        /// The `enabled` property on the [`MediaStreamTrack`] interface is a
        /// `enabled` value which is `true` if the track is allowed to render
        /// the source stream or `false` if it is not. This can be used to
        /// intentionally mute a track.
        pub enabled: bool,
    }

    /// Nature of the [`MediaStreamTrack`].
    #[derive(Clone, Copy, Debug, Eq, Hash, PartialEq)]
    pub enum TrackKind {
        kAudio,
        kVideo,
    }

    extern "Rust" {
        type Webrtc;

<<<<<<< HEAD
        /// Creates an instance of [Webrtc].
        #[cxx_name = "Init"]
        fn init() -> Box<Webrtc>;
=======
        /// Creates an instance of [`Webrtc`].
        #[cxx_name = "Init"]
        pub fn init() -> Box<Webrtc>;
>>>>>>> af839e00

        /// Returns a list of all available media input and output devices, such
        /// as microphones, cameras, headsets, and so forth.
        #[cxx_name = "EnumerateDevices"]
<<<<<<< HEAD
        fn enumerate_devices() -> Vec<MediaDeviceInfo>;

        /// Creates a new [`PeerConnection`] and return id.
        /// # Warning
        /// `error` for error handle without c++ exception.
        /// If `error` != "" after the call,
        /// then the result will be default or NULL.
        #[cxx_name = "CreatePeerConnection"]
        fn create_default_peer_connection(
            self: &mut Webrtc,
            error: &mut String,
        ) -> u64;

        /// Creates a new [Offer].
        /// # Warning
        /// `error` for error handle without c++ exception.
        /// If `error` != "" after the call,
        /// then the result will be default or NULL.
        #[cxx_name = "CreateOffer"]
        fn create_offer(
            self: &mut Webrtc,
            error: &mut String,
            peer_connection_id: u64,
            offer_to_receive_video: i32,
            offer_to_receive_audio: i32,
            voice_activity_detection: bool,
            ice_restart: bool,
            use_rtp_mux: bool,
            s: usize,
            f: usize,
        );

        /// Creates a new [Answer].
        /// # Warning
        /// `error` for error handle without c++ exception.
        /// If `error` != "" after the call,
        /// then the result will be default or NULL.
        #[cxx_name = "CreateAnswer"]
        fn create_answer(
            self: &mut Webrtc,
            error: &mut String,
            peer_connection_id: u64,
            offer_to_receive_video: i32,
            offer_to_receive_audio: i32,
            voice_activity_detection: bool,
            ice_restart: bool,
            use_rtp_mux: bool,
            s: usize,
            f: usize,
        );

        /// Set Local Description.
        /// # Warning
        /// `error` for error handle without c++ exception.
        /// If `error` != "" after the call,
        /// then the result will be default or NULL.
        #[cxx_name = "SetLocalDescription"]
        fn set_local_description(
            self: &mut Webrtc,
            error: &mut String,
            peer_connection_id: u64,
            type_: String,
            sdp: String,
            s: usize,
            f: usize,
        );

        /// Set Remote Description.
        /// # Warning
        /// `error` for error handle without c++ exception.
        /// If `error` != "" after the call,
        /// then the result will be default or NULL.
        #[cxx_name = "SetRemoteDescription"]
        fn set_remote_description(
            self: &mut Webrtc,
            error: &mut String,
            peer_connection_id: u64,
            type_: String,
            sdp: String,
            s: usize,
            f: usize,
        );

=======
        pub fn enumerate_devices(self: &mut Webrtc) -> Vec<MediaDeviceInfo>;

        /// Creates a [`MediaStream`] with tracks according to provided
        /// [`MediaStreamConstraints`].
        #[cxx_name = "GetUserMedia"]
        pub fn get_users_media(
            self: &mut Webrtc,
            constraints: &MediaStreamConstraints,
        ) -> MediaStream;

        /// Disposes the [`MediaStream`] and all contained tracks.
        #[cxx_name = "DisposeStream"]
        pub fn dispose_stream(self: &mut Webrtc, id: u64);
>>>>>>> af839e00
    }
}

/// [`Context`] wrapper that is exposed to the C++ API clients.
pub struct Webrtc(Box<Context>);

/// Application context that manages all dependencies.
#[allow(dead_code)]
pub struct Context {
    task_queue_factory: TaskQueueFactory,
    worker_thread: Thread,
    signaling_thread: Thread,
    audio_device_module: AudioDeviceModule,
    video_device_info: VideoDeviceInfo,
    peer_connection_factory: PeerConnectionFactoryInterface,
    video_sources: HashMap<VideoDeviceId, Rc<VideoSource>>,
    video_tracks: HashMap<VideoTrackId, VideoTrack>,
    audio_source: Option<Rc<AudioSourceInterface>>,
    audio_tracks: HashMap<AudioTrackId, AudioTrack>,
    local_media_streams: HashMap<MediaStreamId, MediaStream>,
}

/// Creates an instanse of [`Webrtc`].
///
/// # Panics
///
/// Panics on any error returned from the `libWebRTC`.
#[must_use]
pub fn init() -> Box<Webrtc> {
    // TODO: Dont panic but propagate errors to API users.
    let mut task_queue_factory =
        TaskQueueFactory::create_default_task_queue_factory();
    let mut worker_thread = Thread::create().unwrap();
    worker_thread.start().unwrap();
    let mut signaling_thread = Thread::create().unwrap();
    signaling_thread.start().unwrap();

    let peer_connection_factory = PeerConnectionFactoryInterface::create(
        &mut worker_thread,
        &mut signaling_thread,
    )
    .unwrap();
    let audio_device_module = AudioDeviceModule::new(
        AudioLayer::kPlatformDefaultAudio,
        &mut task_queue_factory,
    )
    .unwrap();

<<<<<<< HEAD
    result
}

/// Contains all necessary tools for interoperate with [`libWebRTC`].
///
/// [`libWebrtc`]: https://tinyurl.com/54y935zz
pub struct Inner {
    task_queue_factory: TaskQueueFactory,
    peer_connection_factory: PeerConnectionFactoryInterface,
    peer_connections: HashMap<u64, PeerConnection>,
    network_thread: Option<Thread>,
    worker_thread: Option<Thread>,
    signaling_thread: Option<Thread>,
}

/// Wraps the [`Inner`] instanse.
/// This struct is intended to be extern and managed outside of the Rust app.
pub struct Webrtc(Box<Inner>);

/// Creates an instanse of [`Webrtc`].
///
/// # Panics
///
/// May panic if `PeerconnectionFactory` is not valiable to be created.
#[must_use]
pub fn init() -> Box<Webrtc> {
    let mut network_thread = Thread::create();
    network_thread.start();

    let mut worker_thread = Thread::create();
    worker_thread.start();

    let mut signaling_thread = Thread::create();
    signaling_thread.start();

    let task_queue_factory =
        TaskQueueFactory::create_default_task_queue_factory();
    let peer_connection_factory =
        PeerConnectionFactoryInterface::create_whith_null(
            Some(&network_thread),
            Some(&network_thread),
            Some(&network_thread),
        );

    Box::new(Webrtc(Box::new(Inner {
        task_queue_factory,
        peer_connection_factory,
        peer_connections: HashMap::new(),
        network_thread: Some(network_thread),
        worker_thread: Some(worker_thread),
        signaling_thread: Some(signaling_thread),
    })))
}

#[cfg(test)]
mod test {
    use crate::*;

    #[test]
    fn test1() {
        let mut w = init();
        let mut error = String::new();
        let id = w.create_default_peer_connection(&mut error);
        let pc = w.0.peer_connections.get_mut(&id).unwrap();

        for _ in 0..1000000 {
            println!("test");
            let obs = CreateSessionDescriptionObserver::new(|_, _| {}, |_| {});
            let conf = libwebrtc_sys::RTCOfferAnswerOptions::default();
            pc.peer_connection_interface.create_offer(&conf, obs);

            let obs = SetLocalDescriptionObserverInterface::new(|| {}, |a| {});
            pc.peer_connection_interface.set_local_description(
                libwebrtc_sys::SessionDescriptionInterface::new(
                    libwebrtc_sys::SdpType::kOffer,
                    "test",
                ),
                obs,
            );
        }
    }
=======
    let video_device_info = VideoDeviceInfo::create().unwrap();

    Box::new(Webrtc(Box::new(Context {
        task_queue_factory,
        worker_thread,
        signaling_thread,
        audio_device_module,
        video_device_info,
        peer_connection_factory,
        video_sources: HashMap::new(),
        video_tracks: HashMap::new(),
        audio_source: None,
        audio_tracks: HashMap::new(),
        local_media_streams: HashMap::new(),
    })))
>>>>>>> af839e00
}<|MERGE_RESOLUTION|>--- conflicted
+++ resolved
@@ -1,25 +1,15 @@
 #![warn(clippy::pedantic)]
 
-<<<<<<< HEAD
 mod peer_connection;
 
-use std::collections::HashMap;
-
-use libwebrtc_sys::{
-    AudioDeviceModule, AudioLayer, CreateSessionDescriptionObserver,
-    PeerConnectionFactoryInterface, SetLocalDescriptionObserverInterface,
-    SetRemoteDescriptionObserverInterface, TaskQueueFactory, Thread,
-    VideoDeviceInfo,
-};
-
-use peer_connection::PeerConnection;
-
-use self::ffi::{MediaDeviceInfo, MediaDeviceKind};
-=======
+use peer_connection::{PeerConnection, PeerConnectionId};
+
+use self::api::{MediaDeviceInfo, MediaDeviceKind};
 mod device_info;
+
 mod user_media;
 
-use std::{collections::HashMap, rc::Rc};
+use std::{collections::HashMap, rc::Rc, hash::Hash};
 
 use libwebrtc_sys::{
     AudioLayer, AudioSourceInterface, PeerConnectionFactoryInterface,
@@ -31,7 +21,6 @@
     AudioDeviceId, AudioDeviceModule, AudioTrack, AudioTrackId, MediaStream,
     MediaStreamId, VideoDeviceId, VideoSource, VideoTrack, VideoTrackId,
 };
->>>>>>> af839e00
 
 /// The module which describes the bridge to call Rust from C++.
 #[allow(clippy::items_after_statements, clippy::expl_impl_clone_on_copy)]
@@ -151,21 +140,14 @@
     extern "Rust" {
         type Webrtc;
 
-<<<<<<< HEAD
-        /// Creates an instance of [Webrtc].
-        #[cxx_name = "Init"]
-        fn init() -> Box<Webrtc>;
-=======
         /// Creates an instance of [`Webrtc`].
         #[cxx_name = "Init"]
         pub fn init() -> Box<Webrtc>;
->>>>>>> af839e00
 
         /// Returns a list of all available media input and output devices, such
         /// as microphones, cameras, headsets, and so forth.
         #[cxx_name = "EnumerateDevices"]
-<<<<<<< HEAD
-        fn enumerate_devices() -> Vec<MediaDeviceInfo>;
+        fn enumerate_devices(self: &mut Webrtc) -> Vec<MediaDeviceInfo>;
 
         /// Creates a new [`PeerConnection`] and return id.
         /// # Warning
@@ -248,9 +230,6 @@
             f: usize,
         );
 
-=======
-        pub fn enumerate_devices(self: &mut Webrtc) -> Vec<MediaDeviceInfo>;
-
         /// Creates a [`MediaStream`] with tracks according to provided
         /// [`MediaStreamConstraints`].
         #[cxx_name = "GetUserMedia"]
@@ -262,19 +241,45 @@
         /// Disposes the [`MediaStream`] and all contained tracks.
         #[cxx_name = "DisposeStream"]
         pub fn dispose_stream(self: &mut Webrtc, id: u64);
->>>>>>> af839e00
     }
 }
 
 /// [`Context`] wrapper that is exposed to the C++ API clients.
 pub struct Webrtc(Box<Context>);
+
+
+/*
+    let mut network_thread = Thread::create();
+    network_thread.start();
+
+    let mut worker_thread = Thread::create();
+    worker_thread.start();
+
+    let mut signaling_thread = Thread::create();
+    signaling_thread.start();
+
+    let task_queue_factory =
+        TaskQueueFactory::create_default_task_queue_factory();
+    let peer_connection_factory =
+        PeerConnectionFactoryInterface::create_whith_null(
+            Some(&network_thread),
+            Some(&network_thread),
+            Some(&network_thread),
+        );
+
+    Box::new(Webrtc(Box::new(Inner {
+        task_queue_factory,
+        peer_connection_factory,
+        peer_connections: HashMap::new(),
+        network_thread: Some(network_thread),
+        worker_thread: Some(worker_thread),
+        signaling_thread: Some(signaling_thread),
+    }))) */
 
 /// Application context that manages all dependencies.
 #[allow(dead_code)]
 pub struct Context {
     task_queue_factory: TaskQueueFactory,
-    worker_thread: Thread,
-    signaling_thread: Thread,
     audio_device_module: AudioDeviceModule,
     video_device_info: VideoDeviceInfo,
     peer_connection_factory: PeerConnectionFactoryInterface,
@@ -283,6 +288,12 @@
     audio_source: Option<Rc<AudioSourceInterface>>,
     audio_tracks: HashMap<AudioTrackId, AudioTrack>,
     local_media_streams: HashMap<MediaStreamId, MediaStream>,
+    peer_connections: HashMap<PeerConnectionId, PeerConnection>,
+
+    worker_thread: Option<Thread>,
+    network_thread: Option<Thread>,
+    signaling_thread: Option<Thread>,
+
 }
 
 /// Creates an instanse of [`Webrtc`].
@@ -295,24 +306,46 @@
     // TODO: Dont panic but propagate errors to API users.
     let mut task_queue_factory =
         TaskQueueFactory::create_default_task_queue_factory();
+
+    let mut network_thread = Thread::create().unwrap();
+    network_thread.start().unwrap();
+
     let mut worker_thread = Thread::create().unwrap();
     worker_thread.start().unwrap();
+
     let mut signaling_thread = Thread::create().unwrap();
     signaling_thread.start().unwrap();
-
-    let peer_connection_factory = PeerConnectionFactoryInterface::create(
-        &mut worker_thread,
-        &mut signaling_thread,
-    )
-    .unwrap();
+    let peer_connection_factory =
+    PeerConnectionFactoryInterface::create_whith_null(
+        Some(&network_thread),
+        Some(&worker_thread),
+        Some(&signaling_thread),
+    );
+
     let audio_device_module = AudioDeviceModule::new(
         AudioLayer::kPlatformDefaultAudio,
         &mut task_queue_factory,
     )
     .unwrap();
 
-<<<<<<< HEAD
-    result
+    let video_device_info = VideoDeviceInfo::create().unwrap();
+
+    Box::new(Webrtc(Box::new(Context {
+        task_queue_factory,
+        audio_device_module,
+        video_device_info,
+        peer_connection_factory,
+        video_sources: HashMap::new(),
+        video_tracks: HashMap::new(),
+        audio_source: None,
+        audio_tracks: HashMap::new(),
+        local_media_streams: HashMap::new(),
+        peer_connections: HashMap::new(),
+        network_thread: Some(network_thread),
+        worker_thread: Some(worker_thread),
+        signaling_thread: Some(signaling_thread),
+
+    })))
 }
 
 /// Contains all necessary tools for interoperate with [`libWebRTC`].
@@ -327,47 +360,10 @@
     signaling_thread: Option<Thread>,
 }
 
-/// Wraps the [`Inner`] instanse.
-/// This struct is intended to be extern and managed outside of the Rust app.
-pub struct Webrtc(Box<Inner>);
-
-/// Creates an instanse of [`Webrtc`].
-///
-/// # Panics
-///
-/// May panic if `PeerconnectionFactory` is not valiable to be created.
-#[must_use]
-pub fn init() -> Box<Webrtc> {
-    let mut network_thread = Thread::create();
-    network_thread.start();
-
-    let mut worker_thread = Thread::create();
-    worker_thread.start();
-
-    let mut signaling_thread = Thread::create();
-    signaling_thread.start();
-
-    let task_queue_factory =
-        TaskQueueFactory::create_default_task_queue_factory();
-    let peer_connection_factory =
-        PeerConnectionFactoryInterface::create_whith_null(
-            Some(&network_thread),
-            Some(&network_thread),
-            Some(&network_thread),
-        );
-
-    Box::new(Webrtc(Box::new(Inner {
-        task_queue_factory,
-        peer_connection_factory,
-        peer_connections: HashMap::new(),
-        network_thread: Some(network_thread),
-        worker_thread: Some(worker_thread),
-        signaling_thread: Some(signaling_thread),
-    })))
-}
-
 #[cfg(test)]
 mod test {
+    use libwebrtc_sys::{CreateSessionDescriptionObserver, SetLocalDescriptionObserverInterface};
+
     use crate::*;
 
     #[test]
@@ -375,7 +371,7 @@
         let mut w = init();
         let mut error = String::new();
         let id = w.create_default_peer_connection(&mut error);
-        let pc = w.0.peer_connections.get_mut(&id).unwrap();
+        let pc = w.0.peer_connections.get_mut(&PeerConnectionId(id)).unwrap();
 
         for _ in 0..1000000 {
             println!("test");
@@ -393,21 +389,4 @@
             );
         }
     }
-=======
-    let video_device_info = VideoDeviceInfo::create().unwrap();
-
-    Box::new(Webrtc(Box::new(Context {
-        task_queue_factory,
-        worker_thread,
-        signaling_thread,
-        audio_device_module,
-        video_device_info,
-        peer_connection_factory,
-        video_sources: HashMap::new(),
-        video_tracks: HashMap::new(),
-        audio_source: None,
-        audio_tracks: HashMap::new(),
-        local_media_streams: HashMap::new(),
-    })))
->>>>>>> af839e00
 }