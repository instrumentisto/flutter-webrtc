--- conflicted
+++ resolved
@@ -11,30 +11,14 @@
     rc::Rc,
     sync::{
         atomic::{AtomicU64, Ordering},
-<<<<<<< HEAD
-        Arc, Mutex,
-    },
-};
-
-use api::{
-    RtpSenderInterfaceSerialized, RtpTransceiverInterfaceSerialized,
-    TrackInterfaceSerialized,
-};
-=======
         Arc,
     },
 };
 
 use dashmap::DashMap;
->>>>>>> b2a75744
 use libwebrtc_sys::{
-    audio_track_media_stream_track_upcast, get_media_stream_track_kind,
-    get_transceiver_mid, get_transceiver_sender,
-    video_track_media_stream_track_upcast, AudioLayer, AudioSourceInterface,
-    MediaStreamTrackInterface, PeerConnectionFactoryInterface,
-    Sys_AudioTrackInterface, Sys_RtpSenderInterface,
-    Sys_RtpTransceiverInterface, Sys_VideoTrackInterface, TaskQueueFactory,
-    Thread, VideoDeviceInfo,
+    AudioLayer, AudioSourceInterface, PeerConnectionFactoryInterface,
+    TaskQueueFactory, Thread, VideoDeviceInfo,
 };
 
 use crate::video_sink::Id as VideoSinkId;
@@ -62,36 +46,6 @@
 #[allow(clippy::items_after_statements, clippy::expl_impl_clone_on_copy)]
 #[cxx::bridge]
 pub mod api {
-
-    /// Serialized `MediaTrack` for writes in flutter.
-    pub struct TrackInterfaceSerialized {
-        channel_id: u64,
-        id: u64,
-        device_id: String,
-        kind: String,
-    }
-
-    /// Serialized ` RtpSender` for writes in flutter.
-    pub struct RtpSenderInterfaceSerialized {
-        channel_id: u64,
-    }
-
-    /// Serialized `RtpTransceiver` for writes in flutter.
-    pub struct RtpTransceiverInterfaceSerialized {
-        sender: RtpSenderInterfaceSerialized,
-        channel_id: u64,
-
-        /// `mid` is optional field.
-        /// if `mid` == "" then mid is None
-        mid: String,
-    }
-
-    /// Serialized `OnTrack` event for writes in flutter.
-    pub struct OnTrackSerialized {
-        track: TrackInterfaceSerialized,
-        transceiver: RtpTransceiverInterfaceSerialized,
-    }
-
     /// Possible kinds of media devices.
     #[derive(Clone, Copy, Debug, Eq, Hash, PartialEq)]
     pub enum MediaDeviceKind {
@@ -301,9 +255,9 @@
         #[cxx_name = "EnumerateDevices"]
         pub fn enumerate_devices(self: &mut Webrtc) -> Vec<MediaDeviceInfo>;
 
-        /// Creates a new [`PeerConnection`] and returns it's ID.
-        ///
-        /// Writes an error to the provided `err` if any.
+        /// Creates a new [`PeerConnection`] and returns its ID.
+        ///
+        /// Writes an error to the provided `err`, if any.
         #[cxx_name = "CreatePeerConnection"]
         pub fn create_peer_connection(
             self: &mut Webrtc,
@@ -311,10 +265,10 @@
             err: &mut String,
         ) -> u64;
 
-        /// Initiates the creation of an SDP offer for the purpose of starting
+        /// Initiates the creation of a SDP offer for the purpose of starting
         /// a new WebRTC connection to a remote peer.
         ///
-        /// Returns an empty [`String`] in operation succeeds or an error
+        /// Returns an empty [`String`] if operation succeeds or an error
         /// otherwise.
         #[cxx_name = "CreateOffer"]
         pub fn create_offer(
@@ -499,64 +453,6 @@
 
         #[cxx_name = "UnregisterObserver"]
         pub fn unregister_observer_track(self: &mut Webrtc, id: u64) -> String;
-    }
-}
-
-impl From<(&Sys_VideoTrackInterface, u64, String)>
-    for TrackInterfaceSerialized
-{
-    fn from(
-        (track, track_id, device_id): (&Sys_VideoTrackInterface, u64, String),
-    ) -> Self {
-        let track = video_track_media_stream_track_upcast(track);
-        TrackInterfaceSerialized::from((track, track_id, device_id))
-    }
-}
-
-impl From<(&Sys_AudioTrackInterface, u64, String)>
-    for TrackInterfaceSerialized
-{
-    fn from(
-        (track, track_id, device_id): (&Sys_AudioTrackInterface, u64, String),
-    ) -> Self {
-        let track = audio_track_media_stream_track_upcast(track);
-        TrackInterfaceSerialized::from((track, track_id, device_id))
-    }
-}
-
-impl From<(&MediaStreamTrackInterface, u64, String)>
-    for TrackInterfaceSerialized
-{
-    fn from(
-        (track, track_id, device_id): (&MediaStreamTrackInterface, u64, String),
-    ) -> Self {
-        TrackInterfaceSerialized {
-            id: track_id,
-            kind: get_media_stream_track_kind(track).to_string(),
-            channel_id: track_id,
-            device_id,
-        }
-    }
-}
-
-impl From<&Sys_RtpSenderInterface> for RtpSenderInterfaceSerialized {
-    fn from(_: &Sys_RtpSenderInterface) -> Self {
-        RtpSenderInterfaceSerialized {
-            channel_id: next_id(),
-        }
-    }
-}
-
-impl From<&Sys_RtpTransceiverInterface> for RtpTransceiverInterfaceSerialized {
-    fn from(transceiver: &Sys_RtpTransceiverInterface) -> Self {
-        let sender = get_transceiver_sender(transceiver);
-        RtpTransceiverInterfaceSerialized {
-            sender: RtpSenderInterfaceSerialized::from(
-                &sender as &Sys_RtpSenderInterface,
-            ),
-            channel_id: next_id(),
-            mid: get_transceiver_mid(transceiver),
-        }
     }
 }
 
@@ -574,15 +470,9 @@
     video_device_info: VideoDeviceInfo,
     peer_connection_factory: PeerConnectionFactoryInterface,
     video_sources: HashMap<VideoDeviceId, Rc<VideoSource>>,
-<<<<<<< HEAD
-    video_tracks: Arc<Mutex<HashMap<VideoTrackId, VideoTrack>>>,
-    audio_source: Option<Rc<AudioSourceInterface>>,
-    audio_tracks: Arc<Mutex<HashMap<AudioTrackId, AudioTrack>>>,
-=======
     video_tracks: Arc<DashMap<VideoTrackId, VideoTrack>>,
     audio_source: Option<Rc<AudioSourceInterface>>,
     audio_tracks: Arc<DashMap<AudioTrackId, AudioTrack>>,
->>>>>>> b2a75744
     local_media_streams: HashMap<MediaStreamId, MediaStream>,
     peer_connections: HashMap<PeerConnectionId, PeerConnection>,
     video_sinks: HashMap<VideoSinkId, VideoSink>,
@@ -633,15 +523,9 @@
         video_device_info,
         peer_connection_factory,
         video_sources: HashMap::new(),
-<<<<<<< HEAD
-        video_tracks: Arc::new(Mutex::new(HashMap::new())),
-        audio_source: None,
-        audio_tracks: Arc::new(Mutex::new(HashMap::new())),
-=======
         video_tracks: Arc::new(DashMap::new()),
         audio_source: None,
         audio_tracks: Arc::new(DashMap::new()),
->>>>>>> b2a75744
         local_media_streams: HashMap::new(),
         peer_connections: HashMap::new(),
         video_sinks: HashMap::new(),
