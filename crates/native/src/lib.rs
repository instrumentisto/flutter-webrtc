#![warn(clippy::pedantic)]

mod device_info;
mod internal;
mod pc;
mod user_media;
mod video_sink;

use std::{
    collections::HashMap,
    rc::Rc,
    sync::atomic::{AtomicU64, Ordering},
};

use libwebrtc_sys::{
    AudioLayer, AudioSourceInterface, PeerConnectionFactoryInterface,
    TaskQueueFactory, Thread, VideoDeviceInfo,
};

use crate::video_sink::Id as VideoSinkId;

#[doc(inline)]
pub use crate::{
    pc::{PeerConnection, PeerConnectionId},
    user_media::{
        AudioDeviceId, AudioDeviceModule, AudioTrack, AudioTrackId,
        MediaStream, MediaStreamId, VideoDeviceId, VideoSource, VideoTrack,
        VideoTrackId,
    },
<<<<<<< HEAD
=======
    video_sink::{Frame, VideoSink},
>>>>>>> 93cf568b
};

/// Counter used to generate unique IDs.
static ID_COUNTER: AtomicU64 = AtomicU64::new(0);

/// Returns a next unique ID.
pub(crate) fn next_id() -> u64 {
    ID_COUNTER.fetch_add(1, Ordering::Relaxed)
}

/// The module which describes the bridge to call Rust from C++.
#[allow(clippy::items_after_statements, clippy::expl_impl_clone_on_copy)]
#[cxx::bridge]
pub mod api {
    /// Possible kinds of media devices.
    #[derive(Clone, Copy, Debug, Eq, Hash, PartialEq)]
    pub enum MediaDeviceKind {
        kAudioInput,
        kAudioOutput,
        kVideoInput,
    }

    /// Information describing a single media input or output device.
    #[derive(Debug)]
    pub struct MediaDeviceInfo {
        /// Unique identifier for the represented device.
        pub device_id: String,

        /// Kind of the represented device.
        pub kind: MediaDeviceKind,

        /// Label describing the represented device.
        pub label: String,
    }

    /// The [MediaStreamConstraints] is used to instruct what sort of
    /// [`MediaStreamTrack`]s to include in the [`MediaStream`] returned by
    /// [`Webrtc::get_users_media()`].
    pub struct MediaStreamConstraints {
        /// Specifies the nature and settings of the video [`MediaStreamTrack`].
        pub audio: AudioConstraints,
        /// Specifies the nature and settings of the audio [`MediaStreamTrack`].
        pub video: VideoConstraints,
    }

    /// Specifies the nature and settings of the video [`MediaStreamTrack`]
    /// returned by [`Webrtc::get_users_media()`].
    pub struct VideoConstraints {
        /// Indicates whether [`Webrtc::get_users_media()`] should obtain video
        /// track. All other args will be ignored if `required` is set to
        /// `false`.
        pub required: bool,

        /// The identifier of the device generating the content of the
        /// [`MediaStreamTrack`]. First device will be chosen if empty
        /// [`String`] is provided.
        pub device_id: String,

        /// The width, in pixels.
        pub width: usize,

        /// The height, in pixels.
        pub height: usize,

        /// The exact frame rate (frames per second).
        pub frame_rate: usize,
    }

    /// Specifies the nature and settings of the audio [`MediaStreamTrack`]
    /// returned by [`Webrtc::get_users_media()`].
    pub struct AudioConstraints {
        /// Indicates whether [`Webrtc::get_users_media()`] should obtain video
        /// track. All other args will be ignored if `required` is set to
        /// `false`.
        pub required: bool,

        /// The identifier of the device generating the content of the
        /// [`MediaStreamTrack`]. First device will be chosen if empty
        /// [`String`] is provided.
        ///
        /// __NOTE__: There can be only one active recording device at a time,
        /// so changing device will affect all previously obtained audio tracks.
        pub device_id: String,
    }

    /// The [`MediaStream`] represents a stream of media content. A stream
    /// consists of several [`MediaStreamTrack`], such as video or audio tracks.
    pub struct MediaStream {
        /// Unique ID of this [`MediaStream`];
        pub stream_id: u64,

        /// [`MediaStreamTrack`]s with [`TrackKind::kVideo`].
        pub video_tracks: Vec<MediaStreamTrack>,

        /// [`MediaStreamTrack`]s with [`TrackKind::kAudio`].
        pub audio_tracks: Vec<MediaStreamTrack>,
    }

    /// The [MediaStreamTrack] interface represents a single media track within
    /// a stream; typically, these are audio or video tracks, but other track
    /// types may exist as well.
    pub struct MediaStreamTrack {
        /// Unique identifier (GUID) for the track
        pub id: u64,

        /// Label that identifies the track source, as in "internal microphone".
        pub label: String,

        /// [`TrackKind`] of the current [`MediaStreamTrack`].
        pub kind: TrackKind,

        /// The `enabled` property on the [`MediaStreamTrack`] interface is a
        /// `enabled` value which is `true` if the track is allowed to render
        /// the source stream or `false` if it is not. This can be used to
        /// intentionally mute a track.
        pub enabled: bool,
    }

    /// Nature of the [`MediaStreamTrack`].
    #[derive(Clone, Copy, Debug, Eq, Hash, PartialEq)]
    pub enum TrackKind {
        kAudio,
        kVideo,
    }

<<<<<<< HEAD
    /// Information about [`sys::Transceiver`].
    #[derive(Clone, Debug, Eq, Hash, PartialEq)]
    pub struct TransceiverInfo {
        id: u64,
        mid: String,
        direction: String,
=======
    /// Single video frame.
    pub struct VideoFrame {
        /// Vertical count of pixels in this [`VideoFrame`].
        pub height: usize,

        /// Horizontal count of pixels in this [`VideoFrame`].
        pub width: usize,

        /// Rotation of this [`VideoFrame`] in degrees.
        pub rotation: i32,

        /// Size of the bytes buffer required for allocation of the
        /// [`VideoFrame::get_abgr_bytes()`] call.
        pub buffer_size: usize,

        /// Underlying Rust side frame.
        pub frame: Box<Frame>,
>>>>>>> 93cf568b
    }

    extern "C++" {
        type CreateSdpCallbackInterface =
            crate::internal::CreateSdpCallbackInterface;

        type SetDescriptionCallbackInterface =
            crate::internal::SetDescriptionCallbackInterface;
<<<<<<< HEAD
=======

        type OnFrameCallbackInterface =
            crate::internal::OnFrameCallbackInterface;
>>>>>>> 93cf568b
    }

    extern "Rust" {
        include!("flutter-webrtc-native/include/api.h");

        type Webrtc;
        type Frame;

        /// Creates an instance of [`Webrtc`].
        #[cxx_name = "Init"]
        pub fn init() -> Box<Webrtc>;

        /// Returns a list of all available media input and output devices, such
        /// as microphones, cameras, headsets, and so forth.
        #[cxx_name = "EnumerateDevices"]
        pub fn enumerate_devices(self: &mut Webrtc) -> Vec<MediaDeviceInfo>;

<<<<<<< HEAD
        /// Creates a new [`PeerConnection`] and returns it's ID.
        ///
        /// Writes an error to the provided `err` if any.
=======
        /// Creates a new [`PeerConnection`] and returns its ID.
        ///
        /// Writes an error to the provided `err`, if any.
>>>>>>> 93cf568b
        #[cxx_name = "CreatePeerConnection"]
        pub fn create_peer_connection(
            self: &mut Webrtc,
            err: &mut String,
        ) -> u64;

<<<<<<< HEAD
        /// Initiates the creation of an SDP offer for the purpose of starting
        /// a new WebRTC connection to a remote peer.
        ///
        /// Returns an empty [`String`] in operation succeeds or an error
=======
        /// Initiates the creation of a SDP offer for the purpose of starting
        /// a new WebRTC connection to a remote peer.
        ///
        /// Returns an empty [`String`] if operation succeeds or an error
>>>>>>> 93cf568b
        /// otherwise.
        #[cxx_name = "CreateOffer"]
        pub fn create_offer(
            self: &mut Webrtc,
            peer_id: u64,
            voice_activity_detection: bool,
            ice_restart: bool,
            use_rtp_mux: bool,
            cb: UniquePtr<CreateSdpCallbackInterface>,
        ) -> String;

<<<<<<< HEAD
        /// Creates an SDP answer to an offer received from a remote peer during
=======
        /// Creates a SDP answer to an offer received from a remote peer during
>>>>>>> 93cf568b
        /// the offer/answer negotiation of a WebRTC connection.
        ///
        /// Returns an empty [`String`] in operation succeeds or an error
        /// otherwise.
        #[cxx_name = "CreateAnswer"]
        #[allow(clippy::too_many_arguments)]
        pub fn create_answer(
            self: &mut Webrtc,
            peer_connection_id: u64,
            voice_activity_detection: bool,
            ice_restart: bool,
            use_rtp_mux: bool,
            cb: UniquePtr<CreateSdpCallbackInterface>,
        ) -> String;

        /// Changes the local description associated with the connection.
        ///
        /// Returns an empty [`String`] in operation succeeds or an error
        /// otherwise.
        #[cxx_name = "SetLocalDescription"]
        pub fn set_local_description(
            self: &mut Webrtc,
            peer_connection_id: u64,
            kind: String,
            sdp: String,
            cb: UniquePtr<SetDescriptionCallbackInterface>,
        ) -> String;

        /// Sets the specified session description as the remote peer's current
        /// offer or answer.
        ///
        /// Returns an empty [`String`] in operation succeeds or an error
        /// otherwise.
        #[cxx_name = "SetRemoteDescription"]
        pub fn set_remote_description(
            self: &mut Webrtc,
            peer_connection_id: u64,
            kind: String,
            sdp: String,
            cb: UniquePtr<SetDescriptionCallbackInterface>,
        ) -> String;

<<<<<<< HEAD
        /// Creates and adds a [`sys::Transceiver`] to the [`PeerConnection`],
        /// returns the [`TransceiverInfo`] of that [`sys::Transceiver`].
        #[cxx_name = "AddTransceiver"]
        pub fn add_transceiver(
            self: &mut Webrtc,
            peer_id: u64,
            media_type: &str,
            direction: &str,
        ) -> TransceiverInfo;

        /// Returns the [`sys::Transceiver`]'s of some [`PeerConnection`]
        /// according to the given `id`.
        #[cxx_name = "GetTransceivers"]
        pub fn get_transceivers(
            self: &mut Webrtc,
            peer_id: u64,
        ) -> Vec<TransceiverInfo>;

=======
>>>>>>> 93cf568b
        /// Creates a [`MediaStream`] with tracks according to provided
        /// [`MediaStreamConstraints`].
        #[cxx_name = "GetMedia"]
        pub fn get_media(
            self: &mut Webrtc,
            constraints: &MediaStreamConstraints,
            is_display: bool,
        ) -> MediaStream;

        /// Disposes the [`MediaStream`] and all contained tracks.
        #[cxx_name = "DisposeStream"]
        pub fn dispose_stream(self: &mut Webrtc, id: u64);

        /// Creates a new [`VideoSink`] attached to the specified media stream
        /// backed by the provided [`OnFrameCallbackInterface`].
        #[cxx_name = "CreateVideoSink"]
        pub fn create_video_sink(
            self: &mut Webrtc,
            sink_id: i64,
            stream_id: u64,
            handler: UniquePtr<OnFrameCallbackInterface>,
        );

        /// Destroys the [`VideoSink`] by the given ID.
        #[cxx_name = "DisposeVideoSink"]
        fn dispose_video_sink(self: &mut Webrtc, sink_id: i64);

        /// Converts this [`api::VideoFrame`] pixel data to `ABGR` scheme and
        /// outputs the result to the provided `buffer`.
        #[cxx_name = "GetABGRBytes"]
        unsafe fn get_abgr_bytes(self: &VideoFrame, buffer: *mut u8);

        /// Changes the [enabled][1] property of the media track by its ID.
        ///
        /// [1]: https://w3.org/TR/mediacapture-streams#track-enabled
        #[cxx_name = "SetTrackEnabled"]
        pub fn set_track_enabled(
            self: &mut Webrtc,
            track_id: u64,
            enabled: bool,
        );
    }
}

/// [`Context`] wrapper that is exposed to the C++ API clients.
pub struct Webrtc(Box<Context>);

/// Application context that manages all dependencies.
#[allow(dead_code)]
pub struct Context {
    task_queue_factory: TaskQueueFactory,
    worker_thread: Thread,
    network_thread: Thread,
    signaling_thread: Thread,
    audio_device_module: AudioDeviceModule,
    video_device_info: VideoDeviceInfo,
    peer_connection_factory: PeerConnectionFactoryInterface,
    video_sources: HashMap<VideoDeviceId, Rc<VideoSource>>,
    video_tracks: HashMap<VideoTrackId, VideoTrack>,
    audio_source: Option<Rc<AudioSourceInterface>>,
    audio_tracks: HashMap<AudioTrackId, AudioTrack>,
    local_media_streams: HashMap<MediaStreamId, MediaStream>,
    peer_connections: HashMap<PeerConnectionId, PeerConnection>,
<<<<<<< HEAD
=======
    video_sinks: HashMap<VideoSinkId, VideoSink>,
>>>>>>> 93cf568b
}

/// Creates a new instance of [`Webrtc`].
///
/// # Panics
///
/// Panics on any error returned from the `libWebRTC`.
#[must_use]
pub fn init() -> Box<Webrtc> {
    // TODO: Dont panic but propagate errors to API users.
    let mut task_queue_factory =
        TaskQueueFactory::create_default_task_queue_factory();

    let mut network_thread = Thread::create().unwrap();
    network_thread.start().unwrap();

    let mut worker_thread = Thread::create().unwrap();
    worker_thread.start().unwrap();

    let mut signaling_thread = Thread::create().unwrap();
    signaling_thread.start().unwrap();

    let audio_device_module = AudioDeviceModule::new(
        AudioLayer::kPlatformDefaultAudio,
        &mut task_queue_factory,
    )
    .unwrap();

    let peer_connection_factory = PeerConnectionFactoryInterface::create(
        Some(&network_thread),
        Some(&worker_thread),
        Some(&signaling_thread),
        Some(&audio_device_module.inner),
<<<<<<< HEAD
    );
=======
    )
    .unwrap();
>>>>>>> 93cf568b

    let video_device_info = VideoDeviceInfo::create().unwrap();

    Box::new(Webrtc(Box::new(Context {
        task_queue_factory,
        network_thread,
        worker_thread,
        signaling_thread,
        audio_device_module,
        video_device_info,
        peer_connection_factory,
        video_sources: HashMap::new(),
        video_tracks: HashMap::new(),
        audio_source: None,
        audio_tracks: HashMap::new(),
        local_media_streams: HashMap::new(),
        peer_connections: HashMap::new(),
<<<<<<< HEAD
=======
        video_sinks: HashMap::new(),
>>>>>>> 93cf568b
    })))
}<|MERGE_RESOLUTION|>--- conflicted
+++ resolved
@@ -27,10 +27,7 @@
         MediaStream, MediaStreamId, VideoDeviceId, VideoSource, VideoTrack,
         VideoTrackId,
     },
-<<<<<<< HEAD
-=======
     video_sink::{Frame, VideoSink},
->>>>>>> 93cf568b
 };
 
 /// Counter used to generate unique IDs.
@@ -156,14 +153,14 @@
         kVideo,
     }
 
-<<<<<<< HEAD
     /// Information about [`sys::Transceiver`].
     #[derive(Clone, Debug, Eq, Hash, PartialEq)]
     pub struct TransceiverInfo {
         id: u64,
         mid: String,
         direction: String,
-=======
+    }
+
     /// Single video frame.
     pub struct VideoFrame {
         /// Vertical count of pixels in this [`VideoFrame`].
@@ -181,7 +178,6 @@
 
         /// Underlying Rust side frame.
         pub frame: Box<Frame>,
->>>>>>> 93cf568b
     }
 
     extern "C++" {
@@ -190,12 +186,9 @@
 
         type SetDescriptionCallbackInterface =
             crate::internal::SetDescriptionCallbackInterface;
-<<<<<<< HEAD
-=======
 
         type OnFrameCallbackInterface =
             crate::internal::OnFrameCallbackInterface;
->>>>>>> 93cf568b
     }
 
     extern "Rust" {
@@ -213,32 +206,19 @@
         #[cxx_name = "EnumerateDevices"]
         pub fn enumerate_devices(self: &mut Webrtc) -> Vec<MediaDeviceInfo>;
 
-<<<<<<< HEAD
-        /// Creates a new [`PeerConnection`] and returns it's ID.
-        ///
-        /// Writes an error to the provided `err` if any.
-=======
         /// Creates a new [`PeerConnection`] and returns its ID.
         ///
         /// Writes an error to the provided `err`, if any.
->>>>>>> 93cf568b
         #[cxx_name = "CreatePeerConnection"]
         pub fn create_peer_connection(
             self: &mut Webrtc,
             err: &mut String,
         ) -> u64;
 
-<<<<<<< HEAD
-        /// Initiates the creation of an SDP offer for the purpose of starting
-        /// a new WebRTC connection to a remote peer.
-        ///
-        /// Returns an empty [`String`] in operation succeeds or an error
-=======
         /// Initiates the creation of a SDP offer for the purpose of starting
         /// a new WebRTC connection to a remote peer.
         ///
         /// Returns an empty [`String`] if operation succeeds or an error
->>>>>>> 93cf568b
         /// otherwise.
         #[cxx_name = "CreateOffer"]
         pub fn create_offer(
@@ -250,11 +230,7 @@
             cb: UniquePtr<CreateSdpCallbackInterface>,
         ) -> String;
 
-<<<<<<< HEAD
-        /// Creates an SDP answer to an offer received from a remote peer during
-=======
         /// Creates a SDP answer to an offer received from a remote peer during
->>>>>>> 93cf568b
         /// the offer/answer negotiation of a WebRTC connection.
         ///
         /// Returns an empty [`String`] in operation succeeds or an error
@@ -297,7 +273,6 @@
             cb: UniquePtr<SetDescriptionCallbackInterface>,
         ) -> String;
 
-<<<<<<< HEAD
         /// Creates and adds a [`sys::Transceiver`] to the [`PeerConnection`],
         /// returns the [`TransceiverInfo`] of that [`sys::Transceiver`].
         #[cxx_name = "AddTransceiver"]
@@ -316,8 +291,6 @@
             peer_id: u64,
         ) -> Vec<TransceiverInfo>;
 
-=======
->>>>>>> 93cf568b
         /// Creates a [`MediaStream`] with tracks according to provided
         /// [`MediaStreamConstraints`].
         #[cxx_name = "GetMedia"]
@@ -381,10 +354,7 @@
     audio_tracks: HashMap<AudioTrackId, AudioTrack>,
     local_media_streams: HashMap<MediaStreamId, MediaStream>,
     peer_connections: HashMap<PeerConnectionId, PeerConnection>,
-<<<<<<< HEAD
-=======
     video_sinks: HashMap<VideoSinkId, VideoSink>,
->>>>>>> 93cf568b
 }
 
 /// Creates a new instance of [`Webrtc`].
@@ -418,12 +388,8 @@
         Some(&worker_thread),
         Some(&signaling_thread),
         Some(&audio_device_module.inner),
-<<<<<<< HEAD
-    );
-=======
     )
     .unwrap();
->>>>>>> 93cf568b
 
     let video_device_info = VideoDeviceInfo::create().unwrap();
 
@@ -441,9 +407,6 @@
         audio_tracks: HashMap::new(),
         local_media_streams: HashMap::new(),
         peer_connections: HashMap::new(),
-<<<<<<< HEAD
-=======
         video_sinks: HashMap::new(),
->>>>>>> 93cf568b
     })))
 }