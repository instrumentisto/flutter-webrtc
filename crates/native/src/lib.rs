--- conflicted
+++ resolved
@@ -2,10 +2,7 @@
 
 mod device_info;
 mod internal;
-<<<<<<< HEAD
-=======
 mod pc;
->>>>>>> 60ac5698
 mod user_media;
 mod video_sink;
 
@@ -24,20 +21,13 @@
 
 #[doc(inline)]
 pub use crate::{
-<<<<<<< HEAD
-    user_media::{
-        AudioDeviceId, AudioDeviceModule, AudioTrack, AudioTrackId, MediaStream,
-        MediaStreamId, VideoDeviceId, VideoSource, VideoTrack, VideoTrackId,
-    },
-    video_sink::{VideoSink, Frame}
-=======
     pc::{PeerConnection, PeerConnectionId},
     user_media::{
         AudioDeviceId, AudioDeviceModule, AudioTrack, AudioTrackId,
         MediaStream, MediaStreamId, VideoDeviceId, VideoSource, VideoTrack,
         VideoTrackId,
     },
->>>>>>> 60ac5698
+    video_sink::{VideoSink, Frame}
 };
 
 /// Counter used to generate unique IDs.
@@ -163,7 +153,6 @@
         kVideo,
     }
 
-<<<<<<< HEAD
     pub struct VideoFrame {
         pub buffer_size: usize,
         pub rotation: i32,
@@ -173,16 +162,14 @@
     }
 
     extern "C++" {
+        type CreateSdpCallbackInterface =
+            crate::internal::CreateSdpCallbackInterface;
+
+        type SetDescriptionCallbackInterface =
+            crate::internal::SetDescriptionCallbackInterface;
+
         type OnFrameCallbackInterface =
             crate::internal::OnFrameCallbackInterface;
-=======
-    extern "C++" {
-        type CreateSdpCallbackInterface =
-            crate::internal::CreateSdpCallbackInterface;
-
-        type SetDescriptionCallbackInterface =
-            crate::internal::SetDescriptionCallbackInterface;
->>>>>>> 60ac5698
     }
 
     extern "Rust" {
@@ -318,11 +305,8 @@
     audio_source: Option<Rc<AudioSourceInterface>>,
     audio_tracks: HashMap<AudioTrackId, AudioTrack>,
     local_media_streams: HashMap<MediaStreamId, MediaStream>,
-<<<<<<< HEAD
+    peer_connections: HashMap<PeerConnectionId, PeerConnection>,
     video_sinks: HashMap<VideoSinkId, VideoSink>,
-=======
-    peer_connections: HashMap<PeerConnectionId, PeerConnection>,
->>>>>>> 60ac5698
 }
 
 /// Creates an instanse of [`Webrtc`].
@@ -374,10 +358,7 @@
         audio_source: None,
         audio_tracks: HashMap::new(),
         local_media_streams: HashMap::new(),
-<<<<<<< HEAD
+        peer_connections: HashMap::new(),
         video_sinks: HashMap::new(),
-=======
-        peer_connections: HashMap::new(),
->>>>>>> 60ac5698
     })))
 }