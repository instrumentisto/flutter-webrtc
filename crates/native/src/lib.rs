--- conflicted
+++ resolved
@@ -1,25 +1,12 @@
-#![feature(exact_size_is_empty)]
 #![warn(clippy::pedantic)]
 
 mod device_info;
-<<<<<<< HEAD
 mod notifier;
-=======
->>>>>>> af839e00
 mod user_media;
 
 use std::{collections::HashMap, rc::Rc};
 
 use libwebrtc_sys::{
-<<<<<<< HEAD
-    AudioDeviceModule as SysAudioDeviceModule, AudioLayer,
-    PeerConnectionFactory, TaskQueueFactory, VideoDeviceInfo,
-};
-
-use crate::user_media::{
-    AudioDeviceId, AudioSource, AudioTrack, AudioTrackId, MediaStream,
-    MediaStreamId, VideoSource, VideoSourceId, VideoTrack, VideoTrackId,
-=======
     AudioLayer, AudioSourceInterface, PeerConnectionFactoryInterface,
     TaskQueueFactory, Thread, VideoDeviceInfo,
 };
@@ -28,7 +15,6 @@
 pub use crate::user_media::{
     AudioDeviceId, AudioDeviceModule, AudioTrack, AudioTrackId, MediaStream,
     MediaStreamId, VideoDeviceId, VideoSource, VideoTrack, VideoTrackId,
->>>>>>> af839e00
 };
 
 /// The module which describes the bridge to call Rust from C++.
@@ -142,14 +128,7 @@
     /// Nature of the [`MediaStreamTrack`].
     #[derive(Clone, Copy, Debug, Eq, Hash, PartialEq)]
     pub enum TrackKind {
-<<<<<<< HEAD
-        /// Audio media track.
         kAudio,
-
-        /// Video media track.
-=======
-        kAudio,
->>>>>>> af839e00
         kVideo,
     }
 
@@ -165,60 +144,20 @@
         #[cxx_name = "EnumerateDevices"]
         pub fn enumerate_devices(self: &mut Webrtc) -> Vec<MediaDeviceInfo>;
 
-<<<<<<< HEAD
-        /// Creates a [`LocalMediaStream`] with Tracks according to
-        /// accepted Constraints.
-        ///
-        /// [`LocalMediaStream`]:LocalMediaStream
-=======
         /// Creates a [`MediaStream`] with tracks according to provided
         /// [`MediaStreamConstraints`].
->>>>>>> af839e00
         #[cxx_name = "GetUserMedia"]
         pub fn get_users_media(
             self: &mut Webrtc,
             constraints: &MediaStreamConstraints,
         ) -> MediaStream;
 
-<<<<<<< HEAD
-        /// Disposes the [`MediaStream`] and all involved
-        /// [`AudioTrack`]s/[`VideoTrack`]s and
-        /// [`AudioSource`]s/[`VideoSource`]s.
-=======
         /// Disposes the [`MediaStream`] and all contained tracks.
->>>>>>> af839e00
         #[cxx_name = "DisposeStream"]
         pub fn dispose_stream(self: &mut Webrtc, id: u64);
     }
 }
 
-<<<<<<< HEAD
-/// Wraps the [`Inner`] instanse.
-/// This struct is intended to be extern and managed outside of the Rust app.
-pub struct Webrtc(Box<Inner>);
-
-/// Contains all necessary tools for interoperate with [`libWebRTC`].
-///
-/// [`libWebrtc`]: https://tinyurl.com/54y935zz
-#[allow(dead_code)]
-pub struct Inner {
-    task_queue_factory: TaskQueueFactory,
-    audio_device_module: AudioDeviceModule,
-    video_device_info: VideoDeviceInfo,
-    peer_connection_factory: PeerConnectionFactory,
-    video_sources: HashMap<VideoSourceId, Rc<VideoSource>>,
-    video_tracks: HashMap<VideoTrackId, VideoTrack>,
-    audio_source: Option<Rc<AudioSource>>,
-    audio_tracks: HashMap<AudioTrackId, AudioTrack>,
-    local_media_streams: HashMap<MediaStreamId, MediaStream>,
-}
-
-// TODO: move to user_media.rs
-struct AudioDeviceModule {
-    inner: SysAudioDeviceModule,
-    // TODO: index 0 at creation
-    current_device_id: AudioDeviceId,
-=======
 /// [`Context`] wrapper that is exposed to the C++ API clients.
 pub struct Webrtc(Box<Context>);
 
@@ -236,26 +175,17 @@
     audio_source: Option<Rc<AudioSourceInterface>>,
     audio_tracks: HashMap<AudioTrackId, AudioTrack>,
     local_media_streams: HashMap<MediaStreamId, MediaStream>,
->>>>>>> af839e00
 }
 
 /// Creates an instanse of [`Webrtc`].
 ///
 /// # Panics
 ///
-<<<<<<< HEAD
-/// May panic if `PeerconnectionFactory` is not valiable to be created.
-#[must_use]
-pub fn init() -> Box<Webrtc> {
-    let mut task_queue_factory = TaskQueueFactory::create();
-    let peer_connection_factory = PeerConnectionFactory::create().unwrap();
-=======
 /// Panics on any error returned from the `libWebRTC`.
 #[must_use]
 pub fn init() -> Box<Webrtc> {
     // TODO: Dont panic but propagate errors to API users.
-    let mut task_queue_factory =
-        TaskQueueFactory::create_default_task_queue_factory();
+    let mut task_queue_factory = TaskQueueFactory::create();
     let mut worker_thread = Thread::create().unwrap();
     worker_thread.start().unwrap();
     let mut signaling_thread = Thread::create().unwrap();
@@ -266,7 +196,6 @@
         &mut signaling_thread,
     )
     .unwrap();
->>>>>>> af839e00
     let audio_device_module = AudioDeviceModule::new(
         AudioLayer::kPlatformDefaultAudio,
         &mut task_queue_factory,
@@ -275,15 +204,10 @@
 
     let video_device_info = VideoDeviceInfo::create().unwrap();
 
-<<<<<<< HEAD
-    Box::new(Webrtc(Box::new(Inner {
-        task_queue_factory,
-=======
     Box::new(Webrtc(Box::new(Context {
         task_queue_factory,
         worker_thread,
         signaling_thread,
->>>>>>> af839e00
         audio_device_module,
         video_device_info,
         peer_connection_factory,
