#![warn(clippy::pedantic)]

mod api;
#[allow(
    clippy::default_trait_access,
    clippy::let_underscore_drop,
    clippy::semicolon_if_nothing_returned,
<<<<<<< HEAD
    clippy::wildcard_imports,
    clippy::too_many_lines
=======
    clippy::too_many_lines,
    clippy::wildcard_imports
>>>>>>> 346b233a
)]
mod bridge_generated;
mod devices;
mod pc;
mod renderer;
mod stream_sink;
mod user_media;
mod video_sink;

use std::{
    collections::HashMap,
    sync::{
        atomic::{AtomicU64, Ordering},
        Arc,
    },
};

use dashmap::DashMap;
use libwebrtc_sys as sys;
use threadpool::ThreadPool;

use crate::video_sink::Id as VideoSinkId;

#[doc(inline)]
pub use crate::{
    pc::{PeerConnection, PeerConnectionId},
    user_media::{
        AudioDeviceId, AudioDeviceModule, AudioTrack, AudioTrackId,
        MediaStreamId, VideoDeviceId, VideoDeviceInfo, VideoSource, VideoTrack,
        VideoTrackId,
    },
    video_sink::VideoSink,
};

/// Counter used to generate unique IDs.
static ID_COUNTER: AtomicU64 = AtomicU64::new(1);

/// Returns a next unique ID.
pub(crate) fn next_id() -> u64 {
    ID_COUNTER.fetch_add(1, Ordering::Relaxed)
}

/// Global context for an application.
struct Webrtc {
    peer_connections: HashMap<PeerConnectionId, PeerConnection>,
    video_device_info: VideoDeviceInfo,
    video_sources: HashMap<VideoDeviceId, Arc<VideoSource>>,
    video_tracks: Arc<DashMap<VideoTrackId, VideoTrack>>,
    audio_source: Option<Arc<sys::AudioSourceInterface>>,
    audio_tracks: Arc<DashMap<AudioTrackId, AudioTrack>>,
    video_sinks: HashMap<VideoSinkId, VideoSink>,
    ap: sys::AudioProcessing,

    /// `peer_connection_factory` must be dropped before [`Thread`]s.
    peer_connection_factory: sys::PeerConnectionFactoryInterface,
    task_queue_factory: sys::TaskQueueFactory,
    audio_device_module: AudioDeviceModule,
    worker_thread: sys::Thread,
    signaling_thread: sys::Thread,

    /// [`ThreadPool`] used to offload blocking or CPU-intensive tasks, so they
    /// won't block Flutter WebRTC threads.
    callback_pool: ThreadPool,
}

impl Webrtc {
    /// Creates a new [`Webrtc`] context.
    fn new() -> anyhow::Result<Self> {
        let mut task_queue_factory =
            sys::TaskQueueFactory::create_default_task_queue_factory();

        let mut worker_thread = sys::Thread::create(false)?;
        worker_thread.start()?;

        let mut signaling_thread = sys::Thread::create(false)?;
        signaling_thread.start()?;

        let audio_device_module = if api::is_fake_media() {
            AudioDeviceModule::new_fake(&mut task_queue_factory)
        } else {
            AudioDeviceModule::new(
                &mut worker_thread,
                sys::AudioLayer::kPlatformDefaultAudio,
                &mut task_queue_factory,
            )?
        };

        let ap = sys::AudioProcessing::new()?;
        let peer_connection_factory =
            sys::PeerConnectionFactoryInterface::create(
                None,
                Some(&worker_thread),
                Some(&signaling_thread),
                Some(audio_device_module.as_ref()),
                Some(&ap),
            )?;

        Ok(Self {
            task_queue_factory,
            worker_thread,
            signaling_thread,
            ap,
            audio_device_module,
            video_device_info: VideoDeviceInfo::new()?,
            peer_connection_factory,
            video_sources: HashMap::new(),
            video_tracks: Arc::new(DashMap::new()),
            audio_source: None,
            audio_tracks: Arc::new(DashMap::new()),
            peer_connections: HashMap::new(),
            video_sinks: HashMap::new(),
            callback_pool: ThreadPool::new(4),
        })
    }
}<|MERGE_RESOLUTION|>--- conflicted
+++ resolved
@@ -5,13 +5,8 @@
     clippy::default_trait_access,
     clippy::let_underscore_drop,
     clippy::semicolon_if_nothing_returned,
-<<<<<<< HEAD
-    clippy::wildcard_imports,
-    clippy::too_many_lines
-=======
     clippy::too_many_lines,
     clippy::wildcard_imports
->>>>>>> 346b233a
 )]
 mod bridge_generated;
 mod devices;
