--- conflicted
+++ resolved
@@ -15,11 +15,8 @@
     },
 };
 
-<<<<<<< HEAD
+use cxx::UniquePtr;
 use dashmap::DashMap;
-=======
-use cxx::UniquePtr;
->>>>>>> 0677e38e
 use libwebrtc_sys::{
     AudioLayer, AudioSourceInterface, PeerConnectionFactoryInterface,
     TaskQueueFactory, Thread, VideoDeviceInfo,
