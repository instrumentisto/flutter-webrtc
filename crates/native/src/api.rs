--- conflicted
+++ resolved
@@ -17,12 +17,8 @@
 
 // Re-exporting since it is used in the generated code.
 pub use crate::{
-<<<<<<< HEAD
-    PeerConnection, RtpEncodingParams, RtpTransceiver, RtpTransceiverInit,
-=======
     renderer::TextureEvent, PeerConnection, RtpEncodingParameters,
     RtpTransceiver, RtpTransceiverInit,
->>>>>>> b1d6edca
 };
 
 lazy_static::lazy_static! {
@@ -1944,11 +1940,7 @@
 #[allow(clippy::needless_pass_by_value)]
 pub fn add_transceiver_init_send_encoding(
     init: RustOpaque<Arc<RtpTransceiverInit>>,
-<<<<<<< HEAD
-    encoding: RustOpaque<Arc<RtpEncodingParams>>,
-=======
     enc: RustOpaque<Arc<RtpEncodingParameters>>,
->>>>>>> b1d6edca
 ) {
     init.add_encoding(&enc);
 }
@@ -1962,8 +1954,8 @@
     max_framerate: Option<f64>,
     scale_resolution_down_by: Option<f64>,
     scalability_mode: Option<String>,
-) -> RustOpaque<Arc<RtpEncodingParams>> {
-    let encoding = RtpEncodingParams::new();
+) -> RustOpaque<Arc<RtpEncodingParameters>> {
+    let encoding = RtpEncodingParameters::new();
 
     encoding.set_rid(rid);
     encoding.set_active(active);
