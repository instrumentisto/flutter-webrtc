--- conflicted
+++ resolved
@@ -516,27 +516,17 @@
     }
 }
 
-<<<<<<< HEAD
-/// [`RtpCapabilities`] is used to represent the static capabilities of an
-/// endpoint. An application can use these capabilities to construct an
-/// [`RtpParameters`].
-=======
 /// Representation of the static capabilities of an endpoint.
 ///
 /// Applications can use these capabilities to construct [`RtpParameters`].
->>>>>>> 20b07e0b
 #[derive(Debug)]
 pub struct RtpCapabilities {
     /// Supported codecs.
     pub codecs: Vec<RtpCodecCapability>,
 
-<<<<<<< HEAD
-    /// Supported RTP header extensions.
-=======
     /// Supported [RTP] header extensions.
     ///
     /// [RTP]: https://en.wikipedia.org/wiki/Real-time_Transport_Protocol
->>>>>>> 20b07e0b
     pub header_extensions: Vec<RtpHeaderExtensionCapability>,
 }
 
@@ -576,16 +566,6 @@
     }
 }
 
-<<<<<<< HEAD
-/// RTCP feedback message intended to enable congestion control for interactive
-/// real-time traffic using RTP.
-#[derive(Debug)]
-pub struct RtcpFeedback {
-    /// Message type of these [`RtcpFeedback`].
-    pub message_type: Option<RtcpFeedbackMessageType>,
-
-    /// Kind of these [`RtcpFeedback`].
-=======
 /// [RTCP] feedback message intended to enable congestion control for
 /// interactive real-time traffic using [RTP].
 ///
@@ -597,7 +577,6 @@
     pub message_type: Option<RtcpFeedbackMessageType>,
 
     /// Kind of this [`RtcpFeedback`].
->>>>>>> 20b07e0b
     pub kind: RtcpFeedbackType,
 }
 
@@ -616,180 +595,6 @@
 #[derive(Debug, Eq, Hash, PartialEq)]
 #[repr(u8)]
 pub enum ScalabilityMode {
-<<<<<<< HEAD
-    /// [ScalabilityMode.L1T1][0] representation.
-    ///
-    /// [0]: https://www.w3.org/TR/webrtc-svc/#L1T1*
-    L1T1 = 0,
-
-    /// [ScalabilityMode.L1T2][0] representation.
-    ///
-    /// [0]: https://www.w3.org/TR/webrtc-svc/#L1T2*
-    L1T2,
-
-    /// [ScalabilityMode.L1T3][0] representation.
-    ///
-    /// [0]: https://www.w3.org/TR/webrtc-svc/#L1T3*
-    L1T3,
-
-    /// [ScalabilityMode.L2T1][0] representation.
-    ///
-    /// [0]: https://www.w3.org/TR/webrtc-svc/#L2T1*
-    L2T1,
-
-    /// [ScalabilityMode.L2T1h][0] representation.
-    ///
-    /// [0]: https://www.w3.org/TR/webrtc-svc/#L2T1*
-    L2T1h,
-
-    /// [ScalabilityMode.L2T1_KEY][0] representation.
-    ///
-    /// [0]: https://www.w3.org/TR/webrtc-svc/#L2T1_KEY*
-    L2t1Key,
-
-    /// [ScalabilityMode.L2T2][0] representation.
-    ///
-    /// [0]: https://www.w3.org/TR/webrtc-svc/#L2T2h*
-    L2T2,
-
-    /// [ScalabilityMode.L2T2h][0] representation.
-    ///
-    /// [0]: https://www.w3.org/TR/webrtc-svc/#L2T2*
-    L2T2h,
-
-    /// [ScalabilityMode.L2T2_KEY][0] representation.
-    ///
-    /// [0]: https://www.w3.org/TR/webrtc-svc/#L2T2_KEY*
-    L2T2Key,
-
-    /// [ScalabilityMode.L2T2_KEY_SHIFT][0] representation.
-    ///
-    /// [0]: https://www.w3.org/TR/webrtc-svc/#L2T2_KEY_SHIFT*
-    L2T2KeyShift,
-
-    /// [ScalabilityMode.L2T3][0] representation.
-    ///
-    /// [0]: https://www.w3.org/TR/webrtc-svc/#L2T3*
-    L2T3,
-
-    /// [ScalabilityMode.L2T3h][0] representation.
-    ///
-    /// [0]: https://www.w3.org/TR/webrtc-svc/#L2T3*
-    L2T3h,
-
-    /// [ScalabilityMode.L2T3_KEY][0] representation.
-    ///
-    /// [0]: https://www.w3.org/TR/webrtc-svc/#L2T3_KEY*
-    L2T3Key,
-
-    /// [ScalabilityMode.L3T1][0] representation.
-    ///
-    /// [0]: https://www.w3.org/TR/webrtc-svc/#L3T1*
-    L3T1,
-
-    /// [ScalabilityMode.L3T1h][0] representation.
-    ///
-    /// [0]: https://www.w3.org/TR/webrtc-svc/#L3T1*
-    L3T1h,
-
-    /// [ScalabilityMode.L3T1_KEY][0] representation.
-    ///
-    /// [0]: https://www.w3.org/TR/webrtc-svc/#L3T1_KEY*
-    L3T1Key,
-
-    /// [ScalabilityMode.L3T2][0] representation.
-    ///
-    /// [0]: https://www.w3.org/TR/webrtc-svc/#L3T2h*
-    L3T2,
-
-    /// [ScalabilityMode.L3T2h][0] representation.
-    ///
-    /// [0]: https://www.w3.org/TR/webrtc-svc/#L3T2*
-    L3T2h,
-
-    /// [ScalabilityMode.L3T2_KEY][0] representation.
-    ///
-    /// [0]: https://www.w3.org/TR/webrtc-svc/#L3T2_KEY*
-    L3T2Key,
-
-    /// [ScalabilityMode.kL3T3][0] representation.
-    ///
-    /// [0]: https://www.w3.org/TR/webrtc-svc/#kL3T3*
-    L3T3,
-
-    /// [ScalabilityMode.kL3T3h][0] representation.
-    ///
-    /// [0]: https://www.w3.org/TR/webrtc-svc/#kL3T3*
-    L3T3h,
-
-    /// [ScalabilityMode.kL3T3_KEY][0] representation.
-    ///
-    /// [0]: https://www.w3.org/TR/webrtc-svc/#L3T3_KEY*
-    L3T3Key,
-
-    /// [ScalabilityMode.kS2T1][0] representation.
-    ///
-    /// [0]: https://www.w3.org/TR/webrtc-svc/#kS2T1*
-    S2T1,
-
-    /// [ScalabilityMode.kS2T1h][0] representation.
-    ///
-    /// [0]: https://www.w3.org/TR/webrtc-svc/#kS2T1*
-    S2T1h,
-
-    /// [ScalabilityMode.kS2T2][0] representation.
-    ///
-    /// [0]: https://www.w3.org/TR/webrtc-svc/#kS2T2*
-    S2T2,
-
-    /// [ScalabilityMode.kS2T2h][0] representation.
-    ///
-    /// [0]: https://www.w3.org/TR/webrtc-svc/#kS2T2*
-    S2T2h,
-
-    /// [ScalabilityMode.S2T3][0] representation.
-    ///
-    /// [0]: https://www.w3.org/TR/webrtc-svc/#S2T3h*
-    S2T3,
-
-    /// [ScalabilityMode.S2T3h][0] representation.
-    ///
-    /// [0]: https://www.w3.org/TR/webrtc-svc/#S2T3*
-    S2T3h,
-
-    /// [ScalabilityMode.S3T1h][0] representation.
-    ///
-    /// [0]: https://www.w3.org/TR/webrtc-svc/#S3T1*
-    S3T1,
-
-    /// [ScalabilityMode.S3T1h][0] representation.
-    ///
-    /// [0]: https://www.w3.org/TR/webrtc-svc/#S3T1*
-    S3T1h,
-
-    /// [ScalabilityMode.S3T2][0] representation.
-    ///
-    /// [0]: https://www.w3.org/TR/webrtc-svc/#S3T2*
-    S3T2,
-
-    /// [ScalabilityMode.S3T2h][0] representation.
-    ///
-    /// [0]: https://www.w3.org/TR/webrtc-svc/#S3T2*
-    S3T2h,
-
-    /// [ScalabilityMode.S3T3][0] representation.
-    ///
-    /// [0]: https://www.w3.org/TR/webrtc-svc/#S3T3*
-    S3T3,
-
-    /// [ScalabilityMode.S3T3h][0] representation.
-    ///
-    /// [0]: https://www.w3.org/TR/webrtc-svc/#S3T3*
-    S3T3h,
-}
-
-/// Used in `RtcpFeedback` struct.
-=======
     /// [ScalabilityMode.L1T1][0] mode.
     ///
     /// [0]: https://w3.org/TR/webrtc-svc#L1T1*
@@ -962,7 +767,6 @@
 }
 
 /// Possible types of an [`RtcpFeedback`].
->>>>>>> 20b07e0b
 #[derive(Debug, Eq, Hash, PartialEq)]
 #[repr(i32)]
 pub enum RtcpFeedbackType {
@@ -982,29 +786,18 @@
     TransportCC,
 }
 
-<<<<<<< HEAD
-/// Used in `RtcpFeedback` struct when type is NACK or CCM.
-=======
 /// Possible message types of an [`RtcpFeedback`], when is type is
 /// [`RtcpFeedbackType::Nack`] or [`RtcpFeedbackType::Ccm`].
->>>>>>> 20b07e0b
 #[derive(Debug, Eq, Hash, PartialEq)]
 #[repr(i32)]
 pub enum RtcpFeedbackMessageType {
     /// Equivalent to `{ type: "nack", parameter: undefined }` in ORTC.
     GenericNACK,
 
-<<<<<<< HEAD
-    /// Usable with NACK.
-    Pli,
-
-    /// Usable with CCM.
-=======
     /// Usable with [`RtcpFeedbackType::Nack`].
     Pli,
 
     /// Usable with [`RtcpFeedbackType::Ccm`].
->>>>>>> 20b07e0b
     Fir,
 }
 
@@ -1050,14 +843,6 @@
     }
 }
 
-<<<<<<< HEAD
-/// Used in [`RtpCapabilities`] header extensions query and setup methods:
-/// represents the capabilities/preferences
-/// of an implementation for a header extension.
-#[derive(Debug)]
-pub struct RtpHeaderExtensionCapability {
-    /// URI of this extension, as defined in RFC8285.
-=======
 /// Representation of capabilities/preferences of an implementation for a header
 /// extension of [`RtpCapabilities`].
 #[derive(Debug)]
@@ -1066,20 +851,11 @@
     ///
     /// [RFC 8285]: https://tools.ietf.org/html/rfc8285
     /// [URI]: https://en.wikipedia.org/wiki/Uniform_Resource_Identifier
->>>>>>> 20b07e0b
     pub uri: String,
 
     /// Preferred value of ID that goes in the packet.
     pub preferred_id: Option<i32>,
 
-<<<<<<< HEAD
-    /// If true, it's preferred that the value in the header is encrypted.
-    pub preferred_encrypted: bool,
-
-    /// The direction of the extension. The kStopped value is only used with
-    /// RtpTransceiverInterface::SetHeaderExtensionsToNegotiate() and
-    /// SetHeaderExtensionsToNegotiate().
-=======
     /// If [`true`], it's preferred that the value in the header is encrypted.
     pub preferred_encrypted: bool,
 
@@ -1088,7 +864,6 @@
     /// [`RtpTransceiverDirection::Stopped`] value is only used with
     /// `RtpTransceiverInterface::SetHeaderExtensionsToNegotiate()` and
     /// `SetHeaderExtensionsToNegotiate()`.
->>>>>>> 20b07e0b
     pub direction: RtpTransceiverDirection,
 }
 
@@ -1103,33 +878,6 @@
     }
 }
 
-<<<<<<< HEAD
-/// This represents the static capabilities of an endpoint's
-/// implementation of a codec.
-#[derive(Debug)]
-pub struct RtpCodecCapability {
-    /// Default payload type for this codec. Mainly needed for codecs that have
-    /// statically assigned payload types.
-    pub preferred_payload_type: Option<i32>,
-
-    /// List of scalability modes supported by the video codec.
-    pub scalability_modes: Vec<ScalabilityMode>,
-
-    /// Build MIME "type/subtype" string from `name` and `kind`.
-    pub mime_type: String,
-
-    /// Used to identify the codec. Equivalent to MIME subtype.
-    pub name: String,
-
-    /// The media type of this codec. Equivalent to MIME top-level type.
-    pub kind: MediaType,
-
-    /// If unset, the implementation default is used.
-    pub clock_rate: Option<i32>,
-
-    /// The number of audio channels used. Unset for video codecs. If unset for
-    /// audio, the implementation default is used.
-=======
 /// Representation of static capabilities of an endpoint's implementation of a
 /// codec.
 #[derive(Debug)]
@@ -1165,20 +913,10 @@
     /// [`None`] for video codecs.
     ///
     /// If [`None`] for audio, the implementation default is used.
->>>>>>> 20b07e0b
     pub num_channels: Option<i32>,
 
     /// Codec-specific parameters that must be signaled to the remote party.
     ///
-<<<<<<< HEAD
-    /// Corresponds to "a=fmtp" parameters in SDP.
-    ///
-    /// Contrary to ORTC, these parameters
-    /// are named using all lowercase strings.
-    /// This helps make the mapping to SDP simpler,
-    /// if an application is using SDP.
-    /// Boolean values are represented by the string "1".
-=======
     /// Corresponds to `a=fmtp` parameters in [SDP].
     ///
     /// Contrary to ORTC, these parameters are named using all lowercase
@@ -1186,7 +924,6 @@
     /// is using [SDP]. Boolean values are represented by the string "1".
     ///
     /// [SDP]: https://en.wikipedia.org/wiki/Session_Description_Protocol
->>>>>>> 20b07e0b
     pub parameters: Vec<(String, String)>,
 
     /// Feedback mechanisms to be used for this codec.
@@ -2952,13 +2689,8 @@
     transceiver.stop()
 }
 
-<<<<<<< HEAD
-/// Changes the preferred [`RtpTransceiver`] codecs
-/// to the given [`Vec<RtpCodecCapability>`].
-=======
 /// Changes the preferred [`RtpTransceiver`] codecs to the provided
 /// [`Vec`]`<`[`RtpCodecCapability`]`>`.
->>>>>>> 20b07e0b
 #[allow(clippy::needless_pass_by_value)]
 pub fn set_codec_preferences(
     transceiver: RustOpaque<Arc<RtpTransceiver>>,
@@ -2989,13 +2721,9 @@
     RtcRtpSendParameters::from(transceiver.sender_get_parameters())
 }
 
-<<<<<<< HEAD
-/// Returns the capabilities of an RTP sender of type `kind`.
-=======
 /// Returns the capabilities of an [RTP] sender of the specified [`MediaType`].
 ///
 /// [RTP]: https://en.wikipedia.org/wiki/Real-time_Transport_Protocol
->>>>>>> 20b07e0b
 #[allow(clippy::needless_pass_by_value)]
 pub fn get_rtp_sender_capabilities(kind: MediaType) -> RtpCapabilities {
     RtpCapabilities::from(
