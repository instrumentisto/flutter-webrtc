<<<<<<< HEAD
#[cfg(windows)]
=======
#[cfg(target_os = "windows")]
>>>>>>> 7cf13898
use std::{ffi::OsStr, mem, os::windows::prelude::OsStrExt, thread};
use std::{
    ptr,
    sync::atomic::{AtomicPtr, Ordering},
};

use anyhow::anyhow;
use flutter_rust_bridge::StreamSink;
use libwebrtc_sys as sys;
<<<<<<< HEAD
#[cfg(windows)]
=======
#[cfg(target_os = "windows")]
>>>>>>> 7cf13898
use winapi::{
    shared::{
        minwindef::{HINSTANCE, LPARAM, LRESULT, UINT, WPARAM},
        windef::HWND,
    },
    um::{
        dbt::DBT_DEVNODES_CHANGED,
        winuser::{
            CreateWindowExW, DefWindowProcW, DispatchMessageW, GetMessageW,
            RegisterClassExW, ShowWindow, TranslateMessage, CW_USEDEFAULT, MSG,
            SW_HIDE, WM_DEVICECHANGE, WM_QUIT, WNDCLASSEXW, WS_ICONIC,
        },
    },
};

use crate::{
    api,
    user_media::{AudioDeviceId, VideoDeviceId},
    AudioDeviceModule, Webrtc,
};

/// Static instance of a [`DeviceState`].
static ON_DEVICE_CHANGE: AtomicPtr<DeviceState> =
    AtomicPtr::new(ptr::null_mut());

/// Struct containing the current number of media devices and some tools to
/// enumerate them (such as [`AudioDeviceModule`] and [`VideoDeviceInfo`]), and
/// generate event with [`OnDeviceChangeCallback`], if the last is needed.
struct DeviceState {
    cb: StreamSink<()>,
    adm: AudioDeviceModule,
    vdi: sys::VideoDeviceInfo,
    count: u32,
}

impl DeviceState {
    /// Creates a new [`DeviceState`].
    fn new(
        cb: StreamSink<()>,
        tq: &mut sys::TaskQueueFactory,
    ) -> anyhow::Result<Self> {
        let adm =
            AudioDeviceModule::new(sys::AudioLayer::kPlatformDefaultAudio, tq)?;

        let vdi = sys::VideoDeviceInfo::create()?;

        let mut ds = Self {
            adm,
            vdi,
            count: 0,
            cb,
        };

        let device_count = ds.count_devices();
        ds.set_count(device_count);

        Ok(ds)
    }

    /// Counts current media device number.
    fn count_devices(&mut self) -> u32 {
        TryInto::<u32>::try_into(
            self.adm.inner.playout_devices().unwrap()
                + self.adm.inner.recording_devices().unwrap(),
        )
        .unwrap()
            + self.vdi.number_of_devices()
    }

    /// Fixes some media device count in the [`DeviceState`].
    fn set_count(&mut self, new_count: u32) {
        self.count = new_count;
    }

    /// Triggers the [`OnDeviceChangeCallback`].
    fn on_device_change(&mut self) {
        self.cb.add(());
    }
}

impl Webrtc {
    /// Returns a list of all available audio input and output devices.
    ///
    /// # Panics
    ///
    /// On any error returned from `libWebRTC`.
    pub fn enumerate_devices(
        &mut self,
    ) -> anyhow::Result<Vec<api::MediaDeviceInfo>> {
        let mut audio = {
            let count_playout =
                self.audio_device_module.inner.playout_devices()?;
            let count_recording =
                self.audio_device_module.inner.recording_devices()?;

            #[allow(clippy::cast_sign_loss)]
            let mut result =
                Vec::with_capacity((count_playout + count_recording) as usize);

            for kind in [
                api::MediaDeviceKind::AudioOutput,
                api::MediaDeviceKind::AudioInput,
            ] {
                let count = if let api::MediaDeviceKind::AudioOutput = kind {
                    count_playout
                } else {
                    count_recording
                };

                for i in 0..count {
                    let (label, device_id) =
                        if let api::MediaDeviceKind::AudioOutput = kind {
                            self.audio_device_module
                                .inner
                                .playout_device_name(i)?
                        } else {
                            self.audio_device_module
                                .inner
                                .recording_device_name(i)?
                        };

                    result.push(api::MediaDeviceInfo {
                        device_id,
                        kind,
                        label,
                    });
                }
            }

            result
        };

        // Returns a list of all available video input devices.
        let mut video = {
            let count = self.video_device_info.number_of_devices();
            let mut result = Vec::with_capacity(count as usize);

            for i in 0..count {
                let (label, device_id) =
                    self.video_device_info.device_name(i)?;

                result.push(api::MediaDeviceInfo {
                    device_id,
                    kind: api::MediaDeviceKind::VideoInput,
                    label,
                });
            }

            result
        };

        audio.append(&mut video);

        Ok(audio)
    }

    /// Returns an index of the specific video device identified by the provided
    /// [`VideoDeviceId`].
    ///
    /// # Errors
    ///
    /// Whenever [`VideoDeviceInfo::device_name()`][1] returns an error.
    ///
    /// [1]: libwebrtc_sys::VideoDeviceInfo::device_name
    pub fn get_index_of_video_device(
        &mut self,
        device_id: &VideoDeviceId,
    ) -> anyhow::Result<Option<u32>> {
        let count = self.video_device_info.number_of_devices();
        for i in 0..count {
            let (_, id) = self.video_device_info.device_name(i)?;
            if id == device_id.to_string() {
                return Ok(Some(i));
            }
        }
        Ok(None)
    }

    /// Returns an index of the specific audio input device identified by the
    /// provided [`AudioDeviceId`].
    ///
    /// # Errors
    ///
    /// Whenever [`AudioDeviceModule::recording_devices()`][1] or
    /// [`AudioDeviceModule::recording_device_name()`][2] returns an error.
    ///
    /// [1]: libwebrtc_sys::AudioDeviceModule::recording_devices
    /// [2]: libwebrtc_sys::AudioDeviceModule::recording_device_name
    pub fn get_index_of_audio_recording_device(
        &mut self,
        device_id: &AudioDeviceId,
    ) -> anyhow::Result<Option<u16>> {
        let count = self.audio_device_module.inner.recording_devices()?;
        for i in 0..count {
            let (_, id) =
                self.audio_device_module.inner.recording_device_name(i)?;
            if id == device_id.to_string() {
                #[allow(clippy::cast_sign_loss)]
                return Ok(Some(i as u16));
            }
        }
        Ok(None)
    }

    /// Returns an index of the specific audio input device identified by the
    /// provided [`AudioDeviceId`].
    ///
    /// # Errors
    ///
    /// Whenever [`AudioDeviceModule::playout_devices()`][1] or
    /// [`AudioDeviceModule::playout_device_name()`][2] returns an error.
    ///
    /// [1]: libwebrtc_sys::AudioDeviceModule::playout_devices
    /// [2]: libwebrtc_sys::AudioDeviceModule::playout_device_name
    pub fn get_index_of_audio_playout_device(
        &mut self,
        device_id: &AudioDeviceId,
    ) -> anyhow::Result<Option<u16>> {
        let count = self.audio_device_module.inner.playout_devices()?;
        for i in 0..count {
            let (_, id) =
                self.audio_device_module.inner.playout_device_name(i)?;
            if id == device_id.to_string() {
                #[allow(clippy::cast_sign_loss)]
                return Ok(Some(i as u16));
            }
        }
        Ok(None)
    }

<<<<<<< HEAD
    /// Sets the specified `audio playuot` device.
=======
    /// Sets the specified `audio playout` device.
>>>>>>> 7cf13898
    pub fn set_audio_playout_device(
        &mut self,
        device_id: String,
    ) -> anyhow::Result<()> {
        let device_id = AudioDeviceId::from(device_id);
        let index = self.get_index_of_audio_playout_device(&device_id)?;

        if let Some(index) = index {
            self.audio_device_module.set_playout_device(index)
        } else {
<<<<<<< HEAD
            Err(anyhow!("Can not find playout device with id {device_id}"))
=======
            Err(anyhow!("Cannot find playout device with ID `{device_id}`"))
>>>>>>> 7cf13898
        }
    }

    /// Sets the provided [`OnDeviceChangeCallback`] as the callback to be
    /// called whenever the set of available media devices changes.
    ///
    /// Only one callback can be set at a time, so the previous one will be
    /// dropped, if any.
    pub fn set_on_device_changed(
        &mut self,
        cb: StreamSink<()>,
    ) -> anyhow::Result<()> {
        let prev = ON_DEVICE_CHANGE.swap(
            Box::into_raw(Box::new(DeviceState::new(
                cb,
                &mut self.task_queue_factory,
            )?)),
            Ordering::SeqCst,
        );

        if prev.is_null() {
            unsafe {
                init();
            }
        } else {
            unsafe {
                drop(Box::from_raw(prev));
            }
        }

        Ok(())
    }
}

#[cfg(target_os = "windows")]
/// Creates a detached [`Thread`] creating and registering a system message
/// window - [`HWND`].
///
<<<<<<< HEAD
/// [`Thread`]: std::thread::Thread
#[cfg(windows)]
=======
/// [`Thread`]: thread::Thread
>>>>>>> 7cf13898
pub unsafe fn init() {
    /// Message handler for an [`HWND`].
    unsafe extern "system" fn wndproc(
        hwnd: HWND,
        msg: UINT,
        wp: WPARAM,
        lp: LPARAM,
    ) -> LRESULT {
        let mut result: LRESULT = 0;

        // The message that notifies an application of a change to the hardware
        // configuration of a device or the computer.
        if msg == WM_DEVICECHANGE {
            // The device event when a device has been added to or removed from
            // the system.
            if DBT_DEVNODES_CHANGED == wp {
                let state = ON_DEVICE_CHANGE.load(Ordering::SeqCst);

                if !state.is_null() {
                    let device_state = &mut *state;
                    let new_count = device_state.count_devices();

                    if device_state.count != new_count {
                        device_state.set_count(new_count);
                        device_state.on_device_change();
                    }
                }
            }
        } else {
            result = DefWindowProcW(hwnd, msg, wp, lp);
        }

        result
    }

    thread::spawn(|| {
        let lpsz_class_name = OsStr::new("EventWatcher")
            .encode_wide()
            .chain(Some(0).into_iter())
            .collect::<Vec<u16>>()
            .as_ptr();

        #[allow(clippy::cast_possible_truncation)]
        let class = WNDCLASSEXW {
            cbSize: mem::size_of::<WNDCLASSEXW>() as u32,
            lpfnWndProc: Some(wndproc),
            lpszClassName: lpsz_class_name,
            ..WNDCLASSEXW::default()
        };
        RegisterClassExW(&class);

        let hwnd = CreateWindowExW(
            0,
            class.lpszClassName,
            OsStr::new("Notifier")
                .encode_wide()
                .chain(Some(0).into_iter())
                .collect::<Vec<u16>>()
                .as_ptr(),
            WS_ICONIC,
            0,
            0,
            CW_USEDEFAULT,
            0,
            std::ptr::null_mut(),
            std::ptr::null_mut(),
            0 as HINSTANCE,
            std::ptr::null_mut(),
        );

        ShowWindow(hwnd, SW_HIDE);

        let mut msg: MSG = mem::zeroed();

        while GetMessageW(&mut msg, hwnd, 0, 0) > 0 {
            if msg.message == WM_QUIT {
                break;
            }

            TranslateMessage(&msg);
            DispatchMessageW(&msg);
        }
    });
}

<<<<<<< HEAD
// TODO: Implement OnDeviceChange for Linux
#[cfg(target_os = "linux")]
=======
#[cfg(target_os = "linux")]
// TODO: Implement `OnDeviceChange` for Linux.
>>>>>>> 7cf13898
pub unsafe fn init() {
    // Dummy implementation.
    let state = ON_DEVICE_CHANGE.load(Ordering::SeqCst);

    if !state.is_null() {
        let device_state = &mut *state;
        let new_count = device_state.count_devices();

        if device_state.count != new_count {
            device_state.set_count(new_count);
            device_state.on_device_change();
        }
    }
}<|MERGE_RESOLUTION|>--- conflicted
+++ resolved
@@ -1,8 +1,4 @@
-<<<<<<< HEAD
-#[cfg(windows)]
-=======
 #[cfg(target_os = "windows")]
->>>>>>> 7cf13898
 use std::{ffi::OsStr, mem, os::windows::prelude::OsStrExt, thread};
 use std::{
     ptr,
@@ -12,11 +8,7 @@
 use anyhow::anyhow;
 use flutter_rust_bridge::StreamSink;
 use libwebrtc_sys as sys;
-<<<<<<< HEAD
-#[cfg(windows)]
-=======
 #[cfg(target_os = "windows")]
->>>>>>> 7cf13898
 use winapi::{
     shared::{
         minwindef::{HINSTANCE, LPARAM, LRESULT, UINT, WPARAM},
@@ -26,8 +18,8 @@
         dbt::DBT_DEVNODES_CHANGED,
         winuser::{
             CreateWindowExW, DefWindowProcW, DispatchMessageW, GetMessageW,
-            RegisterClassExW, ShowWindow, TranslateMessage, CW_USEDEFAULT, MSG,
-            SW_HIDE, WM_DEVICECHANGE, WM_QUIT, WNDCLASSEXW, WS_ICONIC,
+            RegisterClassExW, ShowWindow, TranslateMessage, CW_USEDEFAULT, MSG, SW_HIDE,
+            WM_DEVICECHANGE, WM_QUIT, WNDCLASSEXW, WS_ICONIC,
         },
     },
 };
@@ -39,8 +31,7 @@
 };
 
 /// Static instance of a [`DeviceState`].
-static ON_DEVICE_CHANGE: AtomicPtr<DeviceState> =
-    AtomicPtr::new(ptr::null_mut());
+static ON_DEVICE_CHANGE: AtomicPtr<DeviceState> = AtomicPtr::new(ptr::null_mut());
 
 /// Struct containing the current number of media devices and some tools to
 /// enumerate them (such as [`AudioDeviceModule`] and [`VideoDeviceInfo`]), and
@@ -54,12 +45,8 @@
 
 impl DeviceState {
     /// Creates a new [`DeviceState`].
-    fn new(
-        cb: StreamSink<()>,
-        tq: &mut sys::TaskQueueFactory,
-    ) -> anyhow::Result<Self> {
-        let adm =
-            AudioDeviceModule::new(sys::AudioLayer::kPlatformDefaultAudio, tq)?;
+    fn new(cb: StreamSink<()>, tq: &mut sys::TaskQueueFactory) -> anyhow::Result<Self> {
+        let adm = AudioDeviceModule::new(sys::AudioLayer::kPlatformDefaultAudio, tq)?;
 
         let vdi = sys::VideoDeviceInfo::create()?;
 
@@ -103,18 +90,13 @@
     /// # Panics
     ///
     /// On any error returned from `libWebRTC`.
-    pub fn enumerate_devices(
-        &mut self,
-    ) -> anyhow::Result<Vec<api::MediaDeviceInfo>> {
+    pub fn enumerate_devices(&mut self) -> anyhow::Result<Vec<api::MediaDeviceInfo>> {
         let mut audio = {
-            let count_playout =
-                self.audio_device_module.inner.playout_devices()?;
-            let count_recording =
-                self.audio_device_module.inner.recording_devices()?;
+            let count_playout = self.audio_device_module.inner.playout_devices()?;
+            let count_recording = self.audio_device_module.inner.recording_devices()?;
 
             #[allow(clippy::cast_sign_loss)]
-            let mut result =
-                Vec::with_capacity((count_playout + count_recording) as usize);
+            let mut result = Vec::with_capacity((count_playout + count_recording) as usize);
 
             for kind in [
                 api::MediaDeviceKind::AudioOutput,
@@ -127,16 +109,12 @@
                 };
 
                 for i in 0..count {
-                    let (label, device_id) =
-                        if let api::MediaDeviceKind::AudioOutput = kind {
-                            self.audio_device_module
-                                .inner
-                                .playout_device_name(i)?
-                        } else {
-                            self.audio_device_module
-                                .inner
-                                .recording_device_name(i)?
-                        };
+                    let (label, device_id) = if let api::MediaDeviceKind::AudioOutput = kind
+                    {
+                        self.audio_device_module.inner.playout_device_name(i)?
+                    } else {
+                        self.audio_device_module.inner.recording_device_name(i)?
+                    };
 
                     result.push(api::MediaDeviceInfo {
                         device_id,
@@ -155,8 +133,7 @@
             let mut result = Vec::with_capacity(count as usize);
 
             for i in 0..count {
-                let (label, device_id) =
-                    self.video_device_info.device_name(i)?;
+                let (label, device_id) = self.video_device_info.device_name(i)?;
 
                 result.push(api::MediaDeviceInfo {
                     device_id,
@@ -211,8 +188,7 @@
     ) -> anyhow::Result<Option<u16>> {
         let count = self.audio_device_module.inner.recording_devices()?;
         for i in 0..count {
-            let (_, id) =
-                self.audio_device_module.inner.recording_device_name(i)?;
+            let (_, id) = self.audio_device_module.inner.recording_device_name(i)?;
             if id == device_id.to_string() {
                 #[allow(clippy::cast_sign_loss)]
                 return Ok(Some(i as u16));
@@ -237,8 +213,7 @@
     ) -> anyhow::Result<Option<u16>> {
         let count = self.audio_device_module.inner.playout_devices()?;
         for i in 0..count {
-            let (_, id) =
-                self.audio_device_module.inner.playout_device_name(i)?;
+            let (_, id) = self.audio_device_module.inner.playout_device_name(i)?;
             if id == device_id.to_string() {
                 #[allow(clippy::cast_sign_loss)]
                 return Ok(Some(i as u16));
@@ -247,26 +222,15 @@
         Ok(None)
     }
 
-<<<<<<< HEAD
-    /// Sets the specified `audio playuot` device.
-=======
     /// Sets the specified `audio playout` device.
->>>>>>> 7cf13898
-    pub fn set_audio_playout_device(
-        &mut self,
-        device_id: String,
-    ) -> anyhow::Result<()> {
+    pub fn set_audio_playout_device(&mut self, device_id: String) -> anyhow::Result<()> {
         let device_id = AudioDeviceId::from(device_id);
         let index = self.get_index_of_audio_playout_device(&device_id)?;
 
         if let Some(index) = index {
             self.audio_device_module.set_playout_device(index)
         } else {
-<<<<<<< HEAD
-            Err(anyhow!("Can not find playout device with id {device_id}"))
-=======
             Err(anyhow!("Cannot find playout device with ID `{device_id}`"))
->>>>>>> 7cf13898
         }
     }
 
@@ -275,10 +239,7 @@
     ///
     /// Only one callback can be set at a time, so the previous one will be
     /// dropped, if any.
-    pub fn set_on_device_changed(
-        &mut self,
-        cb: StreamSink<()>,
-    ) -> anyhow::Result<()> {
+    pub fn set_on_device_changed(&mut self, cb: StreamSink<()>) -> anyhow::Result<()> {
         let prev = ON_DEVICE_CHANGE.swap(
             Box::into_raw(Box::new(DeviceState::new(
                 cb,
@@ -305,12 +266,7 @@
 /// Creates a detached [`Thread`] creating and registering a system message
 /// window - [`HWND`].
 ///
-<<<<<<< HEAD
-/// [`Thread`]: std::thread::Thread
-#[cfg(windows)]
-=======
 /// [`Thread`]: thread::Thread
->>>>>>> 7cf13898
 pub unsafe fn init() {
     /// Message handler for an [`HWND`].
     unsafe extern "system" fn wndproc(
@@ -396,13 +352,8 @@
     });
 }
 
-<<<<<<< HEAD
-// TODO: Implement OnDeviceChange for Linux
-#[cfg(target_os = "linux")]
-=======
 #[cfg(target_os = "linux")]
 // TODO: Implement `OnDeviceChange` for Linux.
->>>>>>> 7cf13898
 pub unsafe fn init() {
     // Dummy implementation.
     let state = ON_DEVICE_CHANGE.load(Ordering::SeqCst);
