use cxx::UniquePtr;
use derive_more::{AsMut, AsRef};
use libwebrtc_sys as sys;

use crate::{api, internal, MediaStreamId, VideoTrackId, Webrtc};

impl Webrtc {
    /// Creates a new [`VideoSink`].
    ///
    /// # Panics
    ///
    /// If the specified [`MediaStream`] cannot be found, or if it's found
    /// without any [`VideoTrack`]s.
    pub fn create_video_sink(
        &mut self,
        sink_id: i64,
        stream_id: u64,
        handler: UniquePtr<internal::OnFrameCallbackInterface>,
    ) {
        let track_id = self
            .0
            .local_media_streams
            .get(&MediaStreamId::from(stream_id))
            .unwrap()
            .video_tracks()
            .next()
            .unwrap();

        let mut sink = VideoSink {
            id: Id(sink_id),
            inner: sys::VideoSinkInterface::create_forwarding(Box::new(
                OnFrameCallback(handler),
            )),
            track_id: *track_id,
        };

        self.0
            .video_tracks
            .lock()
            .unwrap()
            .get_mut(track_id)
            .unwrap()
            .add_video_sink(&mut sink);

        self.0.video_sinks.insert(Id(sink_id), sink);
    }

    /// Destroys a [`VideoSink`] by the given ID.
    /// # Panics
    /// Panic when `video_tracks` fail in other thread.
    pub fn dispose_video_sink(&mut self, sink_id: i64) {
        if let Some(sink) = self.0.video_sinks.remove(&Id(sink_id)) {
<<<<<<< HEAD
            if let Some(track) =
                self.0.video_tracks.lock().unwrap().get_mut(&sink.track_id)
=======
            if let Some(mut track) = self.0.video_tracks.get_mut(&sink.track_id)
>>>>>>> b2a75744
            {
                track.remove_video_sink(sink);
            }
        }
    }
}

/// ID of a [`VideoSink`].
#[derive(Clone, Copy, Debug, Eq, Hash, PartialEq)]
pub struct Id(i64);

/// Wrapper around a [`sys::VideoSink`] attaching a unique ID to it.
#[derive(AsRef, AsMut)]
pub struct VideoSink {
    /// ID of this [`VideoSink`].
    id: Id,

    /// Underlying [`sys::VideoSinkInterface`].
    #[as_ref]
    #[as_mut]
    inner: sys::VideoSinkInterface,

    /// ID of the [`VideoTrack`] attached to this [`VideoSink`].
    track_id: VideoTrackId,
}

impl VideoSink {
    /// Returns an [`Id`] of this [`VideoSink`].
    #[must_use]
    pub fn id(&self) -> Id {
        self.id
    }
}

/// Wrapper around a [`sys::VideoFrame`] transferable via FFI.
pub struct Frame(Box<UniquePtr<sys::VideoFrame>>);

impl api::VideoFrame {
    /// Converts this [`api::VideoFrame`] pixel data to the `ABGR` scheme and
    /// outputs the result to the provided `buffer`.
    ///
    /// # Safety
    ///
    /// The provided `buffer` must be a valid pointer.
    #[allow(clippy::unused_self)]
    pub unsafe fn get_abgr_bytes(self: &api::VideoFrame, buffer: *mut u8) {
        libwebrtc_sys::video_frame_to_abgr(self.frame.0.as_ref(), buffer);
    }
}

impl From<UniquePtr<sys::VideoFrame>> for api::VideoFrame {
    #[allow(clippy::cast_sign_loss)]
    fn from(frame: UniquePtr<sys::VideoFrame>) -> Self {
        let height = frame.height();
        let width = frame.width();

        assert!(height >= 0, "VideoFrame has a negative height");
        assert!(width >= 0, "VideoFrame has a negative width");

        let buffer_size = width * height * 4;

        Self {
            height: height as usize,
            width: width as usize,
            buffer_size: buffer_size as usize,
            rotation: frame.rotation().repr,
            frame: Box::new(Frame(Box::new(frame))),
        }
    }
}

/// Wrapper around an [`internal::OnFrameCallbackInterface`] implementing the
/// required interfaces.
struct OnFrameCallback(UniquePtr<internal::OnFrameCallbackInterface>);

impl libwebrtc_sys::OnFrameCallback for OnFrameCallback {
    fn on_frame(&mut self, frame: UniquePtr<sys::VideoFrame>) {
        self.0.pin_mut().on_frame(api::VideoFrame::from(frame));
    }
}<|MERGE_RESOLUTION|>--- conflicted
+++ resolved
@@ -36,8 +36,6 @@
 
         self.0
             .video_tracks
-            .lock()
-            .unwrap()
             .get_mut(track_id)
             .unwrap()
             .add_video_sink(&mut sink);
@@ -46,16 +44,9 @@
     }
 
     /// Destroys a [`VideoSink`] by the given ID.
-    /// # Panics
-    /// Panic when `video_tracks` fail in other thread.
     pub fn dispose_video_sink(&mut self, sink_id: i64) {
         if let Some(sink) = self.0.video_sinks.remove(&Id(sink_id)) {
-<<<<<<< HEAD
-            if let Some(track) =
-                self.0.video_tracks.lock().unwrap().get_mut(&sink.track_id)
-=======
             if let Some(mut track) = self.0.video_tracks.get_mut(&sink.track_id)
->>>>>>> b2a75744
             {
                 track.remove_video_sink(sink);
             }
