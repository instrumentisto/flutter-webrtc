use std::sync::{mpsc::Sender, Arc, Mutex};

use once_cell::sync::OnceCell;
use sys::PeerConnectionInterface;
use threadpool::ThreadPool;

<<<<<<< HEAD
use crate::{api, AudioTrack, AudioTrackId, VideoTrack, VideoTrackId, Webrtc};
=======
use crate::{
    api, api::PeerConnectionEvent, next_id, AudioTrack, AudioTrackId, VideoTrack,
    VideoTrackId, Webrtc,
};
use cxx::{let_cxx_string, CxxString, CxxVector, UniquePtr};
>>>>>>> e23a0685
use dashmap::DashMap;
use derive_more::{Display, From, Into};
use flutter_rust_bridge::StreamSink;
use libwebrtc_sys as sys;
use libwebrtc_sys::{MediaType, RtpTransceiverDirection};

impl Webrtc {
    /// Creates a new [`PeerConnection`] and returns its ID.
    ///
    /// Writes an error to the provided `err` if any.
    pub fn create_peer_connection(
        self: &mut Webrtc,
<<<<<<< HEAD
        // obs: UniquePtr<PeerConnectionObserverInterface>,
        configuration: api::RtcConfiguration,
        error: &mut String,
    ) -> u64 {
        // let peer = PeerConnection::new(
        //     &mut self.0.peer_connection_factory,
        //     Arc::clone(&self.0.video_tracks),
        //     Arc::clone(&self.0.audio_tracks),
        //     //  obs,
        //     configuration,
        //     self.0.callback_pool.clone(),
        // );
        // match peer {
        //     Ok(peer) => {
        //         let id = next_id();
        //         self.0.peer_connections.insert(id.into(), peer);
        //         id
        //     }
        //     Err(err) => {
        //         error.push_str(&err.to_string());
        //         0
        //     }
        // }
        0
=======
        obs: StreamSink<api::PeerConnectionEvent>,
        configuration: api::RtcConfiguration,
        id: u64,
    ) -> anyhow::Result<u64> {
        let peer = PeerConnection::new(
            &mut self.peer_connection_factory,
            Arc::clone(&self.video_tracks),
            Arc::clone(&self.audio_tracks),
            obs,
            configuration,
            self.callback_pool.clone(),
        )?;
        self.peer_connections.insert(id.into(), peer);
        Ok(id)
>>>>>>> e23a0685
    }

    /// Initiates the creation of a SDP offer for the purpose of starting a new
    /// WebRTC connection to a remote peer.
    ///
    /// Returns an empty [`String`] in operation succeeds or an error otherwise.
    ///
    /// # Panics
    ///
    /// If the mutex guarding the [`sys::PeerConnectionInterface`] is poisoned.
    pub fn create_offer(
        &mut self,
        peer_id: u64,
        voice_activity_detection: bool,
        ice_restart: bool,
        use_rtp_mux: bool,
<<<<<<< HEAD
        // cb: UniquePtr<CreateSdpCallbackInterface>,
    ) -> String {
        // let peer = if let Some(peer) = self
        //     .0
        //     .peer_connections
        //     .get_mut(&PeerConnectionId::from(peer_id))
        // {
        //     peer
        // } else {
        //     return format!("`PeerConnection` with ID `{peer_id}` does not exist",);
        // };

        // let options = sys::RTCOfferAnswerOptions::new(
        //     None,
        //     None,
        //     voice_activity_detection,
        //     ice_restart,
        //     use_rtp_mux,
        // );
        // let obs =
        //     sys::CreateSessionDescriptionObserver::new(Box::new(CreateSdpCallback(cb)));
        // peer.0.lock().unwrap().create_offer(&options, obs);
=======
        cb: Sender<()>,
    ) -> String {
        let peer = if let Some(peer) = self
            .peer_connections
            .get_mut(&PeerConnectionId::from(peer_id))
        {
            peer
        } else {
            return format!("`PeerConnection` with ID `{peer_id}` does not exist",);
        };

        let options = sys::RTCOfferAnswerOptions::new(
            None,
            None,
            voice_activity_detection,
            ice_restart,
            use_rtp_mux,
        );
        let obs =
            sys::CreateSessionDescriptionObserver::new(Box::new(CreateSdpCallback(cb)));
        peer.0.lock().unwrap().create_offer(&options, obs);
>>>>>>> e23a0685

        String::new()
    }

    /// Creates a SDP answer to an offer received from a remote peer during an
    /// offer/answer negotiation of a WebRTC connection.
    ///
    /// Returns an empty [`String`] in operation succeeds or an error otherwise.
    ///
    /// # Panics
    ///
    /// If the mutex guarding the [`sys::PeerConnectionInterface`] is poisoned.
    pub fn create_answer(
        &mut self,
        peer_id: u64,
        voice_activity_detection: bool,
        ice_restart: bool,
        use_rtp_mux: bool,
<<<<<<< HEAD
        // cb: UniquePtr<CreateSdpCallbackInterface>,
    ) -> String {
        // let peer = if let Some(peer) = self
        //     .0
        //     .peer_connections
        //     .get_mut(&PeerConnectionId::from(peer_id))
        // {
        //     peer
        // } else {
        //     return format!("`PeerConnection` with ID `{peer_id}` does not exist",);
        // };

        // let options = sys::RTCOfferAnswerOptions::new(
        //     None,
        //     None,
        //     voice_activity_detection,
        //     ice_restart,
        //     use_rtp_mux,
        // );
        // let obs =
        //     sys::CreateSessionDescriptionObserver::new(Box::new(CreateSdpCallback(cb)));
        // peer.0.lock().unwrap().create_answer(&options, obs);
=======
        cb: Sender<()>,
    ) -> String {
        let peer = if let Some(peer) = self
            .peer_connections
            .get_mut(&PeerConnectionId::from(peer_id))
        {
            peer
        } else {
            return format!("`PeerConnection` with ID `{peer_id}` does not exist",);
        };

        let options = sys::RTCOfferAnswerOptions::new(
            None,
            None,
            voice_activity_detection,
            ice_restart,
            use_rtp_mux,
        );
        let obs =
            sys::CreateSessionDescriptionObserver::new(Box::new(CreateSdpCallback(cb)));
        peer.0.lock().unwrap().create_answer(&options, obs);
>>>>>>> e23a0685

        String::new()
    }

    /// Changes the local description associated with the connection.
    ///
    /// Returns an empty [`String`] in operation succeeds or an error otherwise.
    ///
    /// # Panics
    ///
    /// If the mutex guarding the [`sys::PeerConnectionInterface`] is poisoned.
    #[allow(clippy::needless_pass_by_value)]
    pub fn set_local_description(
        &mut self,
        peer_id: u64,
        kind: String,
        sdp: String,
<<<<<<< HEAD
        // cb: UniquePtr<SetDescriptionCallbackInterface>,
    ) -> String {
        // let peer = if let Some(peer) = self
        //     .0
        //     .peer_connections
        //     .get_mut(&PeerConnectionId::from(peer_id))
        // {
        //     peer
        // } else {
        //     return format!("`PeerConnection` with ID `{peer_id}` does not exist",);
        // };

        // let sdp_kind = match sys::SdpType::try_from(kind.as_str()) {
        //     Ok(kind) => kind,
        //     Err(e) => {
        //         return e.to_string();
        //     }
        // };

        // let desc = sys::SessionDescriptionInterface::new(sdp_kind, &sdp);
        // let obs = sys::SetLocalDescriptionObserver::new(Box::new(SetSdpCallback(cb)));
        // peer.0.lock().unwrap().set_local_description(desc, obs);
=======
        cb: Sender<()>,
    ) -> String {
        let peer = if let Some(peer) = self
            .peer_connections
            .get_mut(&PeerConnectionId::from(peer_id))
        {
            peer
        } else {
            return format!("`PeerConnection` with ID `{peer_id}` does not exist",);
        };

        let sdp_kind = match sys::SdpType::try_from(kind.as_str()) {
            Ok(kind) => kind,
            Err(e) => {
                return e.to_string();
            }
        };

        let desc = sys::SessionDescriptionInterface::new(sdp_kind, &sdp);
        let obs = sys::SetLocalDescriptionObserver::new(Box::new(SetSdpCallback(cb)));
        peer.0.lock().unwrap().set_local_description(desc, obs);
>>>>>>> e23a0685

        String::new()
    }

    /// Sets the specified session description as the remote peer's current
    /// offer or answer.
    ///
    /// Returns an empty [`String`] if operation succeeds or an error otherwise.
    ///
    /// # Panics
    ///
    /// If the mutex guarding the [`sys::PeerConnectionInterface`] is poisoned.
    #[allow(clippy::needless_pass_by_value)]
    pub fn set_remote_description(
        &mut self,
        peer_id: u64,
        kind: String,
        sdp: String,
<<<<<<< HEAD
        // cb: UniquePtr<SetDescriptionCallbackInterface>,
    ) -> String {
        // let peer = if let Some(peer) = self
        //     .0
        //     .peer_connections
        //     .get_mut(&PeerConnectionId::from(peer_id))
        // {
        //     peer
        // } else {
        //     return format!("`PeerConnection` with ID `{peer_id}` does not exist",);
        // };

        // let sdp_kind = match sys::SdpType::try_from(kind.as_str()) {
        //     Ok(kind) => kind,
        //     Err(e) => {
        //         return e.to_string();
        //     }
        // };

        // let desc = sys::SessionDescriptionInterface::new(sdp_kind, &sdp);
        // let obs = sys::SetRemoteDescriptionObserver::new(Box::new(SetSdpCallback(cb)));
        // peer.0.lock().unwrap().set_remote_description(desc, obs);
=======
        cb: Sender<()>,
    ) -> String {
        let peer = if let Some(peer) = self
            .peer_connections
            .get_mut(&PeerConnectionId::from(peer_id))
        {
            peer
        } else {
            return format!("`PeerConnection` with ID `{peer_id}` does not exist",);
        };

        let sdp_kind = match sys::SdpType::try_from(kind.as_str()) {
            Ok(kind) => kind,
            Err(e) => {
                return e.to_string();
            }
        };

        let desc = sys::SessionDescriptionInterface::new(sdp_kind, &sdp);
        let obs = sys::SetRemoteDescriptionObserver::new(Box::new(SetSdpCallback(cb)));
        peer.0.lock().unwrap().set_remote_description(desc, obs);
>>>>>>> e23a0685

        String::new()
    }

    /// Creates a new [`api::RtcRtpTransceiver`] and adds it to the set of
    /// transceivers of the specified [`PeerConnection`].
    ///
    /// # Panics
    ///
    /// - If cannot parse the given `media_type` and `direction` to a valid
    ///   [`sys::MediaType`] and [`sys::RtpTransceiverDirection`].
    /// - If cannot find any [`PeerConnection`]s by the specified `peer_id`.
    /// - If the mutex that guarding the [`sys::PeerConnectionInterface`] is
    ///   poisoned.
    pub fn add_transceiver(
        &mut self,
        peer_id: u64,
        media_type: MediaType,
        direction: RtpTransceiverDirection,
    ) -> api::RtcRtpTransceiver {
        let peer = self
            .peer_connections
            .get_mut(&PeerConnectionId(peer_id))
            .unwrap();
        let mut peer_ref = peer.0.lock().unwrap();

        let transceiver = peer_ref.add_transceiver(media_type, direction);

        let transceivers = peer_ref.get_transceivers();
        let mid = transceiver.mid().unwrap_or_default();
        let direction = transceiver.direction().to_string();
        let id = transceivers
            .iter()
            .enumerate()
            .find(|(_, t)| transceiver.mid() == t.mid())
            .map(|(id, _)| id)
            .unwrap();

        api::RtcRtpTransceiver {
            id: id as u64,
            mid,
            direction,
            sender: api::RtcRtpSender { id: id as u64 },
        }
    }

    /// Returns a sequence of [`api::RtcRtpTransceiver`] objects representing
    /// the RTP transceivers currently attached to specified [`PeerConnection`].
    ///
    /// # Panics
    ///
    /// - If cannot find any [`PeerConnection`]s by the specified `peer_id`.
    /// - If the mutex guarding the [`sys::PeerConnectionInterface`] is
    ///   poisoned.
    pub fn get_transceivers(&mut self, peer_id: u64) -> Vec<api::RtcRtpTransceiver> {
        let peer = self
            .peer_connections
            .get_mut(&PeerConnectionId(peer_id))
            .unwrap();

        let transceivers = peer.0.lock().unwrap().get_transceivers();
        let mut result = Vec::with_capacity(transceivers.len());

        for (index, transceiver) in transceivers.into_iter().enumerate() {
            let info = api::RtcRtpTransceiver {
                id: index as u64,
                mid: transceiver.mid().unwrap_or_default(),
                direction: transceiver.direction().to_string(),
                sender: api::RtcRtpSender { id: index as u64 },
            };
            result.push(info);
        }

        result
    }

    /// Changes the preferred `direction` of the specified
    /// [`RtcRtpTransceiver`].
    ///
    /// # Panics
    ///
    /// - If cannot find any [`PeerConnection`]s by the specified `peer_id`.
    /// - If cannot find any [`RtpTransceiverInterface`]s by the specified
    ///   `transceiver_id`.
    /// - If cannot parse the given `direction` as a valid
    ///   [`sys::RtpTransceiverDirection`].
    /// - If the mutex guarding the [`sys::PeerConnectionInterface`] is
    ///   poisoned.
    pub fn set_transceiver_direction(
        &mut self,
        peer_id: u64,
        transceiver_id: u64,
        direction: &str,
    ) -> String {
        let peer = self
            .peer_connections
            .get_mut(&PeerConnectionId(peer_id))
            .unwrap();

        peer.0
            .lock()
            .unwrap()
            .get_transceivers()
            .get(usize::try_from(transceiver_id).unwrap())
            .unwrap()
            .set_direction(direction.try_into().unwrap())
            .map_or_else(|err| err.to_string(), |_| String::new())
    }

    /// Returns the [Negotiated media ID (mid)][1] of the specified
    /// [`RtcRtpTransceiver`].
    ///
    /// # Panics
    ///
    /// - If cannot find any [`PeerConnection`]s by the specified `peer_id`.
    /// - If cannot find any [`RtpTransceiverInterface`]s by the specified
    ///   `transceiver_id`.
    /// - If the mutex guarding the [`sys::PeerConnectionInterface`] is
    ///   poisoned.
    ///
    /// [1]: https://w3.org/TR/webrtc#dfn-media-stream-identification-tag
    pub fn get_transceiver_mid(&mut self, peer_id: u64, transceiver_id: u64) -> String {
        let peer = self
            .peer_connections
            .get_mut(&PeerConnectionId(peer_id))
            .unwrap();

        peer.0
            .lock()
            .unwrap()
            .get_transceivers()
            .get(usize::try_from(transceiver_id).unwrap())
            .unwrap()
            .mid()
            .unwrap_or_default()
    }

    /// Returns the preferred direction of the specified [`RtcRtpTransceiver`].
    ///
    /// # Panics
    ///
    /// - If cannot find any [`PeerConnection`]s by the specified `peer_id`.
    /// - If cannot find any [`RtpTransceiverInterface`]s by the specified
    ///   `transceiver_id`.
    /// - If the mutex guarding the [`sys::PeerConnectionInterface`] is
    ///   poisoned.
    pub fn get_transceiver_direction(
        &mut self,
        peer_id: u64,
        transceiver_id: u64,
    ) -> String {
        let peer = self
            .peer_connections
            .get_mut(&PeerConnectionId(peer_id))
            .unwrap();

        peer.0
            .lock()
            .unwrap()
            .get_transceivers()
            .get(usize::try_from(transceiver_id).unwrap())
            .unwrap()
            .direction()
            .to_string()
    }

    /// Irreversibly marks the specified [`RtcRtpTransceiver`] as stopping,
    /// unless it's already stopped.
    ///
    /// This will immediately cause the transceiver's sender to no longer send,
    /// and its receiver to no longer receive.
    ///
    /// # Panics
    ///
    /// - If cannot find any [`PeerConnection`]s by the specified `peer_id`.
    /// - If cannot find any [`RtpTransceiverInterface`]s by the specified
    ///   `transceiver_id`.
    /// - If the mutex guarding the [`sys::PeerConnectionInterface`] is
    ///   poisoned.
    pub fn stop_transceiver(&mut self, peer_id: u64, transceiver_id: u64) -> String {
        let peer = self
            .peer_connections
            .get_mut(&PeerConnectionId(peer_id))
            .unwrap();

        peer.0
            .lock()
            .unwrap()
            .get_transceivers()
            .get(usize::try_from(transceiver_id).unwrap())
            .unwrap()
            .stop()
            .map_or_else(|err| err.to_string(), |_| String::new())
    }

    /// Replaces the specified [`AudioTrack`] (or [`crate::VideoTrack`]) on
    /// the [`sys::Transceiver`]'s `sender`.
    ///
    /// # Panics
    ///
    /// - If cannot find any [`PeerConnection`]s by the specified `peer_id`.
    /// - If cannot find any [`RtpTransceiverInterface`]s by the specified
    ///   `transceiver_id`.
    /// - If the mutex guarding the [`sys::PeerConnectionInterface`] is
    ///   poisoned.
    ///
    /// [`AudioTrack`]: crate::AudioTrack
    /// [`VideoTrack`]: crate::VideoTrack
    pub fn sender_replace_track(
        &mut self,
        peer_id: u64,
        transceiver_id: u64,
        track_id: u64,
    ) -> String {
        let peer = self
            .peer_connections
            .get_mut(&PeerConnectionId(peer_id))
            .unwrap();
        let transceivers = peer.0.lock().unwrap().get_transceivers();
        let transceiver = transceivers
            .get(usize::try_from(transceiver_id).unwrap())
            .unwrap();
        let sender = transceiver.sender();

        if track_id == 0 {
            match transceiver.media_type() {
                sys::MediaType::MEDIA_TYPE_VIDEO => sender.replace_video_track(None),
                sys::MediaType::MEDIA_TYPE_AUDIO => sender.replace_audio_track(None),
                _ => unreachable!(),
            }
        } else {
            match transceiver.media_type() {
                sys::MediaType::MEDIA_TYPE_VIDEO => sender.replace_video_track(Some(
<<<<<<< HEAD
                    self.0
                        .video_tracks
=======
                    self.video_tracks
>>>>>>> e23a0685
                        .get(&VideoTrackId::from(track_id))
                        .unwrap()
                        .as_ref(),
                )),
                sys::MediaType::MEDIA_TYPE_AUDIO => sender.replace_audio_track(Some(
<<<<<<< HEAD
                    self.0
                        .audio_tracks
=======
                    self.audio_tracks
>>>>>>> e23a0685
                        .get(&AudioTrackId::from(track_id))
                        .unwrap()
                        .as_ref(),
                )),
                _ => unreachable!(),
            }
        }
        .map_or_else(|e| e.to_string(), |_| String::new())
    }

    /// Adds a [`sys::IceCandidateInterface`] to the given [`PeerConnection`].
    ///
    /// # Panics
    ///
    /// - If cannot find any [`PeerConnection`]s by the specified `peer_id`.
    /// - If cannot add the given [`sys::IceCandidateInterface`].
    /// - If the mutex guarding the [`sys::PeerConnectionInterface`] is
    ///   poisoned.
    pub fn add_ice_candidate(
        &mut self,
        peer_id: u64,
        candidate: &str,
        sdp_mid: &str,
        sdp_mline_index: i32,
<<<<<<< HEAD
        // cb: UniquePtr<AddIceCandidateCallbackInterface>,
    ) {
        // let candidate =
        //     sys::IceCandidateInterface::new(sdp_mid, sdp_mline_index, candidate).unwrap();
        // self.0
        //     .peer_connections
        //     .get_mut(&PeerConnectionId(peer_id))
        //     .unwrap()
        //     .0
        //     .lock()
        //     .unwrap()
        //     .add_ice_candidate(candidate, Box::new(AddIceCandidateCallback(cb)));
=======
        cb: Sender<()>,
    ) {
        let candidate =
            sys::IceCandidateInterface::new(sdp_mid, sdp_mline_index, candidate).unwrap();
        self.peer_connections
            .get_mut(&PeerConnectionId(peer_id))
            .unwrap()
            .0
            .lock()
            .unwrap()
            .add_ice_candidate(candidate, Box::new(AddIceCandidateCallback(cb)));
>>>>>>> e23a0685
    }

    /// Tells the [`PeerConnection`] that ICE should be restarted.
    ///
    /// # Panics
    ///
    /// - If cannot find any [`PeerConnection`]s by the specified `peer_id`.
    /// - If the mutex guarding the [`sys::PeerConnectionInterface`] is
    ///   poisoned.
    pub fn restart_ice(&mut self, peer_id: u64) {
        self.peer_connections
            .get_mut(&PeerConnectionId(peer_id))
            .unwrap()
            .0
            .lock()
            .unwrap()
            .restart_ice();
    }

    /// Closes the [`PeerConnection`].
    ///
    /// # Panics
    ///
    /// - If cannot find any [`PeerConnection`]s by the specified `peer_id`.
    /// - If the mutex guarding the [`sys::PeerConnectionInterface`] is
    ///   poisoned.
    pub fn dispose_peer_connection(&mut self, peer_id: u64) {
        self.peer_connections
            .remove(&PeerConnectionId(peer_id))
            .unwrap()
            .0
            .lock()
            .unwrap()
            .close();
    }
}

/// ID of a [`PeerConnection`].
#[derive(Clone, Copy, Debug, Display, Eq, From, Hash, Into, PartialEq)]
pub struct PeerConnectionId(u64);

/// Wrapper around a [`sys::PeerConnectionInterface`] with a unique ID.
//todo delete pub (crate)
pub struct PeerConnection(pub(crate) Arc<Mutex<sys::PeerConnectionInterface>>);

impl PeerConnection {
    /// Creates a new [`PeerConnection`].
    fn new(
        factory: &mut sys::PeerConnectionFactoryInterface,
        video_tracks: Arc<DashMap<VideoTrackId, VideoTrack>>,
        audio_tracks: Arc<DashMap<AudioTrackId, AudioTrack>>,
<<<<<<< HEAD
        // observer: UniquePtr<PeerConnectionObserverInterface>,
        // configuration: api::RtcConfiguration,
        pool: ThreadPool,
    ) -> anyhow::Result<Self> {
        // let obs_peer = Arc::new(OnceCell::new());
        // let observer = sys::PeerConnectionObserver::new(Box::new(PeerConnectionObserver {
        //     observer: Arc::new(Mutex::new(observer)),
        //     peer: Arc::clone(&obs_peer),
        //     video_tracks,
        //     audio_tracks,
        //     pool,
        // }));

        // let mut sys_configuration = sys::RtcConfiguration::default();

        // if !configuration.ice_transport_policy.is_empty() {
        //     sys_configuration.set_ice_transport_type(
        //         configuration.ice_transport_policy.as_str().try_into()?,
        //     );
        // }

        // if !configuration.bundle_policy.is_empty() {
        //     sys_configuration
        //         .set_bundle_policy(configuration.bundle_policy.as_str().try_into()?);
        // }

        // for server in configuration.ice_servers {
        //     let mut ice_server = sys::IceServer::default();
        //     let mut have_ice_servers = false;

        //     for url in server.urls {
        //         if !url.is_empty() {
        //             ice_server.add_url(url);
        //             have_ice_servers = true;
        //         }
        //     }

        //     if have_ice_servers {
        //         if !server.username.is_empty() || !server.credential.is_empty() {
        //             ice_server.set_credentials(server.username, server.credential);
        //         }

        //         sys_configuration.add_server(ice_server);
        //     }
        // }

        // let inner = factory.create_peer_connection_or_error(
        //     &sys_configuration,
        //     sys::PeerConnectionDependencies::new(observer),
        // )?;

        // let inner_peer = Arc::new(Mutex::new(inner));
        // obs_peer.set(Arc::clone(&inner_peer)).unwrap_or_default();

        // Ok(Self(inner_peer))
        anyhow::bail!("")
=======
        observer: StreamSink<api::PeerConnectionEvent>,
        configuration: api::RtcConfiguration,
        pool: ThreadPool,
    ) -> anyhow::Result<Self> {
        let obs_peer = Arc::new(OnceCell::new());
        let observer = sys::PeerConnectionObserver::new(Box::new(PeerConnectionObserver {
            observer,
            peer: Arc::clone(&obs_peer),
            video_tracks,
            audio_tracks,
            pool,
        }));

        let mut sys_configuration = sys::RtcConfiguration::default();

        if !configuration.ice_transport_policy.is_empty() {
            sys_configuration.set_ice_transport_type(
                configuration.ice_transport_policy.as_str().try_into()?,
            );
        }

        if !configuration.bundle_policy.is_empty() {
            sys_configuration
                .set_bundle_policy(configuration.bundle_policy.as_str().try_into()?);
        }

        for server in configuration.ice_servers {
            let mut ice_server = sys::IceServer::default();
            let mut have_ice_servers = false;

            for url in server.urls {
                if !url.is_empty() {
                    ice_server.add_url(url);
                    have_ice_servers = true;
                }
            }

            if have_ice_servers {
                if !server.username.is_empty() || !server.credential.is_empty() {
                    ice_server.set_credentials(server.username, server.credential);
                }

                sys_configuration.add_server(ice_server);
            }
        }

        let inner = factory.create_peer_connection_or_error(
            &sys_configuration,
            sys::PeerConnectionDependencies::new(observer),
        )?;

        let inner_peer = Arc::new(Mutex::new(inner));
        obs_peer.set(Arc::clone(&inner_peer)).unwrap_or_default();

        Ok(Self(inner_peer))
>>>>>>> e23a0685
    }
}

/// [`CreateSdpCallbackInterface`] wrapper.
<<<<<<< HEAD
// struct CreateSdpCallback(UniquePtr<CreateSdpCallbackInterface>);

// impl sys::CreateSdpCallback for CreateSdpCallback {
//     fn success(&mut self, sdp: &CxxString, kind: sys::SdpType) {
//         let_cxx_string!(kind = kind.to_string());
//         self.0.pin_mut().on_create_sdp_success(sdp, &kind.as_ref());
//     }

//     fn fail(&mut self, error: &CxxString) {
//         self.0.pin_mut().on_create_sdp_fail(error);
//     }
// }

/// [`SetDescriptionCallbackInterface`] wrapper.
// struct SetSdpCallback(UniquePtr<SetDescriptionCallbackInterface>);

// impl sys::SetDescriptionCallback for SetSdpCallback {
//     fn success(&mut self) {
//         self.0.pin_mut().on_set_description_sucess();
//     }

//     fn fail(&mut self, error: &CxxString) {
//         self.0.pin_mut().on_set_description_fail(error);
//     }
// }
=======
struct CreateSdpCallback(Sender<()>);

impl sys::CreateSdpCallback for CreateSdpCallback {
    fn success(&mut self, sdp: &CxxString, kind: sys::SdpType) {
        let_cxx_string!(kind = kind.to_string());
        // self.0.pin_mut().on_create_sdp_success(sdp, &kind.as_ref());
        todo!();
    }

    fn fail(&mut self, error: &CxxString) {
        // self.0.pin_mut().on_create_sdp_fail(error);
        todo!();
    }
}

/// [`SetDescriptionCallbackInterface`] wrapper.
struct SetSdpCallback(Sender<()>);

impl sys::SetDescriptionCallback for SetSdpCallback {
    fn success(&mut self) {
        // self.0.pin_mut().on_set_description_sucess();
        todo!();
    }

    fn fail(&mut self, error: &CxxString) {
        // self.0.pin_mut().on_set_description_fail(error);
        todo!();
    }
}
>>>>>>> e23a0685

/// [`PeerConnectionObserverInterface`] wrapper.
struct PeerConnectionObserver {
    /// [`PeerConnectionObserverInterface`] to forward the events to.
<<<<<<< HEAD
    //  observer: Arc<Mutex<UniquePtr<PeerConnectionObserverInterface>>>,
=======
    observer: StreamSink<api::PeerConnectionEvent>,
>>>>>>> e23a0685

    /// [`InnerPeer`] of the [`PeerConnection`] internally used in
    /// [`sys::PeerConnectionObserver::on_track()`][1]
    ///
    /// Tasks with [`InnerPeer`] must be offloaded to a separate [`ThreadPool`],
    /// so the signalling thread wouldn't be blocked.
    peer: Arc<OnceCell<Arc<Mutex<PeerConnectionInterface>>>>,

    /// Map of the remote [`VideoTrack`]s shared with the [`crate::Webrtc`].
    video_tracks: Arc<DashMap<VideoTrackId, VideoTrack>>,

    /// Map of the remote [`AudioTrack`]s shared with the [`crate::Webrtc`].
    audio_tracks: Arc<DashMap<AudioTrackId, AudioTrack>>,

    /// [`ThreadPool`] executing blocking tasks from the
    /// [`PeerConnectionObserver`] callbacks.
    pool: ThreadPool,
}

<<<<<<< HEAD
// impl sys::PeerConnectionEventsHandler for PeerConnectionObserver {
//     fn on_signaling_change(&mut self, new_state: sys::SignalingState) {
//         let_cxx_string!(new_state = new_state.to_string());
//         self.observer
//             .lock()
//             .unwrap()
//             .pin_mut()
//             .on_signaling_change(&new_state);
//     }

//     fn on_standardized_ice_connection_change(
//    &mut self, new_state: sys::IceConnectionState) {
//         let_cxx_string!(new_state = new_state.to_string());
//         self.observer
//             .lock()
//             .unwrap()
//             .pin_mut()
//             .on_ice_connection_state_change(&new_state);
//     }

//     fn on_connection_change(&mut self, new_state: sys::PeerConnectionState) {
//         let_cxx_string!(new_state = new_state.to_string());
//         self.observer
//             .lock()
//             .unwrap()
//             .pin_mut()
//             .on_connection_state_change(&new_state);
//     }

//     fn on_ice_gathering_change(&mut self, new_state: sys::IceGatheringState) {
//         let_cxx_string!(new_state = new_state.to_string());
//         self.observer
//             .lock()
//             .unwrap()
//             .pin_mut()
//             .on_ice_gathering_change(&new_state);
//     }

//     fn on_negotiation_needed_event(&mut self, _: u32) {
//         self.observer
//             .lock()
//             .unwrap()
//             .pin_mut()
//             .on_negotiation_needed();
//     }

//     fn on_ice_candidate_error(
//         &mut self,
//         address: &CxxString,
//         port: i32,
//         url: &CxxString,
//         error_code: i32,
//         error_text: &CxxString,
//     ) {
//         self.observer
//             .lock()
//             .unwrap()
//             .pin_mut()
//             .on_ice_candidate_error(address, port, url, error_code, error_text);
//     }

//     fn on_ice_connection_receiving_change(&mut self, _: bool) {
//         // This is a non-spec-compliant event.
//     }

//     fn on_track(&mut self, transceiver: sys::RtpTransceiverInterface) {
//         let track = match transceiver.media_type() {
//             sys::MediaType::MEDIA_TYPE_AUDIO => {
//                 let track = AudioTrack::wrap_remote(&transceiver);
//                 let result = api::MediaStreamTrack::from(&track);
//                 self.audio_tracks.insert(track.id(), track);

//                 result
//             }
//             sys::MediaType::MEDIA_TYPE_VIDEO => {
//                 let track = VideoTrack::wrap_remote(&transceiver);
//                 let result = api::MediaStreamTrack::from(&track);
//                 self.video_tracks.insert(track.id(), track);

//                 result
//             }
//             _ => unreachable!(),
//         };

//         self.pool.execute({
//             // PANIC: Unwrapping is OK, since the transceiver is guaranteed to
//             //        be negotiated at this point.
//             let mid = transceiver.mid().unwrap();
//             let direction = transceiver.direction();
//             let peer = Arc::clone(&self.peer);
//             let observer = Arc::clone(&self.observer);

//             move || {
//                 let peer = peer.get().unwrap().lock().unwrap();
//                 let index = peer
//                     .get_transceivers()
//                     .iter()
//                     .enumerate()
//                     .find(|(_, t)| t.mid().as_ref() == Some(&mid))
//                     .map(|(id, _)| id)
//                     .unwrap();

//                 let result = api::RtcTrackEvent {
//                     track,
//                     transceiver: api::RtcRtpTransceiver {
//                         id: index as u64,
//                         mid,
//                         direction: direction.to_string(),
//                         sender: api::RtcRtpSender { id: index as u64 },
//                     },
//                 };

//                 observer.lock().unwrap().pin_mut().on_track(result);
//             }
//         });
//     }

//     fn on_ice_candidate(&mut self, candidate: sys::IceCandidateInterface) {
//         self.observer.lock().unwrap().pin_mut().on_ice_candidate(
//             candidate.candidate(),
//             candidate.mid(),
//             candidate.mline_index(),
//         );
//     }

//     fn on_ice_candidates_removed(&mut self, _: &CxxVector<sys::Candidate>) {
//         // This is a non-spec-compliant event.
//     }

//     fn on_ice_selected_candidate_pair_changed(
//    &mut self, _: &sys::CandidatePairChangeEvent) {
//         // This is a non-spec-compliant event.
//     }

//     fn on_remove_track(&mut self, _: sys::RtpReceiverInterface) {
//         // This is a non-spec-compliant event.
//     }
// }

// /// [`sys::AddIceCandidateCallback`] wrapper.
// pub struct AddIceCandidateCallback(UniquePtr<AddIceCandidateCallbackInterface>);

// impl sys::AddIceCandidateCallback for AddIceCandidateCallback {
//     fn on_success(&mut self) {
//         self.0.pin_mut().on_add_ice_candidate_success();
//     }

//     fn on_fail(&mut self, error: &CxxString) {
//         self.0.pin_mut().on_add_ice_candidate_fail(error);
//     }
// }
=======
impl sys::PeerConnectionEventsHandler for PeerConnectionObserver {
    fn on_signaling_change(&mut self, new_state: sys::SignalingState) {
        self.observer
            .add(api::PeerConnectionEvent::OnSignallingChange(
                new_state.into(),
            ));
    }

    fn on_standardized_ice_connection_change(&mut self, new_state: sys::IceConnectionState) {
        self.observer
            .add(api::PeerConnectionEvent::OnIceConnectionStateChange(
                new_state.into(),
            ));
    }

    fn on_connection_change(&mut self, new_state: sys::PeerConnectionState) {
        self.observer
            .add(api::PeerConnectionEvent::OnConnectionStateChange(
                new_state.into(),
            ));
    }

    fn on_ice_gathering_change(&mut self, new_state: sys::IceGatheringState) {
        self.observer
            .add(api::PeerConnectionEvent::OnIceGatheringStateChange(
                new_state.into(),
            ));
    }

    fn on_negotiation_needed_event(&mut self, _: u32) {
        self.observer
            .add(api::PeerConnectionEvent::OnNegotiationNeeded);
    }

    fn on_ice_candidate_error(
        &mut self,
        address: &CxxString,
        port: i32,
        url: &CxxString,
        error_code: i32,
        error_text: &CxxString,
    ) {
        self.observer
            .add(api::PeerConnectionEvent::OnIceCandidateError {
                address: address.to_string(),
                port: port as i64,
                url: url.to_string(),
                error_code: error_code as i64,
                error_text: error_text.to_string(),
            });
    }

    fn on_ice_connection_receiving_change(&mut self, _: bool) {
        // This is a non-spec-compliant event.
    }

    fn on_track(&mut self, transceiver: sys::RtpTransceiverInterface) {
        // let track = match transceiver.media_type() {
        //     sys::MediaType::MEDIA_TYPE_AUDIO => {
        //         let track = AudioTrack::wrap_remote(&transceiver);
        //         let result = api::MediaStreamTrack::from(&track);
        //         self.audio_tracks.insert(track.id(), track);
        //
        //         result
        //     }
        //     sys::MediaType::MEDIA_TYPE_VIDEO => {
        //         let track = VideoTrack::wrap_remote(&transceiver);
        //         let result = api::MediaStreamTrack::from(&track);
        //         self.video_tracks.insert(track.id(), track);
        //
        //         result
        //     }
        //     _ => unreachable!(),
        // };
        //
        // self.pool.execute({
        //     // PANIC: Unwrapping is OK, since the transceiver is guaranteed to
        //     //        be negotiated at this point.
        //     let mid = transceiver.mid().unwrap();
        //     let direction = transceiver.direction();
        //     let peer = Arc::clone(&self.peer);
        //     let observer = self.observer.clone();
        //
        //     move || {
        //         let peer = peer.get().unwrap().lock().unwrap();
        //         let index = peer
        //             .get_transceivers()
        //             .iter()
        //             .enumerate()
        //             .find(|(_, t)| t.mid().as_ref() == Some(&mid))
        //             .map(|(id, _)| id)
        //             .unwrap();
        //
        //         let result = api::RtcTrackEvent {
        //             track,
        //             transceiver: api::RtcRtpTransceiver {
        //                 id: index as u64,
        //                 mid,
        //                 direction: direction.to_string(),
        //                 sender: api::RtcRtpSender { id: index as u64 },
        //             },
        //         };
        //
        //         observer.add(api::PeerConnectionEvent::OnTrack(result));
        //     }
        // });
    }

    fn on_ice_candidate(&mut self, candidate: sys::IceCandidateInterface) {
        self.observer.add(PeerConnectionEvent::OnIceCandidate {
            sdp_mid: candidate.mid(),
            sdp_mline_index: candidate.mline_index() as i64,
            candidate: candidate.candidate(),
        });
    }

    fn on_ice_candidates_removed(&mut self, _: &CxxVector<sys::Candidate>) {
        // This is a non-spec-compliant event.
    }

    fn on_ice_selected_candidate_pair_changed(&mut self, _: &sys::CandidatePairChangeEvent) {
        // This is a non-spec-compliant event.
    }

    fn on_remove_track(&mut self, _: sys::RtpReceiverInterface) {
        // This is a non-spec-compliant event.
    }
}

/// [`sys::AddIceCandidateCallback`] wrapper.
pub struct AddIceCandidateCallback(Sender<()>);

impl sys::AddIceCandidateCallback for AddIceCandidateCallback {
    fn on_success(&mut self) {
        // self.0.pin_mut().on_add_ice_candidate_success();
        todo!();
    }

    fn on_fail(&mut self, error: &CxxString) {
        // self.0.pin_mut().on_add_ice_candidate_fail(error);
        todo!();
    }
}
>>>>>>> e23a0685
<|MERGE_RESOLUTION|>--- conflicted
+++ resolved
@@ -1,23 +1,13 @@
-use std::sync::{mpsc::Sender, Arc, Mutex};
+use std::sync::{Arc, Mutex};
 
 use once_cell::sync::OnceCell;
 use sys::PeerConnectionInterface;
 use threadpool::ThreadPool;
 
-<<<<<<< HEAD
 use crate::{api, AudioTrack, AudioTrackId, VideoTrack, VideoTrackId, Webrtc};
-=======
-use crate::{
-    api, api::PeerConnectionEvent, next_id, AudioTrack, AudioTrackId, VideoTrack,
-    VideoTrackId, Webrtc,
-};
-use cxx::{let_cxx_string, CxxString, CxxVector, UniquePtr};
->>>>>>> e23a0685
 use dashmap::DashMap;
 use derive_more::{Display, From, Into};
-use flutter_rust_bridge::StreamSink;
 use libwebrtc_sys as sys;
-use libwebrtc_sys::{MediaType, RtpTransceiverDirection};
 
 impl Webrtc {
     /// Creates a new [`PeerConnection`] and returns its ID.
@@ -25,7 +15,6 @@
     /// Writes an error to the provided `err` if any.
     pub fn create_peer_connection(
         self: &mut Webrtc,
-<<<<<<< HEAD
         // obs: UniquePtr<PeerConnectionObserverInterface>,
         configuration: api::RtcConfiguration,
         error: &mut String,
@@ -50,22 +39,6 @@
         //     }
         // }
         0
-=======
-        obs: StreamSink<api::PeerConnectionEvent>,
-        configuration: api::RtcConfiguration,
-        id: u64,
-    ) -> anyhow::Result<u64> {
-        let peer = PeerConnection::new(
-            &mut self.peer_connection_factory,
-            Arc::clone(&self.video_tracks),
-            Arc::clone(&self.audio_tracks),
-            obs,
-            configuration,
-            self.callback_pool.clone(),
-        )?;
-        self.peer_connections.insert(id.into(), peer);
-        Ok(id)
->>>>>>> e23a0685
     }
 
     /// Initiates the creation of a SDP offer for the purpose of starting a new
@@ -82,7 +55,6 @@
         voice_activity_detection: bool,
         ice_restart: bool,
         use_rtp_mux: bool,
-<<<<<<< HEAD
         // cb: UniquePtr<CreateSdpCallbackInterface>,
     ) -> String {
         // let peer = if let Some(peer) = self
@@ -105,29 +77,6 @@
         // let obs =
         //     sys::CreateSessionDescriptionObserver::new(Box::new(CreateSdpCallback(cb)));
         // peer.0.lock().unwrap().create_offer(&options, obs);
-=======
-        cb: Sender<()>,
-    ) -> String {
-        let peer = if let Some(peer) = self
-            .peer_connections
-            .get_mut(&PeerConnectionId::from(peer_id))
-        {
-            peer
-        } else {
-            return format!("`PeerConnection` with ID `{peer_id}` does not exist",);
-        };
-
-        let options = sys::RTCOfferAnswerOptions::new(
-            None,
-            None,
-            voice_activity_detection,
-            ice_restart,
-            use_rtp_mux,
-        );
-        let obs =
-            sys::CreateSessionDescriptionObserver::new(Box::new(CreateSdpCallback(cb)));
-        peer.0.lock().unwrap().create_offer(&options, obs);
->>>>>>> e23a0685
 
         String::new()
     }
@@ -146,7 +95,6 @@
         voice_activity_detection: bool,
         ice_restart: bool,
         use_rtp_mux: bool,
-<<<<<<< HEAD
         // cb: UniquePtr<CreateSdpCallbackInterface>,
     ) -> String {
         // let peer = if let Some(peer) = self
@@ -169,29 +117,6 @@
         // let obs =
         //     sys::CreateSessionDescriptionObserver::new(Box::new(CreateSdpCallback(cb)));
         // peer.0.lock().unwrap().create_answer(&options, obs);
-=======
-        cb: Sender<()>,
-    ) -> String {
-        let peer = if let Some(peer) = self
-            .peer_connections
-            .get_mut(&PeerConnectionId::from(peer_id))
-        {
-            peer
-        } else {
-            return format!("`PeerConnection` with ID `{peer_id}` does not exist",);
-        };
-
-        let options = sys::RTCOfferAnswerOptions::new(
-            None,
-            None,
-            voice_activity_detection,
-            ice_restart,
-            use_rtp_mux,
-        );
-        let obs =
-            sys::CreateSessionDescriptionObserver::new(Box::new(CreateSdpCallback(cb)));
-        peer.0.lock().unwrap().create_answer(&options, obs);
->>>>>>> e23a0685
 
         String::new()
     }
@@ -209,7 +134,6 @@
         peer_id: u64,
         kind: String,
         sdp: String,
-<<<<<<< HEAD
         // cb: UniquePtr<SetDescriptionCallbackInterface>,
     ) -> String {
         // let peer = if let Some(peer) = self
@@ -232,29 +156,6 @@
         // let desc = sys::SessionDescriptionInterface::new(sdp_kind, &sdp);
         // let obs = sys::SetLocalDescriptionObserver::new(Box::new(SetSdpCallback(cb)));
         // peer.0.lock().unwrap().set_local_description(desc, obs);
-=======
-        cb: Sender<()>,
-    ) -> String {
-        let peer = if let Some(peer) = self
-            .peer_connections
-            .get_mut(&PeerConnectionId::from(peer_id))
-        {
-            peer
-        } else {
-            return format!("`PeerConnection` with ID `{peer_id}` does not exist",);
-        };
-
-        let sdp_kind = match sys::SdpType::try_from(kind.as_str()) {
-            Ok(kind) => kind,
-            Err(e) => {
-                return e.to_string();
-            }
-        };
-
-        let desc = sys::SessionDescriptionInterface::new(sdp_kind, &sdp);
-        let obs = sys::SetLocalDescriptionObserver::new(Box::new(SetSdpCallback(cb)));
-        peer.0.lock().unwrap().set_local_description(desc, obs);
->>>>>>> e23a0685
 
         String::new()
     }
@@ -273,7 +174,6 @@
         peer_id: u64,
         kind: String,
         sdp: String,
-<<<<<<< HEAD
         // cb: UniquePtr<SetDescriptionCallbackInterface>,
     ) -> String {
         // let peer = if let Some(peer) = self
@@ -296,29 +196,6 @@
         // let desc = sys::SessionDescriptionInterface::new(sdp_kind, &sdp);
         // let obs = sys::SetRemoteDescriptionObserver::new(Box::new(SetSdpCallback(cb)));
         // peer.0.lock().unwrap().set_remote_description(desc, obs);
-=======
-        cb: Sender<()>,
-    ) -> String {
-        let peer = if let Some(peer) = self
-            .peer_connections
-            .get_mut(&PeerConnectionId::from(peer_id))
-        {
-            peer
-        } else {
-            return format!("`PeerConnection` with ID `{peer_id}` does not exist",);
-        };
-
-        let sdp_kind = match sys::SdpType::try_from(kind.as_str()) {
-            Ok(kind) => kind,
-            Err(e) => {
-                return e.to_string();
-            }
-        };
-
-        let desc = sys::SessionDescriptionInterface::new(sdp_kind, &sdp);
-        let obs = sys::SetRemoteDescriptionObserver::new(Box::new(SetSdpCallback(cb)));
-        peer.0.lock().unwrap().set_remote_description(desc, obs);
->>>>>>> e23a0685
 
         String::new()
     }
@@ -336,16 +213,20 @@
     pub fn add_transceiver(
         &mut self,
         peer_id: u64,
-        media_type: MediaType,
-        direction: RtpTransceiverDirection,
+        media_type: &str,
+        direction: &str,
     ) -> api::RtcRtpTransceiver {
         let peer = self
+            
             .peer_connections
             .get_mut(&PeerConnectionId(peer_id))
             .unwrap();
         let mut peer_ref = peer.0.lock().unwrap();
 
-        let transceiver = peer_ref.add_transceiver(media_type, direction);
+        let transceiver = peer_ref.add_transceiver(
+            media_type.try_into().unwrap(),
+            direction.try_into().unwrap(),
+        );
 
         let transceivers = peer_ref.get_transceivers();
         let mid = transceiver.mid().unwrap_or_default();
@@ -375,6 +256,7 @@
     ///   poisoned.
     pub fn get_transceivers(&mut self, peer_id: u64) -> Vec<api::RtcRtpTransceiver> {
         let peer = self
+            
             .peer_connections
             .get_mut(&PeerConnectionId(peer_id))
             .unwrap();
@@ -414,6 +296,7 @@
         direction: &str,
     ) -> String {
         let peer = self
+            
             .peer_connections
             .get_mut(&PeerConnectionId(peer_id))
             .unwrap();
@@ -442,6 +325,7 @@
     /// [1]: https://w3.org/TR/webrtc#dfn-media-stream-identification-tag
     pub fn get_transceiver_mid(&mut self, peer_id: u64, transceiver_id: u64) -> String {
         let peer = self
+            
             .peer_connections
             .get_mut(&PeerConnectionId(peer_id))
             .unwrap();
@@ -471,6 +355,7 @@
         transceiver_id: u64,
     ) -> String {
         let peer = self
+            
             .peer_connections
             .get_mut(&PeerConnectionId(peer_id))
             .unwrap();
@@ -500,6 +385,7 @@
     ///   poisoned.
     pub fn stop_transceiver(&mut self, peer_id: u64, transceiver_id: u64) -> String {
         let peer = self
+            
             .peer_connections
             .get_mut(&PeerConnectionId(peer_id))
             .unwrap();
@@ -534,6 +420,7 @@
         track_id: u64,
     ) -> String {
         let peer = self
+            
             .peer_connections
             .get_mut(&PeerConnectionId(peer_id))
             .unwrap();
@@ -552,23 +439,15 @@
         } else {
             match transceiver.media_type() {
                 sys::MediaType::MEDIA_TYPE_VIDEO => sender.replace_video_track(Some(
-<<<<<<< HEAD
-                    self.0
+                    self
                         .video_tracks
-=======
-                    self.video_tracks
->>>>>>> e23a0685
                         .get(&VideoTrackId::from(track_id))
                         .unwrap()
                         .as_ref(),
                 )),
                 sys::MediaType::MEDIA_TYPE_AUDIO => sender.replace_audio_track(Some(
-<<<<<<< HEAD
-                    self.0
+                    self
                         .audio_tracks
-=======
-                    self.audio_tracks
->>>>>>> e23a0685
                         .get(&AudioTrackId::from(track_id))
                         .unwrap()
                         .as_ref(),
@@ -593,7 +472,6 @@
         candidate: &str,
         sdp_mid: &str,
         sdp_mline_index: i32,
-<<<<<<< HEAD
         // cb: UniquePtr<AddIceCandidateCallbackInterface>,
     ) {
         // let candidate =
@@ -606,35 +484,23 @@
         //     .lock()
         //     .unwrap()
         //     .add_ice_candidate(candidate, Box::new(AddIceCandidateCallback(cb)));
-=======
-        cb: Sender<()>,
-    ) {
-        let candidate =
-            sys::IceCandidateInterface::new(sdp_mid, sdp_mline_index, candidate).unwrap();
-        self.peer_connections
+    }
+
+    /// Tells the [`PeerConnection`] that ICE should be restarted.
+    ///
+    /// # Panics
+    ///
+    /// - If cannot find any [`PeerConnection`]s by the specified `peer_id`.
+    /// - If the mutex guarding the [`sys::PeerConnectionInterface`] is
+    ///   poisoned.
+    pub fn restart_ice(&mut self, peer_id: u64) {
+        self
+            .peer_connections
             .get_mut(&PeerConnectionId(peer_id))
             .unwrap()
             .0
             .lock()
             .unwrap()
-            .add_ice_candidate(candidate, Box::new(AddIceCandidateCallback(cb)));
->>>>>>> e23a0685
-    }
-
-    /// Tells the [`PeerConnection`] that ICE should be restarted.
-    ///
-    /// # Panics
-    ///
-    /// - If cannot find any [`PeerConnection`]s by the specified `peer_id`.
-    /// - If the mutex guarding the [`sys::PeerConnectionInterface`] is
-    ///   poisoned.
-    pub fn restart_ice(&mut self, peer_id: u64) {
-        self.peer_connections
-            .get_mut(&PeerConnectionId(peer_id))
-            .unwrap()
-            .0
-            .lock()
-            .unwrap()
             .restart_ice();
     }
 
@@ -646,7 +512,8 @@
     /// - If the mutex guarding the [`sys::PeerConnectionInterface`] is
     ///   poisoned.
     pub fn dispose_peer_connection(&mut self, peer_id: u64) {
-        self.peer_connections
+        self
+            .peer_connections
             .remove(&PeerConnectionId(peer_id))
             .unwrap()
             .0
@@ -661,8 +528,7 @@
 pub struct PeerConnectionId(u64);
 
 /// Wrapper around a [`sys::PeerConnectionInterface`] with a unique ID.
-//todo delete pub (crate)
-pub struct PeerConnection(pub(crate) Arc<Mutex<sys::PeerConnectionInterface>>);
+pub struct PeerConnection(Arc<Mutex<sys::PeerConnectionInterface>>);
 
 impl PeerConnection {
     /// Creates a new [`PeerConnection`].
@@ -670,7 +536,6 @@
         factory: &mut sys::PeerConnectionFactoryInterface,
         video_tracks: Arc<DashMap<VideoTrackId, VideoTrack>>,
         audio_tracks: Arc<DashMap<AudioTrackId, AudioTrack>>,
-<<<<<<< HEAD
         // observer: UniquePtr<PeerConnectionObserverInterface>,
         // configuration: api::RtcConfiguration,
         pool: ThreadPool,
@@ -727,68 +592,10 @@
 
         // Ok(Self(inner_peer))
         anyhow::bail!("")
-=======
-        observer: StreamSink<api::PeerConnectionEvent>,
-        configuration: api::RtcConfiguration,
-        pool: ThreadPool,
-    ) -> anyhow::Result<Self> {
-        let obs_peer = Arc::new(OnceCell::new());
-        let observer = sys::PeerConnectionObserver::new(Box::new(PeerConnectionObserver {
-            observer,
-            peer: Arc::clone(&obs_peer),
-            video_tracks,
-            audio_tracks,
-            pool,
-        }));
-
-        let mut sys_configuration = sys::RtcConfiguration::default();
-
-        if !configuration.ice_transport_policy.is_empty() {
-            sys_configuration.set_ice_transport_type(
-                configuration.ice_transport_policy.as_str().try_into()?,
-            );
-        }
-
-        if !configuration.bundle_policy.is_empty() {
-            sys_configuration
-                .set_bundle_policy(configuration.bundle_policy.as_str().try_into()?);
-        }
-
-        for server in configuration.ice_servers {
-            let mut ice_server = sys::IceServer::default();
-            let mut have_ice_servers = false;
-
-            for url in server.urls {
-                if !url.is_empty() {
-                    ice_server.add_url(url);
-                    have_ice_servers = true;
-                }
-            }
-
-            if have_ice_servers {
-                if !server.username.is_empty() || !server.credential.is_empty() {
-                    ice_server.set_credentials(server.username, server.credential);
-                }
-
-                sys_configuration.add_server(ice_server);
-            }
-        }
-
-        let inner = factory.create_peer_connection_or_error(
-            &sys_configuration,
-            sys::PeerConnectionDependencies::new(observer),
-        )?;
-
-        let inner_peer = Arc::new(Mutex::new(inner));
-        obs_peer.set(Arc::clone(&inner_peer)).unwrap_or_default();
-
-        Ok(Self(inner_peer))
->>>>>>> e23a0685
     }
 }
 
 /// [`CreateSdpCallbackInterface`] wrapper.
-<<<<<<< HEAD
 // struct CreateSdpCallback(UniquePtr<CreateSdpCallbackInterface>);
 
 // impl sys::CreateSdpCallback for CreateSdpCallback {
@@ -814,46 +621,11 @@
 //         self.0.pin_mut().on_set_description_fail(error);
 //     }
 // }
-=======
-struct CreateSdpCallback(Sender<()>);
-
-impl sys::CreateSdpCallback for CreateSdpCallback {
-    fn success(&mut self, sdp: &CxxString, kind: sys::SdpType) {
-        let_cxx_string!(kind = kind.to_string());
-        // self.0.pin_mut().on_create_sdp_success(sdp, &kind.as_ref());
-        todo!();
-    }
-
-    fn fail(&mut self, error: &CxxString) {
-        // self.0.pin_mut().on_create_sdp_fail(error);
-        todo!();
-    }
-}
-
-/// [`SetDescriptionCallbackInterface`] wrapper.
-struct SetSdpCallback(Sender<()>);
-
-impl sys::SetDescriptionCallback for SetSdpCallback {
-    fn success(&mut self) {
-        // self.0.pin_mut().on_set_description_sucess();
-        todo!();
-    }
-
-    fn fail(&mut self, error: &CxxString) {
-        // self.0.pin_mut().on_set_description_fail(error);
-        todo!();
-    }
-}
->>>>>>> e23a0685
 
 /// [`PeerConnectionObserverInterface`] wrapper.
 struct PeerConnectionObserver {
     /// [`PeerConnectionObserverInterface`] to forward the events to.
-<<<<<<< HEAD
     //  observer: Arc<Mutex<UniquePtr<PeerConnectionObserverInterface>>>,
-=======
-    observer: StreamSink<api::PeerConnectionEvent>,
->>>>>>> e23a0685
 
     /// [`InnerPeer`] of the [`PeerConnection`] internally used in
     /// [`sys::PeerConnectionObserver::on_track()`][1]
@@ -873,7 +645,6 @@
     pool: ThreadPool,
 }
 
-<<<<<<< HEAD
 // impl sys::PeerConnectionEventsHandler for PeerConnectionObserver {
 //     fn on_signaling_change(&mut self, new_state: sys::SignalingState) {
 //         let_cxx_string!(new_state = new_state.to_string());
@@ -1024,149 +795,4 @@
 //     fn on_fail(&mut self, error: &CxxString) {
 //         self.0.pin_mut().on_add_ice_candidate_fail(error);
 //     }
-// }
-=======
-impl sys::PeerConnectionEventsHandler for PeerConnectionObserver {
-    fn on_signaling_change(&mut self, new_state: sys::SignalingState) {
-        self.observer
-            .add(api::PeerConnectionEvent::OnSignallingChange(
-                new_state.into(),
-            ));
-    }
-
-    fn on_standardized_ice_connection_change(&mut self, new_state: sys::IceConnectionState) {
-        self.observer
-            .add(api::PeerConnectionEvent::OnIceConnectionStateChange(
-                new_state.into(),
-            ));
-    }
-
-    fn on_connection_change(&mut self, new_state: sys::PeerConnectionState) {
-        self.observer
-            .add(api::PeerConnectionEvent::OnConnectionStateChange(
-                new_state.into(),
-            ));
-    }
-
-    fn on_ice_gathering_change(&mut self, new_state: sys::IceGatheringState) {
-        self.observer
-            .add(api::PeerConnectionEvent::OnIceGatheringStateChange(
-                new_state.into(),
-            ));
-    }
-
-    fn on_negotiation_needed_event(&mut self, _: u32) {
-        self.observer
-            .add(api::PeerConnectionEvent::OnNegotiationNeeded);
-    }
-
-    fn on_ice_candidate_error(
-        &mut self,
-        address: &CxxString,
-        port: i32,
-        url: &CxxString,
-        error_code: i32,
-        error_text: &CxxString,
-    ) {
-        self.observer
-            .add(api::PeerConnectionEvent::OnIceCandidateError {
-                address: address.to_string(),
-                port: port as i64,
-                url: url.to_string(),
-                error_code: error_code as i64,
-                error_text: error_text.to_string(),
-            });
-    }
-
-    fn on_ice_connection_receiving_change(&mut self, _: bool) {
-        // This is a non-spec-compliant event.
-    }
-
-    fn on_track(&mut self, transceiver: sys::RtpTransceiverInterface) {
-        // let track = match transceiver.media_type() {
-        //     sys::MediaType::MEDIA_TYPE_AUDIO => {
-        //         let track = AudioTrack::wrap_remote(&transceiver);
-        //         let result = api::MediaStreamTrack::from(&track);
-        //         self.audio_tracks.insert(track.id(), track);
-        //
-        //         result
-        //     }
-        //     sys::MediaType::MEDIA_TYPE_VIDEO => {
-        //         let track = VideoTrack::wrap_remote(&transceiver);
-        //         let result = api::MediaStreamTrack::from(&track);
-        //         self.video_tracks.insert(track.id(), track);
-        //
-        //         result
-        //     }
-        //     _ => unreachable!(),
-        // };
-        //
-        // self.pool.execute({
-        //     // PANIC: Unwrapping is OK, since the transceiver is guaranteed to
-        //     //        be negotiated at this point.
-        //     let mid = transceiver.mid().unwrap();
-        //     let direction = transceiver.direction();
-        //     let peer = Arc::clone(&self.peer);
-        //     let observer = self.observer.clone();
-        //
-        //     move || {
-        //         let peer = peer.get().unwrap().lock().unwrap();
-        //         let index = peer
-        //             .get_transceivers()
-        //             .iter()
-        //             .enumerate()
-        //             .find(|(_, t)| t.mid().as_ref() == Some(&mid))
-        //             .map(|(id, _)| id)
-        //             .unwrap();
-        //
-        //         let result = api::RtcTrackEvent {
-        //             track,
-        //             transceiver: api::RtcRtpTransceiver {
-        //                 id: index as u64,
-        //                 mid,
-        //                 direction: direction.to_string(),
-        //                 sender: api::RtcRtpSender { id: index as u64 },
-        //             },
-        //         };
-        //
-        //         observer.add(api::PeerConnectionEvent::OnTrack(result));
-        //     }
-        // });
-    }
-
-    fn on_ice_candidate(&mut self, candidate: sys::IceCandidateInterface) {
-        self.observer.add(PeerConnectionEvent::OnIceCandidate {
-            sdp_mid: candidate.mid(),
-            sdp_mline_index: candidate.mline_index() as i64,
-            candidate: candidate.candidate(),
-        });
-    }
-
-    fn on_ice_candidates_removed(&mut self, _: &CxxVector<sys::Candidate>) {
-        // This is a non-spec-compliant event.
-    }
-
-    fn on_ice_selected_candidate_pair_changed(&mut self, _: &sys::CandidatePairChangeEvent) {
-        // This is a non-spec-compliant event.
-    }
-
-    fn on_remove_track(&mut self, _: sys::RtpReceiverInterface) {
-        // This is a non-spec-compliant event.
-    }
-}
-
-/// [`sys::AddIceCandidateCallback`] wrapper.
-pub struct AddIceCandidateCallback(Sender<()>);
-
-impl sys::AddIceCandidateCallback for AddIceCandidateCallback {
-    fn on_success(&mut self) {
-        // self.0.pin_mut().on_add_ice_candidate_success();
-        todo!();
-    }
-
-    fn on_fail(&mut self, error: &CxxString) {
-        // self.0.pin_mut().on_add_ice_candidate_fail(error);
-        todo!();
-    }
-}
->>>>>>> e23a0685
+// }