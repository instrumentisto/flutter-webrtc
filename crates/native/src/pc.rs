<<<<<<< HEAD
use once_cell::sync::OnceCell;
use std::sync::{Arc, Mutex};

=======
use std::sync::{Arc, Mutex};

use once_cell::sync::OnceCell;
>>>>>>> 68b74771
use sys::PeerConnectionInterface;
use threadpool::ThreadPool;

use crate::{
    api,
    internal::{
        AddIceCandidateCallbackInterface, CreateSdpCallbackInterface,
        PeerConnectionObserverInterface, SetDescriptionCallbackInterface,
    },
    next_id, AudioTrack, AudioTrackId, VideoTrack, VideoTrackId, Webrtc,
};
use cxx::{let_cxx_string, CxxString, CxxVector, UniquePtr};
use dashmap::DashMap;
use derive_more::{Display, From, Into};
use libwebrtc_sys as sys;

impl Webrtc {
    /// Creates a new [`PeerConnection`] and returns its ID.
    ///
    /// Writes an error to the provided `err` if any.
    pub fn create_peer_connection(
        self: &mut Webrtc,
        obs: UniquePtr<PeerConnectionObserverInterface>,
        configuration: api::RtcConfiguration,
        error: &mut String,
    ) -> u64 {
        let peer = PeerConnection::new(
            &mut self.0.peer_connection_factory,
            Arc::clone(&self.0.video_tracks),
            Arc::clone(&self.0.audio_tracks),
            obs,
            configuration,
            self.0.callback_pool.clone(),
        );
        match peer {
            Ok(peer) => {
                let id = next_id();
                self.0.peer_connections.insert(id.into(), peer);
                id
            }
            Err(err) => {
                error.push_str(&err.to_string());
                0
            }
        }
    }

    /// Initiates the creation of a SDP offer for the purpose of starting a new
    /// WebRTC connection to a remote peer.
    ///
    /// Returns an empty [`String`] in operation succeeds or an error otherwise.
    ///
    /// # Panics
    ///
<<<<<<< HEAD
    /// If the mutex that guards the [`sys::PeerConnectionInterface`] has been
    /// poisoned.
=======
    /// If the mutex guarding the [`sys::PeerConnectionInterface`] is poisoned.
>>>>>>> 68b74771
    pub fn create_offer(
        &mut self,
        peer_id: u64,
        voice_activity_detection: bool,
        ice_restart: bool,
        use_rtp_mux: bool,
        cb: UniquePtr<CreateSdpCallbackInterface>,
    ) -> String {
        let peer = if let Some(peer) = self
            .0
            .peer_connections
            .get_mut(&PeerConnectionId::from(peer_id))
        {
            peer
        } else {
            return format!(
                "`PeerConnection` with ID `{peer_id}` does not exist",
            );
        };

        let options = sys::RTCOfferAnswerOptions::new(
            None,
            None,
            voice_activity_detection,
            ice_restart,
            use_rtp_mux,
        );
        let obs = sys::CreateSessionDescriptionObserver::new(Box::new(
            CreateSdpCallback(cb),
        ));
        peer.0.lock().unwrap().create_offer(&options, obs);

        String::new()
    }

    /// Creates a SDP answer to an offer received from a remote peer during an
    /// offer/answer negotiation of a WebRTC connection.
    ///
    /// Returns an empty [`String`] in operation succeeds or an error otherwise.
    ///
    /// # Panics
    ///
<<<<<<< HEAD
    /// If the mutex that guards the [`sys::PeerConnectionInterface`] has been
    /// poisoned.
=======
    /// If the mutex guarding the [`sys::PeerConnectionInterface`] is poisoned.
>>>>>>> 68b74771
    pub fn create_answer(
        &mut self,
        peer_id: u64,
        voice_activity_detection: bool,
        ice_restart: bool,
        use_rtp_mux: bool,
        cb: UniquePtr<CreateSdpCallbackInterface>,
    ) -> String {
        let peer = if let Some(peer) = self
            .0
            .peer_connections
            .get_mut(&PeerConnectionId::from(peer_id))
        {
            peer
        } else {
            return format!(
                "`PeerConnection` with ID `{peer_id}` does not exist",
            );
        };

        let options = sys::RTCOfferAnswerOptions::new(
            None,
            None,
            voice_activity_detection,
            ice_restart,
            use_rtp_mux,
        );
        let obs = sys::CreateSessionDescriptionObserver::new(Box::new(
            CreateSdpCallback(cb),
        ));
        peer.0.lock().unwrap().create_answer(&options, obs);

        String::new()
    }

    /// Changes the local description associated with the connection.
    ///
    /// Returns an empty [`String`] in operation succeeds or an error otherwise.
    ///
    /// # Panics
    ///
<<<<<<< HEAD
    /// If the mutex that guards the [`sys::PeerConnectionInterface`] has been
    /// poisoned.
=======
    /// If the mutex guarding the [`sys::PeerConnectionInterface`] is poisoned.
>>>>>>> 68b74771
    #[allow(clippy::needless_pass_by_value)]
    pub fn set_local_description(
        &mut self,
        peer_id: u64,
        kind: String,
        sdp: String,
        cb: UniquePtr<SetDescriptionCallbackInterface>,
    ) -> String {
        let peer = if let Some(peer) = self
            .0
            .peer_connections
            .get_mut(&PeerConnectionId::from(peer_id))
        {
            peer
        } else {
            return format!(
                "`PeerConnection` with ID `{peer_id}` does not exist",
            );
        };

        let sdp_kind = match sys::SdpType::try_from(kind.as_str()) {
            Ok(kind) => kind,
            Err(e) => {
                return e.to_string();
            }
        };

        let desc = sys::SessionDescriptionInterface::new(sdp_kind, &sdp);
        let obs =
            sys::SetLocalDescriptionObserver::new(Box::new(SetSdpCallback(cb)));
        peer.0.lock().unwrap().set_local_description(desc, obs);

        String::new()
    }

    /// Sets the specified session description as the remote peer's current
    /// offer or answer.
    ///
    /// Returns an empty [`String`] if operation succeeds or an error otherwise.
    ///
    /// # Panics
    ///
<<<<<<< HEAD
    /// If the mutex that guards the [`sys::PeerConnectionInterface`] has been
    /// poisoned.
=======
    /// If the mutex guarding the [`sys::PeerConnectionInterface`] is poisoned.
>>>>>>> 68b74771
    #[allow(clippy::needless_pass_by_value)]
    pub fn set_remote_description(
        &mut self,
        peer_id: u64,
        kind: String,
        sdp: String,
        cb: UniquePtr<SetDescriptionCallbackInterface>,
    ) -> String {
        let peer = if let Some(peer) = self
            .0
            .peer_connections
            .get_mut(&PeerConnectionId::from(peer_id))
        {
            peer
        } else {
            return format!(
                "`PeerConnection` with ID `{peer_id}` does not exist",
            );
        };

        let sdp_kind = match sys::SdpType::try_from(kind.as_str()) {
            Ok(kind) => kind,
            Err(e) => {
                return e.to_string();
            }
        };

        let desc = sys::SessionDescriptionInterface::new(sdp_kind, &sdp);
        let obs = sys::SetRemoteDescriptionObserver::new(Box::new(
            SetSdpCallback(cb),
        ));
        peer.0.lock().unwrap().set_remote_description(desc, obs);

        String::new()
    }

    /// Creates a new [`api::RtcRtpTransceiver`] and adds it to the set of
    /// transceivers of the specified [`PeerConnection`].
    ///
    /// # Panics
    ///
    /// - If cannot parse the given `media_type` and `direction` to a valid
    ///   [`sys::MediaType`] and [`sys::RtpTransceiverDirection`].
    /// - If cannot find any [`PeerConnection`]s by the specified `peer_id`.
<<<<<<< HEAD
    /// - If the mutex that guards the [`sys::PeerConnectionInterface`] has been
    //    poisoned.
=======
    /// - If the mutex that guarding the [`sys::PeerConnectionInterface`] is
    ///   poisoned.
>>>>>>> 68b74771
    pub fn add_transceiver(
        &mut self,
        peer_id: u64,
        media_type: &str,
        direction: &str,
    ) -> api::RtcRtpTransceiver {
        let peer = self
            .0
            .peer_connections
            .get_mut(&PeerConnectionId(peer_id))
            .unwrap();
        let mut peer_ref = peer.0.lock().unwrap();

        let transceiver = peer_ref.add_transceiver(
            media_type.try_into().unwrap(),
            direction.try_into().unwrap(),
        );

        let transceivers = peer_ref.get_transceivers();
        let mid = transceiver.mid().unwrap_or_default();
        let direction = transceiver.direction().to_string();
        let id = transceivers
            .iter()
            .enumerate()
            .find(|(_, t)| transceiver.mid() == t.mid())
            .map(|(id, _)| id)
            .unwrap();

        api::RtcRtpTransceiver {
            id: id as u64,
            mid,
            direction,
            sender: api::RtcRtpSender { id: id as u64 },
        }
    }

    /// Returns a sequence of [`api::RtcRtpTransceiver`] objects representing
    /// the RTP transceivers currently attached to specified [`PeerConnection`].
    ///
    /// # Panics
    ///
    /// - If cannot find any [`PeerConnection`]s by the specified `peer_id`.
<<<<<<< HEAD
    /// - If the mutex that guards the [`sys::PeerConnectionInterface`] has been
    //    poisoned.
=======
    /// - If the mutex guarding the [`sys::PeerConnectionInterface`] is
    ///   poisoned.
>>>>>>> 68b74771
    pub fn get_transceivers(
        &mut self,
        peer_id: u64,
    ) -> Vec<api::RtcRtpTransceiver> {
        let peer = self
            .0
            .peer_connections
            .get_mut(&PeerConnectionId(peer_id))
            .unwrap();

        let transceivers = peer.0.lock().unwrap().get_transceivers();
        let mut result = Vec::with_capacity(transceivers.len());

        for (index, transceiver) in transceivers.into_iter().enumerate() {
            let info = api::RtcRtpTransceiver {
                id: index as u64,
                mid: transceiver.mid().unwrap_or_default(),
                direction: transceiver.direction().to_string(),
                sender: api::RtcRtpSender { id: index as u64 },
            };
            result.push(info);
        }

        result
    }

    /// Changes the preferred `direction` of the specified
    /// [`RtcRtpTransceiver`].
    ///
    /// # Panics
    ///
    /// - If cannot find any [`PeerConnection`]s by the specified `peer_id`.
    /// - If cannot find any [`RtpTransceiverInterface`]s by the specified
    ///   `transceiver_id`.
    /// - If cannot parse the given `direction` as a valid
    ///   [`sys::RtpTransceiverDirection`].
<<<<<<< HEAD
    /// - If the mutex that guards the [`sys::PeerConnectionInterface`] has been
    //    poisoned.
=======
    /// - If the mutex guarding the [`sys::PeerConnectionInterface`] is
    ///   poisoned.
>>>>>>> 68b74771
    pub fn set_transceiver_direction(
        &mut self,
        peer_id: u64,
        transceiver_id: u64,
        direction: &str,
    ) -> String {
        let peer = self
            .0
            .peer_connections
            .get_mut(&PeerConnectionId(peer_id))
            .unwrap();

        peer.0
            .lock()
            .unwrap()
            .get_transceivers()
            .get(usize::try_from(transceiver_id).unwrap())
            .unwrap()
            .set_direction(direction.try_into().unwrap())
            .map_or_else(|err| err.to_string(), |_| String::new())
    }

    /// Returns the [Negotiated media ID (mid)][1] of the specified
    /// [`RtcRtpTransceiver`].
    ///
    /// # Panics
    ///
    /// - If cannot find any [`PeerConnection`]s by the specified `peer_id`.
    /// - If cannot find any [`RtpTransceiverInterface`]s by the specified
    ///   `transceiver_id`.
<<<<<<< HEAD
    /// - If the mutex that guards the [`sys::PeerConnectionInterface`] has been
    //    poisoned.
=======
    /// - If the mutex guarding the [`sys::PeerConnectionInterface`] is
    ///   poisoned.
>>>>>>> 68b74771
    ///
    /// [1]: https://w3.org/TR/webrtc#dfn-media-stream-identification-tag
    pub fn get_transceiver_mid(
        &mut self,
        peer_id: u64,
        transceiver_id: u64,
    ) -> String {
        let peer = self
            .0
            .peer_connections
            .get_mut(&PeerConnectionId(peer_id))
            .unwrap();

        peer.0
            .lock()
            .unwrap()
            .get_transceivers()
            .get(usize::try_from(transceiver_id).unwrap())
            .unwrap()
            .mid()
            .unwrap_or_default()
    }

    /// Returns the preferred direction of the specified [`RtcRtpTransceiver`].
    ///
    /// # Panics
    ///
    /// - If cannot find any [`PeerConnection`]s by the specified `peer_id`.
    /// - If cannot find any [`RtpTransceiverInterface`]s by the specified
    ///   `transceiver_id`.
<<<<<<< HEAD
    /// - If the mutex that guards the [`sys::PeerConnectionInterface`] has been
    //    poisoned.
=======
    /// - If the mutex guarding the [`sys::PeerConnectionInterface`] is
    ///   poisoned.
>>>>>>> 68b74771
    pub fn get_transceiver_direction(
        &mut self,
        peer_id: u64,
        transceiver_id: u64,
    ) -> String {
        let peer = self
            .0
            .peer_connections
            .get_mut(&PeerConnectionId(peer_id))
            .unwrap();

        peer.0
            .lock()
            .unwrap()
            .get_transceivers()
            .get(usize::try_from(transceiver_id).unwrap())
            .unwrap()
            .direction()
            .to_string()
    }

    /// Irreversibly marks the specified [`RtcRtpTransceiver`] as stopping,
    /// unless it's already stopped.
    ///
    /// This will immediately cause the transceiver's sender to no longer send,
    /// and its receiver to no longer receive.
    ///
    /// # Panics
    ///
    /// - If cannot find any [`PeerConnection`]s by the specified `peer_id`.
    /// - If cannot find any [`RtpTransceiverInterface`]s by the specified
    ///   `transceiver_id`.
<<<<<<< HEAD
    /// - If the mutex that guards the [`sys::PeerConnectionInterface`] has been
    //    poisoned.
=======
    /// - If the mutex guarding the [`sys::PeerConnectionInterface`] is
    ///   poisoned.
>>>>>>> 68b74771
    pub fn stop_transceiver(
        &mut self,
        peer_id: u64,
        transceiver_id: u64,
    ) -> String {
        let peer = self
            .0
            .peer_connections
            .get_mut(&PeerConnectionId(peer_id))
            .unwrap();

        peer.0
            .lock()
            .unwrap()
            .get_transceivers()
            .get(usize::try_from(transceiver_id).unwrap())
            .unwrap()
            .stop()
            .map_or_else(|err| err.to_string(), |_| String::new())
    }

    /// Replaces the specified [`AudioTrack`] (or [`crate::VideoTrack`]) on
    /// the [`sys::Transceiver`]'s `sender`.
    ///
    /// # Panics
    ///
    /// - If cannot find any [`PeerConnection`]s by the specified `peer_id`.
    /// - If cannot find any [`RtpTransceiverInterface`]s by the specified
    ///   `transceiver_id`.
<<<<<<< HEAD
    /// - If the mutex that guards the [`sys::PeerConnectionInterface`] has been
    ///    poisoned.
=======
    /// - If the mutex guarding the [`sys::PeerConnectionInterface`] is
    ///   poisoned.
>>>>>>> 68b74771
    ///
    /// [`AudioTrack`]: crate::AudioTrack
    /// [`VideoTrack`]: crate::VideoTrack
    pub fn sender_replace_track(
        &mut self,
        peer_id: u64,
        transceiver_id: u64,
        track_id: u64,
    ) -> String {
        let peer = self
            .0
            .peer_connections
            .get_mut(&PeerConnectionId(peer_id))
            .unwrap();
        let transceivers = peer.0.lock().unwrap().get_transceivers();
        let transceiver = transceivers
            .get(usize::try_from(transceiver_id).unwrap())
            .unwrap();
        let sender = transceiver.sender();

        if track_id == 0 {
            match transceiver.media_type() {
                sys::MediaType::MEDIA_TYPE_VIDEO => {
                    sender.replace_video_track(None)
                }
                sys::MediaType::MEDIA_TYPE_AUDIO => {
                    sender.replace_audio_track(None)
                }
                _ => unreachable!(),
            }
        } else {
            match transceiver.media_type() {
                sys::MediaType::MEDIA_TYPE_VIDEO => {
                    sender.replace_video_track(Some(
                        self.0
                            .video_tracks
                            .get(&VideoTrackId::from(track_id))
                            .unwrap()
                            .as_ref(),
                    ))
                }
                sys::MediaType::MEDIA_TYPE_AUDIO => {
                    sender.replace_audio_track(Some(
                        self.0
                            .audio_tracks
                            .get(&AudioTrackId::from(track_id))
                            .unwrap()
                            .as_ref(),
                    ))
                }
                _ => unreachable!(),
            }
        }
        .map_or_else(|e| e.to_string(), |_| String::new())
    }

    /// Adds a [`sys::IceCandidateInterface`] to the given [`PeerConnection`].
    ///
    /// # Panics
    ///
    /// - If cannot find any [`PeerConnection`]s by the specified `peer_id`.
    /// - If cannot add the given [`sys::IceCandidateInterface`].
<<<<<<< HEAD
    /// - If the mutex that guards the [`sys::PeerConnectionInterface`] has been
    ///    poisoned.
=======
    /// - If the mutex guarding the [`sys::PeerConnectionInterface`] is
    ///   poisoned.
>>>>>>> 68b74771
    pub fn add_ice_candidate(
        &mut self,
        peer_id: u64,
        candidate: &str,
        sdp_mid: &str,
        sdp_mline_index: i32,
        cb: UniquePtr<AddIceCandidateCallbackInterface>,
    ) {
        let candidate = sys::IceCandidateInterface::new(
            sdp_mid,
            sdp_mline_index,
            candidate,
        )
        .unwrap();
        self.0
            .peer_connections
            .get_mut(&PeerConnectionId(peer_id))
            .unwrap()
            .0
            .lock()
            .unwrap()
            .add_ice_candidate(
                candidate,
                Box::new(AddIceCandidateCallback(cb)),
            );
    }

    /// Tells the [`PeerConnection`] that ICE should be restarted.
    ///
    /// # Panics
    ///
    /// - If cannot find any [`PeerConnection`]s by the specified `peer_id`.
<<<<<<< HEAD
    /// - If the mutex that guards the [`sys::PeerConnectionInterface`] has been
    ///    poisoned.
=======
    /// - If the mutex guarding the [`sys::PeerConnectionInterface`] is
    ///   poisoned.
>>>>>>> 68b74771
    pub fn restart_ice(&mut self, peer_id: u64) {
        self.0
            .peer_connections
            .get_mut(&PeerConnectionId(peer_id))
            .unwrap()
            .0
            .lock()
            .unwrap()
            .restart_ice();
    }

    /// Closes the [`PeerConnection`].
    ///
    /// # Panics
    ///
    /// - If cannot find any [`PeerConnection`]s by the specified `peer_id`.
<<<<<<< HEAD
    /// - If the mutex that guards the [`sys::PeerConnectionInterface`] has been
    ///    poisoned.
=======
    /// - If the mutex guarding the [`sys::PeerConnectionInterface`] is
    ///   poisoned.
>>>>>>> 68b74771
    pub fn dispose_peer_connection(&mut self, peer_id: u64) {
        self.0
            .peer_connections
            .remove(&PeerConnectionId(peer_id))
            .unwrap()
            .0
            .lock()
            .unwrap()
            .close();
    }
}

/// ID of a [`PeerConnection`].
#[derive(Clone, Copy, Debug, Display, Eq, From, Hash, Into, PartialEq)]
pub struct PeerConnectionId(u64);

/// Wrapper around a [`sys::PeerConnectionInterface`] with a unique ID.
pub struct PeerConnection(Arc<Mutex<sys::PeerConnectionInterface>>);

impl PeerConnection {
    /// Creates a new [`PeerConnection`].
    fn new(
        factory: &mut sys::PeerConnectionFactoryInterface,
        video_tracks: Arc<DashMap<VideoTrackId, VideoTrack>>,
        audio_tracks: Arc<DashMap<AudioTrackId, AudioTrack>>,
        observer: UniquePtr<PeerConnectionObserverInterface>,
        configuration: api::RtcConfiguration,
        pool: ThreadPool,
    ) -> anyhow::Result<Self> {
        let obs_peer = Arc::new(OnceCell::new());
        let observer = sys::PeerConnectionObserver::new(Box::new(
            PeerConnectionObserver {
                observer: Arc::new(Mutex::new(observer)),
                peer: Arc::clone(&obs_peer),
                video_tracks,
                audio_tracks,
                pool,
            },
        ));

        let mut sys_configuration = sys::RtcConfiguration::default();

        if !configuration.ice_transport_policy.is_empty() {
            sys_configuration.set_ice_transport_type(
                configuration.ice_transport_policy.as_str().try_into()?,
            );
        }

        if !configuration.bundle_policy.is_empty() {
            sys_configuration.set_bundle_policy(
                configuration.bundle_policy.as_str().try_into()?,
            );
        }

        for server in configuration.ice_servers {
            let mut ice_server = sys::IceServer::default();
            let mut have_ice_servers = false;

            for url in server.urls {
                if !url.is_empty() {
                    ice_server.add_url(url);
                    have_ice_servers = true;
                }
            }

            if have_ice_servers {
                if !server.username.is_empty() || !server.credential.is_empty()
                {
                    ice_server
                        .set_credentials(server.username, server.credential);
                }

                sys_configuration.add_server(ice_server);
            }
        }

        let inner = factory.create_peer_connection_or_error(
            &sys_configuration,
            sys::PeerConnectionDependencies::new(observer),
        )?;

        let inner_peer = Arc::new(Mutex::new(inner));
        obs_peer.set(Arc::clone(&inner_peer)).unwrap_or_default();

        Ok(Self(inner_peer))
    }
}

/// [`CreateSdpCallbackInterface`] wrapper.
struct CreateSdpCallback(UniquePtr<CreateSdpCallbackInterface>);

impl sys::CreateSdpCallback for CreateSdpCallback {
    fn success(&mut self, sdp: &CxxString, kind: sys::SdpType) {
        let_cxx_string!(kind = kind.to_string());
        self.0.pin_mut().on_create_sdp_success(sdp, &kind.as_ref());
    }

    fn fail(&mut self, error: &CxxString) {
        self.0.pin_mut().on_create_sdp_fail(error);
    }
}

/// [`SetDescriptionCallbackInterface`] wrapper.
struct SetSdpCallback(UniquePtr<SetDescriptionCallbackInterface>);

impl sys::SetDescriptionCallback for SetSdpCallback {
    fn success(&mut self) {
        self.0.pin_mut().on_set_description_sucess();
    }

    fn fail(&mut self, error: &CxxString) {
        self.0.pin_mut().on_set_description_fail(error);
    }
}

/// [`PeerConnectionObserverInterface`] wrapper.
struct PeerConnectionObserver {
<<<<<<< HEAD
    /// [`PeerConnectionObserverInterface`] that the events will be forwarded
    /// to.
    observer: Arc<Mutex<UniquePtr<PeerConnectionObserverInterface>>>,

    // TODO(alexlapa): can we get rid of this mutex somehow?
    /// [`InnerPeer`] of the [`PeerConnection`] internally used in
    /// [`sys::PeerConnectionObserver::on_track()`][1]
    ///
    /// Tasks with [`InnerPeer`] must be offloaded to the [`ThreadPool`] so the
    /// signalling thread would not be blocked.
    peer: Arc<OnceCell<Arc<Mutex<PeerConnectionInterface>>>>,

    /// Map of remote [`VideoTrack`]s shared with the [`crate::Webrtc`].
    video_tracks: Arc<DashMap<VideoTrackId, VideoTrack>>,

    /// Map of remote [`AudioTrack`]s shared with the [`crate::Webrtc`].
    audio_tracks: Arc<DashMap<AudioTrackId, AudioTrack>>,

    /// [`ThreadPool`] that can execute blocking tasks from the
=======
    /// [`PeerConnectionObserverInterface`] to forward the events to.
    observer: Arc<Mutex<UniquePtr<PeerConnectionObserverInterface>>>,

    /// [`InnerPeer`] of the [`PeerConnection`] internally used in
    /// [`sys::PeerConnectionObserver::on_track()`][1]
    ///
    /// Tasks with [`InnerPeer`] must be offloaded to a separate [`ThreadPool`],
    /// so the signalling thread wouldn't be blocked.
    peer: Arc<OnceCell<Arc<Mutex<PeerConnectionInterface>>>>,

    /// Map of the remote [`VideoTrack`]s shared with the [`crate::Webrtc`].
    video_tracks: Arc<DashMap<VideoTrackId, VideoTrack>>,

    /// Map of the remote [`AudioTrack`]s shared with the [`crate::Webrtc`].
    audio_tracks: Arc<DashMap<AudioTrackId, AudioTrack>>,

    /// [`ThreadPool`] executing blocking tasks from the
>>>>>>> 68b74771
    /// [`PeerConnectionObserver`] callbacks.
    pool: ThreadPool,
}

impl sys::PeerConnectionEventsHandler for PeerConnectionObserver {
    fn on_signaling_change(&mut self, new_state: sys::SignalingState) {
        let_cxx_string!(new_state = new_state.to_string());
        self.observer
            .lock()
            .unwrap()
            .pin_mut()
            .on_signaling_change(&new_state);
    }

    fn on_standardized_ice_connection_change(
        &mut self,
        new_state: sys::IceConnectionState,
    ) {
        let_cxx_string!(new_state = new_state.to_string());
        self.observer
            .lock()
            .unwrap()
            .pin_mut()
            .on_ice_connection_state_change(&new_state);
    }

    fn on_connection_change(&mut self, new_state: sys::PeerConnectionState) {
        let_cxx_string!(new_state = new_state.to_string());
        self.observer
            .lock()
            .unwrap()
            .pin_mut()
            .on_connection_state_change(&new_state);
    }

    fn on_ice_gathering_change(&mut self, new_state: sys::IceGatheringState) {
        let_cxx_string!(new_state = new_state.to_string());
        self.observer
            .lock()
            .unwrap()
            .pin_mut()
            .on_ice_gathering_change(&new_state);
    }

    fn on_negotiation_needed_event(&mut self, _: u32) {
        self.observer
            .lock()
            .unwrap()
            .pin_mut()
            .on_negotiation_needed();
    }

    fn on_ice_candidate_error(
        &mut self,
        address: &CxxString,
        port: i32,
        url: &CxxString,
        error_code: i32,
        error_text: &CxxString,
    ) {
        self.observer
            .lock()
            .unwrap()
            .pin_mut()
            .on_ice_candidate_error(address, port, url, error_code, error_text);
    }

    fn on_ice_connection_receiving_change(&mut self, _: bool) {
        // This is a non-spec-compliant event.
    }

    fn on_track(&mut self, transceiver: sys::RtpTransceiverInterface) {
        let track = match transceiver.media_type() {
            sys::MediaType::MEDIA_TYPE_AUDIO => {
                let track = AudioTrack::wrap_remote(&transceiver);
                let result = api::MediaStreamTrack::from(&track);
                self.audio_tracks.insert(track.id(), track);

                result
            }
            sys::MediaType::MEDIA_TYPE_VIDEO => {
                let track = VideoTrack::wrap_remote(&transceiver);
                let result = api::MediaStreamTrack::from(&track);
                self.video_tracks.insert(track.id(), track);

                result
            }
            _ => unreachable!(),
        };

        self.pool.execute({
<<<<<<< HEAD
            // Safe to unwrap since transceiver is guaranteed to be negotiated
            // at this point.
=======
            // PANIC: Unwrapping is OK, since the transceiver is guaranteed to
            //        be negotiated at this point.
>>>>>>> 68b74771
            let mid = transceiver.mid().unwrap();
            let direction = transceiver.direction();
            let peer = Arc::clone(&self.peer);
            let observer = Arc::clone(&self.observer);

            move || {
                let peer = peer.get().unwrap().lock().unwrap();
                let index = peer
                    .get_transceivers()
                    .iter()
                    .enumerate()
<<<<<<< HEAD
                    .find(|(_, t)| t.mid().unwrap() == mid)
=======
                    .find(|(_, t)| t.mid().as_ref() == Some(&mid))
>>>>>>> 68b74771
                    .map(|(id, _)| id)
                    .unwrap();

                let result = api::RtcTrackEvent {
                    track,
                    transceiver: api::RtcRtpTransceiver {
                        id: index as u64,
                        mid,
                        direction: direction.to_string(),
                        sender: api::RtcRtpSender { id: index as u64 },
                    },
                };

                observer.lock().unwrap().pin_mut().on_track(result);
            }
        });
    }

    fn on_ice_candidate(&mut self, candidate: sys::IceCandidateInterface) {
        self.observer.lock().unwrap().pin_mut().on_ice_candidate(
            candidate.candidate(),
            candidate.mid(),
            candidate.mline_index(),
        );
    }

    fn on_ice_candidates_removed(&mut self, _: &CxxVector<sys::Candidate>) {
        // This is a non-spec-compliant event.
    }

    fn on_ice_selected_candidate_pair_changed(
        &mut self,
        _: &sys::CandidatePairChangeEvent,
    ) {
        // This is a non-spec-compliant event.
    }

    fn on_remove_track(&mut self, _: sys::RtpReceiverInterface) {
        // This is a non-spec-compliant event.
    }
}

/// [`sys::AddIceCandidateCallback`] wrapper.
pub struct AddIceCandidateCallback(UniquePtr<AddIceCandidateCallbackInterface>);

impl sys::AddIceCandidateCallback for AddIceCandidateCallback {
    fn on_success(&mut self) {
        self.0.pin_mut().on_add_ice_candidate_success();
    }

    fn on_fail(&mut self, error: &CxxString) {
        self.0.pin_mut().on_add_ice_candidate_fail(error);
    }
}<|MERGE_RESOLUTION|>--- conflicted
+++ resolved
@@ -1,12 +1,6 @@
-<<<<<<< HEAD
+use std::sync::{Arc, Mutex};
+
 use once_cell::sync::OnceCell;
-use std::sync::{Arc, Mutex};
-
-=======
-use std::sync::{Arc, Mutex};
-
-use once_cell::sync::OnceCell;
->>>>>>> 68b74771
 use sys::PeerConnectionInterface;
 use threadpool::ThreadPool;
 
@@ -61,12 +55,7 @@
     ///
     /// # Panics
     ///
-<<<<<<< HEAD
-    /// If the mutex that guards the [`sys::PeerConnectionInterface`] has been
-    /// poisoned.
-=======
     /// If the mutex guarding the [`sys::PeerConnectionInterface`] is poisoned.
->>>>>>> 68b74771
     pub fn create_offer(
         &mut self,
         peer_id: u64,
@@ -109,12 +98,7 @@
     ///
     /// # Panics
     ///
-<<<<<<< HEAD
-    /// If the mutex that guards the [`sys::PeerConnectionInterface`] has been
-    /// poisoned.
-=======
     /// If the mutex guarding the [`sys::PeerConnectionInterface`] is poisoned.
->>>>>>> 68b74771
     pub fn create_answer(
         &mut self,
         peer_id: u64,
@@ -156,12 +140,7 @@
     ///
     /// # Panics
     ///
-<<<<<<< HEAD
-    /// If the mutex that guards the [`sys::PeerConnectionInterface`] has been
-    /// poisoned.
-=======
     /// If the mutex guarding the [`sys::PeerConnectionInterface`] is poisoned.
->>>>>>> 68b74771
     #[allow(clippy::needless_pass_by_value)]
     pub fn set_local_description(
         &mut self,
@@ -204,12 +183,7 @@
     ///
     /// # Panics
     ///
-<<<<<<< HEAD
-    /// If the mutex that guards the [`sys::PeerConnectionInterface`] has been
-    /// poisoned.
-=======
     /// If the mutex guarding the [`sys::PeerConnectionInterface`] is poisoned.
->>>>>>> 68b74771
     #[allow(clippy::needless_pass_by_value)]
     pub fn set_remote_description(
         &mut self,
@@ -254,13 +228,8 @@
     /// - If cannot parse the given `media_type` and `direction` to a valid
     ///   [`sys::MediaType`] and [`sys::RtpTransceiverDirection`].
     /// - If cannot find any [`PeerConnection`]s by the specified `peer_id`.
-<<<<<<< HEAD
-    /// - If the mutex that guards the [`sys::PeerConnectionInterface`] has been
-    //    poisoned.
-=======
     /// - If the mutex that guarding the [`sys::PeerConnectionInterface`] is
     ///   poisoned.
->>>>>>> 68b74771
     pub fn add_transceiver(
         &mut self,
         peer_id: u64,
@@ -303,13 +272,8 @@
     /// # Panics
     ///
     /// - If cannot find any [`PeerConnection`]s by the specified `peer_id`.
-<<<<<<< HEAD
-    /// - If the mutex that guards the [`sys::PeerConnectionInterface`] has been
-    //    poisoned.
-=======
     /// - If the mutex guarding the [`sys::PeerConnectionInterface`] is
     ///   poisoned.
->>>>>>> 68b74771
     pub fn get_transceivers(
         &mut self,
         peer_id: u64,
@@ -346,13 +310,8 @@
     ///   `transceiver_id`.
     /// - If cannot parse the given `direction` as a valid
     ///   [`sys::RtpTransceiverDirection`].
-<<<<<<< HEAD
-    /// - If the mutex that guards the [`sys::PeerConnectionInterface`] has been
-    //    poisoned.
-=======
     /// - If the mutex guarding the [`sys::PeerConnectionInterface`] is
     ///   poisoned.
->>>>>>> 68b74771
     pub fn set_transceiver_direction(
         &mut self,
         peer_id: u64,
@@ -383,13 +342,8 @@
     /// - If cannot find any [`PeerConnection`]s by the specified `peer_id`.
     /// - If cannot find any [`RtpTransceiverInterface`]s by the specified
     ///   `transceiver_id`.
-<<<<<<< HEAD
-    /// - If the mutex that guards the [`sys::PeerConnectionInterface`] has been
-    //    poisoned.
-=======
     /// - If the mutex guarding the [`sys::PeerConnectionInterface`] is
     ///   poisoned.
->>>>>>> 68b74771
     ///
     /// [1]: https://w3.org/TR/webrtc#dfn-media-stream-identification-tag
     pub fn get_transceiver_mid(
@@ -420,13 +374,8 @@
     /// - If cannot find any [`PeerConnection`]s by the specified `peer_id`.
     /// - If cannot find any [`RtpTransceiverInterface`]s by the specified
     ///   `transceiver_id`.
-<<<<<<< HEAD
-    /// - If the mutex that guards the [`sys::PeerConnectionInterface`] has been
-    //    poisoned.
-=======
     /// - If the mutex guarding the [`sys::PeerConnectionInterface`] is
     ///   poisoned.
->>>>>>> 68b74771
     pub fn get_transceiver_direction(
         &mut self,
         peer_id: u64,
@@ -459,13 +408,8 @@
     /// - If cannot find any [`PeerConnection`]s by the specified `peer_id`.
     /// - If cannot find any [`RtpTransceiverInterface`]s by the specified
     ///   `transceiver_id`.
-<<<<<<< HEAD
-    /// - If the mutex that guards the [`sys::PeerConnectionInterface`] has been
-    //    poisoned.
-=======
     /// - If the mutex guarding the [`sys::PeerConnectionInterface`] is
     ///   poisoned.
->>>>>>> 68b74771
     pub fn stop_transceiver(
         &mut self,
         peer_id: u64,
@@ -495,13 +439,8 @@
     /// - If cannot find any [`PeerConnection`]s by the specified `peer_id`.
     /// - If cannot find any [`RtpTransceiverInterface`]s by the specified
     ///   `transceiver_id`.
-<<<<<<< HEAD
-    /// - If the mutex that guards the [`sys::PeerConnectionInterface`] has been
-    ///    poisoned.
-=======
     /// - If the mutex guarding the [`sys::PeerConnectionInterface`] is
     ///   poisoned.
->>>>>>> 68b74771
     ///
     /// [`AudioTrack`]: crate::AudioTrack
     /// [`VideoTrack`]: crate::VideoTrack
@@ -564,13 +503,8 @@
     ///
     /// - If cannot find any [`PeerConnection`]s by the specified `peer_id`.
     /// - If cannot add the given [`sys::IceCandidateInterface`].
-<<<<<<< HEAD
-    /// - If the mutex that guards the [`sys::PeerConnectionInterface`] has been
-    ///    poisoned.
-=======
     /// - If the mutex guarding the [`sys::PeerConnectionInterface`] is
     ///   poisoned.
->>>>>>> 68b74771
     pub fn add_ice_candidate(
         &mut self,
         peer_id: u64,
@@ -603,13 +537,8 @@
     /// # Panics
     ///
     /// - If cannot find any [`PeerConnection`]s by the specified `peer_id`.
-<<<<<<< HEAD
-    /// - If the mutex that guards the [`sys::PeerConnectionInterface`] has been
-    ///    poisoned.
-=======
     /// - If the mutex guarding the [`sys::PeerConnectionInterface`] is
     ///   poisoned.
->>>>>>> 68b74771
     pub fn restart_ice(&mut self, peer_id: u64) {
         self.0
             .peer_connections
@@ -626,13 +555,8 @@
     /// # Panics
     ///
     /// - If cannot find any [`PeerConnection`]s by the specified `peer_id`.
-<<<<<<< HEAD
-    /// - If the mutex that guards the [`sys::PeerConnectionInterface`] has been
-    ///    poisoned.
-=======
     /// - If the mutex guarding the [`sys::PeerConnectionInterface`] is
     ///   poisoned.
->>>>>>> 68b74771
     pub fn dispose_peer_connection(&mut self, peer_id: u64) {
         self.0
             .peer_connections
@@ -750,27 +674,6 @@
 
 /// [`PeerConnectionObserverInterface`] wrapper.
 struct PeerConnectionObserver {
-<<<<<<< HEAD
-    /// [`PeerConnectionObserverInterface`] that the events will be forwarded
-    /// to.
-    observer: Arc<Mutex<UniquePtr<PeerConnectionObserverInterface>>>,
-
-    // TODO(alexlapa): can we get rid of this mutex somehow?
-    /// [`InnerPeer`] of the [`PeerConnection`] internally used in
-    /// [`sys::PeerConnectionObserver::on_track()`][1]
-    ///
-    /// Tasks with [`InnerPeer`] must be offloaded to the [`ThreadPool`] so the
-    /// signalling thread would not be blocked.
-    peer: Arc<OnceCell<Arc<Mutex<PeerConnectionInterface>>>>,
-
-    /// Map of remote [`VideoTrack`]s shared with the [`crate::Webrtc`].
-    video_tracks: Arc<DashMap<VideoTrackId, VideoTrack>>,
-
-    /// Map of remote [`AudioTrack`]s shared with the [`crate::Webrtc`].
-    audio_tracks: Arc<DashMap<AudioTrackId, AudioTrack>>,
-
-    /// [`ThreadPool`] that can execute blocking tasks from the
-=======
     /// [`PeerConnectionObserverInterface`] to forward the events to.
     observer: Arc<Mutex<UniquePtr<PeerConnectionObserverInterface>>>,
 
@@ -788,7 +691,6 @@
     audio_tracks: Arc<DashMap<AudioTrackId, AudioTrack>>,
 
     /// [`ThreadPool`] executing blocking tasks from the
->>>>>>> 68b74771
     /// [`PeerConnectionObserver`] callbacks.
     pool: ThreadPool,
 }
@@ -880,13 +782,8 @@
         };
 
         self.pool.execute({
-<<<<<<< HEAD
-            // Safe to unwrap since transceiver is guaranteed to be negotiated
-            // at this point.
-=======
             // PANIC: Unwrapping is OK, since the transceiver is guaranteed to
             //        be negotiated at this point.
->>>>>>> 68b74771
             let mid = transceiver.mid().unwrap();
             let direction = transceiver.direction();
             let peer = Arc::clone(&self.peer);
@@ -898,11 +795,7 @@
                     .get_transceivers()
                     .iter()
                     .enumerate()
-<<<<<<< HEAD
-                    .find(|(_, t)| t.mid().unwrap() == mid)
-=======
                     .find(|(_, t)| t.mid().as_ref() == Some(&mid))
->>>>>>> 68b74771
                     .map(|(id, _)| id)
                     .unwrap();
 
