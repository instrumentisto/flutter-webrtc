use std::sync::{mpsc::Sender, Arc, Mutex};

use anyhow::{anyhow, bail};
use once_cell::sync::OnceCell;
use sys::PeerConnectionInterface;
use threadpool::ThreadPool;

use crate::{
    api,
    api::{PeerConnectionEvent, SdpInfo},
    AudioTrack, AudioTrackId, VideoTrack, VideoTrackId, Webrtc,
};
use cxx::{CxxString, CxxVector};
use dashmap::DashMap;
use derive_more::{Display, From, Into};
use flutter_rust_bridge::StreamSink;
use libwebrtc_sys as sys;
use libwebrtc_sys::{MediaType, RtpTransceiverDirection};

impl Webrtc {
    /// Creates a new [`PeerConnection`] and returns its ID.
    ///
    /// Writes an error to the provided `err` if any.
    pub fn create_peer_connection(
        self: &mut Webrtc,
        // obs: StreamSink<api::PeerConnectionEvent>,
        configuration: api::RtcConfiguration,
        id: u64,
<<<<<<< HEAD
    ) -> anyhow::Result<u64> {
        // let peer = PeerConnection::new(
        //     &mut self.peer_connection_factory,
        //     Arc::clone(&self.video_tracks),
        //     Arc::clone(&self.audio_tracks),
        //     obs,
        //     configuration,
        //     self.callback_pool.clone(),
        // )?;
        // self.peer_connections.insert(id.into(), peer);
        Ok(id)
=======
    ) -> anyhow::Result<()> {
        let peer = PeerConnection::new(
            &mut self.peer_connection_factory,
            Arc::clone(&self.video_tracks),
            Arc::clone(&self.audio_tracks),
            obs,
            configuration,
            self.callback_pool.clone(),
            id,
        )?;
        self.peer_connections.insert(id.into(), peer);

        Ok(())
>>>>>>> 459f185b
    }

    /// Initiates the creation of a SDP offer for the purpose of starting a new
    /// WebRTC connection to a remote peer.
    ///
    /// Returns an empty [`String`] in operation succeeds or an error otherwise.
    ///
    /// # Panics
    ///
    /// If the mutex guarding the [`sys::PeerConnectionInterface`] is poisoned.
    pub fn create_offer(
        &mut self,
        peer_id: u64,
        voice_activity_detection: bool,
        ice_restart: bool,
        use_rtp_mux: bool,
        cb: Sender<anyhow::Result<SdpInfo>>,
    ) -> anyhow::Result<()> {
        let peer = if let Some(peer) = self
            .peer_connections
            .get_mut(&PeerConnectionId::from(peer_id))
        {
            peer
        } else {
            bail!("`PeerConnection` with ID `{peer_id}` does not exist");
        };

        let options = sys::RTCOfferAnswerOptions::new(
            None,
            None,
            voice_activity_detection,
            ice_restart,
            use_rtp_mux,
        );
        // let obs =
        //     sys::CreateSessionDescriptionObserver::new(Box::new(CreateSdpCallback(cb)));
        // peer.0.lock().unwrap().create_offer(&options, obs);

        Ok(())
    }

    /// Creates a SDP answer to an offer received from a remote peer during an
    /// offer/answer negotiation of a WebRTC connection.
    ///
    /// Returns an empty [`String`] in operation succeeds or an error otherwise.
    ///
    /// # Panics
    ///
    /// If the mutex guarding the [`sys::PeerConnectionInterface`] is poisoned.
    pub fn create_answer(
        &mut self,
        peer_id: u64,
        voice_activity_detection: bool,
        ice_restart: bool,
        use_rtp_mux: bool,
        cb: Sender<anyhow::Result<SdpInfo>>,
    ) -> anyhow::Result<()> {
        let peer = if let Some(peer) = self
            .peer_connections
            .get_mut(&PeerConnectionId::from(peer_id))
        {
            peer
        } else {
            bail!("`PeerConnection` with ID `{peer_id}` does not exist");
        };

        let options = sys::RTCOfferAnswerOptions::new(
            None,
            None,
            voice_activity_detection,
            ice_restart,
            use_rtp_mux,
        );
        // let obs =
        //     sys::CreateSessionDescriptionObserver::new(Box::new(CreateSdpCallback(cb)));
        // peer.0.lock().unwrap().create_answer(&options, obs);

        Ok(())
    }

    /// Changes the local description associated with the connection.
    ///
    /// Returns an empty [`String`] in operation succeeds or an error otherwise.
    ///
    /// # Panics
    ///
    /// If the mutex guarding the [`sys::PeerConnectionInterface`] is poisoned.
    #[allow(clippy::needless_pass_by_value)]
    pub fn set_local_description(
        &mut self,
        peer_id: u64,
        kind: sys::SdpType,
        sdp: String,
        cb: Sender<anyhow::Result<()>>,
    ) -> anyhow::Result<()> {
        let peer = if let Some(peer) = self
            .peer_connections
            .get_mut(&PeerConnectionId::from(peer_id))
        {
            peer
        } else {
<<<<<<< HEAD
            return format!("`PeerConnection` with ID `{peer_id}` does not exist",);
        };

        // let sdp_kind = match sys::SdpType::try_from(kind.as_str()) {
        //     Ok(kind) => kind,
        //     Err(e) => {
        //         return e.to_string();
        //     }
        // };

        // let desc = sys::SessionDescriptionInterface::new(sdp_kind, &sdp);
        // let obs = sys::SetLocalDescriptionObserver::new(Box::new(SetSdpCallback(cb)));
        // peer.0.lock().unwrap().set_local_description(desc, obs);
=======
            bail!("`PeerConnection` with ID `{peer_id}` does not exist",);
        };

        let desc = sys::SessionDescriptionInterface::new(kind, &sdp);
        let obs = sys::SetLocalDescriptionObserver::new(Box::new(SetSdpCallback(cb)));
        peer.0.lock().unwrap().set_local_description(desc, obs);
>>>>>>> 459f185b

        Ok(())
    }

    /// Sets the specified session description as the remote peer's current
    /// offer or answer.
    ///
    /// Returns an empty [`String`] if operation succeeds or an error otherwise.
    ///
    /// # Panics
    ///
    /// If the mutex guarding the [`sys::PeerConnectionInterface`] is poisoned.
    #[allow(clippy::needless_pass_by_value)]
    pub fn set_remote_description(
        &mut self,
        peer_id: u64,
        kind: sys::SdpType,
        sdp: String,
        cb: Sender<anyhow::Result<()>>,
    ) -> anyhow::Result<()> {
        let peer = if let Some(peer) = self
            .peer_connections
            .get_mut(&PeerConnectionId::from(peer_id))
        {
            peer
        } else {
<<<<<<< HEAD
            return format!("`PeerConnection` with ID `{peer_id}` does not exist",);
        };

        // let sdp_kind = match sys::SdpType::try_from(kind.as_str()) {
        //     Ok(kind) => kind,
        //     Err(e) => {
        //         return e.to_string();
        //     }
        // };

        // let desc = sys::SessionDescriptionInterface::new(sdp_kind, &sdp);
        // let obs = sys::SetRemoteDescriptionObserver::new(Box::new(SetSdpCallback(cb)));
        // peer.0.lock().unwrap().set_remote_description(desc, obs);
=======
            bail!("`PeerConnection` with ID `{peer_id}` does not exist",);
        };

        let desc = sys::SessionDescriptionInterface::new(kind, &sdp);
        let obs = sys::SetRemoteDescriptionObserver::new(Box::new(SetSdpCallback(cb)));
        peer.0.lock().unwrap().set_remote_description(desc, obs);
>>>>>>> 459f185b

        Ok(())
    }

    /// Creates a new [`api::RtcRtpTransceiver`] and adds it to the set of
    /// transceivers of the specified [`PeerConnection`].
    ///
    /// # Panics
    ///
    /// - If cannot parse the given `media_type` and `direction` to a valid
    ///   [`sys::MediaType`] and [`sys::RtpTransceiverDirection`].
    /// - If cannot find any [`PeerConnection`]s by the specified `peer_id`.
    /// - If the mutex that guarding the [`sys::PeerConnectionInterface`] is
    ///   poisoned.
    pub fn add_transceiver(
        &mut self,
        peer_id: u64,
        media_type: MediaType,
        direction: RtpTransceiverDirection,
    ) -> anyhow::Result<api::RtcRtpTransceiver> {
        let peer = if let Some(peer) = self
            .peer_connections
            .get_mut(&PeerConnectionId::from(peer_id))
        {
            peer
        } else {
            bail!("`PeerConnection` with ID `{peer_id}` does not exist",);
        };
        let mut peer_ref = peer.0.lock().unwrap();

        let transceiver = peer_ref.add_transceiver(media_type, direction);

        let transceivers = peer_ref.get_transceivers();
        let id = transceivers
            .iter()
            .enumerate()
            .find(|(_, t)| transceiver.mid() == t.mid())
            .map(|(id, _)| id)
            .unwrap();

        Ok(api::RtcRtpTransceiver {
            peer_id,
            id: id as u64,
            mid: transceiver.mid(),
            direction: transceiver.direction().into(),
            sender: api::RtcRtpSender { id: id as u64 },
        })
    }

    /// Returns a sequence of [`api::RtcRtpTransceiver`] objects representing
    /// the RTP transceivers currently attached to specified [`PeerConnection`].
    ///
    /// # Panics
    ///
    /// - If cannot find any [`PeerConnection`]s by the specified `peer_id`.
    /// - If the mutex guarding the [`sys::PeerConnectionInterface`] is
    ///   poisoned.
    pub fn get_transceivers(
        &mut self,
        peer_id: u64,
    ) -> anyhow::Result<Vec<api::RtcRtpTransceiver>> {
        let peer = if let Some(peer) = self
            .peer_connections
            .get_mut(&PeerConnectionId::from(peer_id))
        {
            peer
        } else {
            bail!("`PeerConnection` with ID `{peer_id}` does not exist",);
        };

        let transceivers = peer.0.lock().unwrap().get_transceivers();
        let mut result = Vec::with_capacity(transceivers.len());

        for (index, transceiver) in transceivers.into_iter().enumerate() {
            let info = api::RtcRtpTransceiver {
                peer_id,
                id: index as u64,
                mid: transceiver.mid(),
                direction: transceiver.direction().into(),
                sender: api::RtcRtpSender { id: index as u64 },
            };
            result.push(info);
        }

        Ok(result)
    }

    /// Changes the preferred `direction` of the specified
    /// [`RtcRtpTransceiver`].
    ///
    /// # Panics
    ///
    /// - If cannot find any [`PeerConnection`]s by the specified `peer_id`.
    /// - If cannot find any [`RtpTransceiverInterface`]s by the specified
    ///   `transceiver_id`.
    /// - If cannot parse the given `direction` as a valid
    ///   [`sys::RtpTransceiverDirection`].
    /// - If the mutex guarding the [`sys::PeerConnectionInterface`] is
    ///   poisoned.
    pub fn set_transceiver_direction(
        &mut self,
        peer_id: u64,
        transceiver_id: u64,
        direction: api::RtpTransceiverDirection,
    ) -> anyhow::Result<()> {
        let peer = if let Some(peer) = self
            .peer_connections
            .get_mut(&PeerConnectionId::from(peer_id))
        {
            peer
        } else {
            bail!("`PeerConnection` with ID `{peer_id}` does not exist",);
        };

        let transceivers = peer.0.lock().unwrap().get_transceivers();

        let transceiver = if let Some(transceiver) =
            transceivers.get(usize::try_from(transceiver_id).unwrap())
        {
            transceiver
        } else {
            bail!("`Transceiver` with ID `{transceiver_id}` does not exist",);
        };

        transceiver.set_direction(direction.into())
    }

    /// Returns the [Negotiated media ID (mid)][1] of the specified
    /// [`RtcRtpTransceiver`].
    ///
    /// # Panics
    ///
    /// - If cannot find any [`PeerConnection`]s by the specified `peer_id`.
    /// - If cannot find any [`RtpTransceiverInterface`]s by the specified
    ///   `transceiver_id`.
    /// - If the mutex guarding the [`sys::PeerConnectionInterface`] is
    ///   poisoned.
    ///
    /// [1]: https://w3.org/TR/webrtc#dfn-media-stream-identification-tag
    pub fn get_transceiver_mid(
        &mut self,
        peer_id: u64,
        transceiver_id: u64,
    ) -> anyhow::Result<Option<String>> {
        let peer = if let Some(peer) = self
            .peer_connections
            .get_mut(&PeerConnectionId::from(peer_id))
        {
            peer
        } else {
            bail!("`PeerConnection` with ID `{peer_id}` does not exist",);
        };

        let transceivers = peer.0.lock().unwrap().get_transceivers();

        let transceiver = if let Some(transceiver) =
            transceivers.get(usize::try_from(transceiver_id).unwrap())
        {
            transceiver
        } else {
            bail!("`Transceiver` with ID `{transceiver_id}` does not exist",);
        };

        Ok(transceiver.mid())
    }

    /// Returns the preferred direction of the specified [`RtcRtpTransceiver`].
    ///
    /// # Panics
    ///
    /// - If cannot find any [`PeerConnection`]s by the specified `peer_id`.
    /// - If cannot find any [`RtpTransceiverInterface`]s by the specified
    ///   `transceiver_id`.
    /// - If the mutex guarding the [`sys::PeerConnectionInterface`] is
    ///   poisoned.
    pub fn get_transceiver_direction(
        &mut self,
        peer_id: u64,
        transceiver_id: u64,
    ) -> anyhow::Result<RtpTransceiverDirection> {
        let peer = if let Some(peer) = self
            .peer_connections
            .get_mut(&PeerConnectionId::from(peer_id))
        {
            peer
        } else {
            bail!("`PeerConnection` with ID `{peer_id}` does not exist",);
        };

        let transceivers = peer.0.lock().unwrap().get_transceivers();

        let transceiver = if let Some(transceiver) =
            transceivers.get(usize::try_from(transceiver_id).unwrap())
        {
            transceiver
        } else {
            bail!("`Transceiver` with ID `{transceiver_id}` does not exist",);
        };

        Ok(transceiver.direction())
    }

    /// Irreversibly marks the specified [`RtcRtpTransceiver`] as stopping,
    /// unless it's already stopped.
    ///
    /// This will immediately cause the transceiver's sender to no longer send,
    /// and its receiver to no longer receive.
    ///
    /// # Panics
    ///
    /// - If cannot find any [`PeerConnection`]s by the specified `peer_id`.
    /// - If cannot find any [`RtpTransceiverInterface`]s by the specified
    ///   `transceiver_id`.
    /// - If the mutex guarding the [`sys::PeerConnectionInterface`] is
    ///   poisoned.
    pub fn stop_transceiver(
        &mut self,
        peer_id: u64,
        transceiver_id: u64,
    ) -> anyhow::Result<()> {
        let peer = if let Some(peer) = self
            .peer_connections
            .get_mut(&PeerConnectionId::from(peer_id))
        {
            peer
        } else {
            bail!("`PeerConnection` with ID `{peer_id}` does not exist",);
        };

        let transceivers = peer.0.lock().unwrap().get_transceivers();

        let transceiver = if let Some(transceiver) =
            transceivers.get(usize::try_from(transceiver_id).unwrap())
        {
            transceiver
        } else {
            bail!("`Transceiver` with ID `{transceiver_id}` does not exist",);
        };

        transceiver.stop()
    }

    /// Replaces the specified [`AudioTrack`] (or [`crate::VideoTrack`]) on
    /// the [`sys::Transceiver`]'s `sender`.
    ///
    /// # Panics
    ///
    /// - If cannot find any [`PeerConnection`]s by the specified `peer_id`.
    /// - If cannot find any [`RtpTransceiverInterface`]s by the specified
    ///   `transceiver_id`.
    /// - If the mutex guarding the [`sys::PeerConnectionInterface`] is
    ///   poisoned.
    ///
    /// [`AudioTrack`]: crate::AudioTrack
    /// [`VideoTrack`]: crate::VideoTrack
    pub fn sender_replace_track(
        &mut self,
        peer_id: u64,
        transceiver_id: u64,
        track_id: Option<u64>,
    ) -> anyhow::Result<()> {
        let peer = if let Some(peer) = self
            .peer_connections
            .get_mut(&PeerConnectionId::from(peer_id))
        {
            peer
        } else {
            bail!("`PeerConnection` with ID `{peer_id}` does not exist",);
        };

        let transceivers = peer.0.lock().unwrap().get_transceivers();

        let transceiver = if let Some(transceiver) =
            transceivers.get(usize::try_from(transceiver_id).unwrap())
        {
            transceiver
        } else {
            bail!("`Transceiver` with ID `{transceiver_id}` does not exist",);
        };

        let sender = transceiver.sender();

        if let Some(track_id) = track_id {
            match transceiver.media_type() {
                sys::MediaType::MEDIA_TYPE_VIDEO => sender.replace_video_track(Some(
                    self.video_tracks
                        .get(&VideoTrackId::from(track_id))
                        .unwrap()
                        .as_ref(),
                )),
                sys::MediaType::MEDIA_TYPE_AUDIO => sender.replace_audio_track(Some(
                    self.audio_tracks
                        .get(&AudioTrackId::from(track_id))
                        .unwrap()
                        .as_ref(),
                )),
                _ => unreachable!(),
            }
        } else {
            match transceiver.media_type() {
                sys::MediaType::MEDIA_TYPE_VIDEO => sender.replace_video_track(None),
                sys::MediaType::MEDIA_TYPE_AUDIO => sender.replace_audio_track(None),
                _ => unreachable!(),
            }
        }
    }

    /// Adds a [`sys::IceCandidateInterface`] to the given [`PeerConnection`].
    ///
    /// # Panics
    ///
    /// - If cannot find any [`PeerConnection`]s by the specified `peer_id`.
    /// - If cannot add the given [`sys::IceCandidateInterface`].
    /// - If the mutex guarding the [`sys::PeerConnectionInterface`] is
    ///   poisoned.
    pub fn add_ice_candidate(
        &mut self,
        peer_id: u64,
        candidate: &str,
        sdp_mid: &str,
        sdp_mline_index: i32,
        cb: Sender<anyhow::Result<()>>,
    ) -> anyhow::Result<()> {
        let candidate =
            sys::IceCandidateInterface::new(sdp_mid, sdp_mline_index, candidate).unwrap();
<<<<<<< HEAD
        // self.peer_connections
        //     .get_mut(&PeerConnectionId(peer_id))
        //     .unwrap()
        //     .0
        //     .lock()
        //     .unwrap()
        //     .add_ice_candidate(candidate, Box::new(AddIceCandidateCallback(cb)));
=======

        let peer = if let Some(peer) = self
            .peer_connections
            .get_mut(&PeerConnectionId::from(peer_id))
        {
            peer
        } else {
            bail!("`PeerConnection` with ID `{peer_id}` does not exist");
        };

        peer.0
            .lock()
            .unwrap()
            .add_ice_candidate(candidate, Box::new(AddIceCandidateCallback(cb)));

        Ok(())
>>>>>>> 459f185b
    }

    /// Tells the [`PeerConnection`] that ICE should be restarted.
    ///
    /// # Panics
    ///
    /// - If cannot find any [`PeerConnection`]s by the specified `peer_id`.
    /// - If the mutex guarding the [`sys::PeerConnectionInterface`] is
    ///   poisoned.
    pub fn restart_ice(&mut self, peer_id: u64) -> anyhow::Result<()> {
        let peer = if let Some(peer) = self
            .peer_connections
            .get_mut(&PeerConnectionId::from(peer_id))
        {
            peer
        } else {
            bail!("`PeerConnection` with ID `{peer_id}` does not exist");
        };

        peer.0.lock().unwrap().restart_ice();

        Ok(())
    }

    /// Closes the [`PeerConnection`].
    ///
    /// # Panics
    ///
    /// - If cannot find any [`PeerConnection`]s by the specified `peer_id`.
    /// - If the mutex guarding the [`sys::PeerConnectionInterface`] is
    ///   poisoned.
    pub fn dispose_peer_connection(&mut self, peer_id: u64) -> anyhow::Result<()> {
        let peer =
            if let Some(peer) = self.peer_connections.remove(&PeerConnectionId(peer_id)) {
                peer
            } else {
                bail!("`PeerConnection` with ID `{peer_id}` does not exist");
            };

        peer.0.lock().unwrap().close();

        Ok(())
    }
}

/// ID of a [`PeerConnection`].
#[derive(Clone, Copy, Debug, Display, Eq, From, Hash, Into, PartialEq)]
pub struct PeerConnectionId(u64);

/// Wrapper around a [`sys::PeerConnectionInterface`] with a unique ID.
//todo delete pub (crate)
pub struct PeerConnection(pub(crate) Arc<Mutex<sys::PeerConnectionInterface>>);

impl PeerConnection {
    /// Creates a new [`PeerConnection`].
    fn new(
        factory: &mut sys::PeerConnectionFactoryInterface,
        video_tracks: Arc<DashMap<VideoTrackId, VideoTrack>>,
        audio_tracks: Arc<DashMap<AudioTrackId, AudioTrack>>,
        // observer: StreamSink<api::PeerConnectionEvent>,
        configuration: api::RtcConfiguration,
        pool: ThreadPool,
        id: u64,
    ) -> anyhow::Result<Self> {
<<<<<<< HEAD
        // let obs_peer = Arc::new(OnceCell::new());
        // let observer = sys::PeerConnectionObserver::new(Box::new(PeerConnectionObserver {
        //     observer,
        //     peer: Arc::clone(&obs_peer),
        //     video_tracks,
        //     audio_tracks,
        //     pool,
        // }));

        // let mut sys_configuration = sys::RtcConfiguration::default();

        // if !configuration.ice_transport_policy.is_empty() {
        //     sys_configuration.set_ice_transport_type(
        //         configuration.ice_transport_policy.as_str().try_into()?,
        //     );
        // }

        // if !configuration.bundle_policy.is_empty() {
        //     sys_configuration
        //         .set_bundle_policy(configuration.bundle_policy.as_str().try_into()?);
        // }

        // for server in configuration.ice_servers {
        //     let mut ice_server = sys::IceServer::default();
        //     let mut have_ice_servers = false;

        //     for url in server.urls {
        //         if !url.is_empty() {
        //             ice_server.add_url(url);
        //             have_ice_servers = true;
        //         }
        //     }
=======
        let obs_peer = Arc::new(OnceCell::new());
        let observer = sys::PeerConnectionObserver::new(Box::new(PeerConnectionObserver {
            observer: Arc::new(Mutex::new(observer)),
            peer: Arc::clone(&obs_peer),
            video_tracks,
            audio_tracks,
            pool,
        }));

        let mut sys_configuration = sys::RtcConfiguration::default();

        if !configuration.ice_transport_policy.is_empty() {
            sys_configuration.set_ice_transport_type(
                configuration.ice_transport_policy.as_str().try_into()?,
            );
        }

        if !configuration.bundle_policy.is_empty() {
            sys_configuration
                .set_bundle_policy(configuration.bundle_policy.as_str().try_into()?);
        }

        for server in configuration.ice_servers {
            let mut ice_server = sys::IceServer::default();
            let mut have_ice_servers = false;

            for url in server.urls {
                if !url.is_empty() {
                    ice_server.add_url(url);
                    have_ice_servers = true;
                }
            }
>>>>>>> 459f185b

        // if have_ice_servers {
        //     if !server.username.is_empty() || !server.credential.is_empty() {
        //         ice_server.set_credentials(server.username, server.credential);
        //     }

        //         sys_configuration.add_server(ice_server);
        //     }
        // }

<<<<<<< HEAD
        // let inner = factory.create_peer_connection_or_error(
        //     &sys_configuration,
        //     sys::PeerConnectionDependencies::new(observer),
        // )?;
=======
        let inner = factory.create_peer_connection_or_error(
            &sys_configuration,
            sys::PeerConnectionDependencies::new(observer),
            id,
        )?;
>>>>>>> 459f185b

        // let inner_peer = Arc::new(Mutex::new(inner));
        // obs_peer.set(Arc::clone(&inner_peer)).unwrap_or_default();

        // Ok(Self(inner_peer))
        anyhow::bail!("")
    }
}

/// [`CreateSdpCallbackInterface`] wrapper.
struct CreateSdpCallback(Sender<anyhow::Result<SdpInfo>>);

impl sys::CreateSdpCallback for CreateSdpCallback {
    fn success(&mut self, sdp: &CxxString, kind: sys::SdpType) {
        self.0
            .send(Ok(SdpInfo::new(sdp.to_string(), kind)))
            .unwrap();
    }

    fn fail(&mut self, error: &CxxString) {
        self.0.send(Err(anyhow!("{}", error.to_string()))).unwrap();
    }
}

/// [`SetDescriptionCallbackInterface`] wrapper.
struct SetSdpCallback(Sender<anyhow::Result<()>>);

impl sys::SetDescriptionCallback for SetSdpCallback {
    fn success(&mut self) {
        // self.0.pin_mut().on_set_description_sucess();
        self.0.send(Ok(())).unwrap();
    }

    fn fail(&mut self, error: &CxxString) {
        // self.0.pin_mut().on_set_description_fail(error);
        self.0.send(Err(anyhow!("{}", error.to_string()))).unwrap();
    }
}

/// [`PeerConnectionObserverInterface`] wrapper.
struct PeerConnectionObserver {
    /// [`PeerConnectionObserverInterface`] to forward the events to.
<<<<<<< HEAD
    // observer: StreamSink<api::PeerConnectionEvent>,
=======
    observer: Arc<Mutex<StreamSink<api::PeerConnectionEvent>>>,
>>>>>>> 459f185b

    /// [`InnerPeer`] of the [`PeerConnection`] internally used in
    /// [`sys::PeerConnectionObserver::on_track()`][1]
    ///
    /// Tasks with [`InnerPeer`] must be offloaded to a separate [`ThreadPool`],
    /// so the signalling thread wouldn't be blocked.
    peer: Arc<OnceCell<Arc<Mutex<PeerConnectionInterface>>>>,

    /// Map of the remote [`VideoTrack`]s shared with the [`crate::Webrtc`].
    video_tracks: Arc<DashMap<VideoTrackId, VideoTrack>>,

    /// Map of the remote [`AudioTrack`]s shared with the [`crate::Webrtc`].
    audio_tracks: Arc<DashMap<AudioTrackId, AudioTrack>>,

    /// [`ThreadPool`] executing blocking tasks from the
    /// [`PeerConnectionObserver`] callbacks.
    pool: ThreadPool,
}

impl sys::PeerConnectionEventsHandler for PeerConnectionObserver {
    fn on_signaling_change(&mut self, new_state: sys::SignalingState) {
<<<<<<< HEAD
        // self.observer
        //     .add(api::PeerConnectionEvent::OnSignallingChange(
        //         new_state.into(),
        //     ));
    }

    fn on_standardized_ice_connection_change(&mut self, new_state: sys::IceConnectionState) {
        // self.observer
        //     .add(api::PeerConnectionEvent::OnIceConnectionStateChange(
        //         new_state.into(),
        //     ));
    }

    fn on_connection_change(&mut self, new_state: sys::PeerConnectionState) {
        // self.observer
        //     .add(api::PeerConnectionEvent::OnConnectionStateChange(
        //         new_state.into(),
        //     ));
    }

    fn on_ice_gathering_change(&mut self, new_state: sys::IceGatheringState) {
        // self.observer
        //     .add(api::PeerConnectionEvent::OnIceGatheringStateChange(
        //         new_state.into(),
        //     ));
    }

    fn on_negotiation_needed_event(&mut self, _: u32) {
        // self.observer
        //     .add(api::PeerConnectionEvent::OnNegotiationNeeded);
=======
        self.observer
            .lock()
            .unwrap()
            .add(api::PeerConnectionEvent::OnSignallingChange(
                new_state.into(),
            ));
    }

    fn on_standardized_ice_connection_change(&mut self, new_state: sys::IceConnectionState) {
        self.observer.lock().unwrap().add(
            api::PeerConnectionEvent::OnIceConnectionStateChange(new_state.into()),
        );
    }

    fn on_connection_change(&mut self, new_state: sys::PeerConnectionState) {
        self.observer.lock().unwrap().add(
            api::PeerConnectionEvent::OnConnectionStateChange(new_state.into()),
        );
    }

    fn on_ice_gathering_change(&mut self, new_state: sys::IceGatheringState) {
        self.observer.lock().unwrap().add(
            api::PeerConnectionEvent::OnIceGatheringStateChange(new_state.into()),
        );
    }

    fn on_negotiation_needed_event(&mut self, _: u32) {
        self.observer
            .lock()
            .unwrap()
            .add(api::PeerConnectionEvent::OnNegotiationNeeded);
>>>>>>> 459f185b
    }

    fn on_ice_candidate_error(
        &mut self,
        address: &CxxString,
        port: i32,
        url: &CxxString,
        error_code: i32,
        error_text: &CxxString,
    ) {
<<<<<<< HEAD
        // self.observer
        //     .add(api::PeerConnectionEvent::OnIceCandidateError {
        //         address: address.to_string(),
        //         port: port as i64,
        //         url: url.to_string(),
        //         error_code: error_code as i64,
        //         error_text: error_text.to_string(),
        //     });
=======
        self.observer
            .lock()
            .unwrap()
            .add(api::PeerConnectionEvent::OnIceCandidateError {
                address: address.to_string(),
                port: port as i64,
                url: url.to_string(),
                error_code: error_code as i64,
                error_text: error_text.to_string(),
            });
>>>>>>> 459f185b
    }

    //     fn on_ice_connection_receiving_change(&mut self, _: bool) {
    //         // This is a non-spec-compliant event.
    //     }

    fn on_track(&mut self, transceiver: sys::RtpTransceiverInterface) {
        let track = match transceiver.media_type() {
            sys::MediaType::MEDIA_TYPE_AUDIO => {
                let track = AudioTrack::wrap_remote(&transceiver);
                let result = api::MediaStreamTrack::from(&track);
                self.audio_tracks.insert(track.id(), track);

                result
            }
            sys::MediaType::MEDIA_TYPE_VIDEO => {
                let track = VideoTrack::wrap_remote(&transceiver);
                let result = api::MediaStreamTrack::from(&track);
                self.video_tracks.insert(track.id(), track);

                result
            }
            _ => unreachable!(),
        };

        self.pool.execute({
            // PANIC: Unwrapping is OK, since the transceiver is guaranteed
            //        to be negotiated at this point.
            let mid = transceiver.mid();
            let direction = transceiver.direction();
            let peer = Arc::clone(&self.peer);
            let observer = Arc::clone(&self.observer);

            move || {
                let peer = peer.get().unwrap().lock().unwrap();
                let index = peer
                    .get_transceivers()
                    .iter()
                    .enumerate()
                    .find(|(_, t)| {
                        t.mid().as_ref() == Some(&mid.as_ref().unwrap().to_string())
                    })
                    .map(|(id, _)| id)
                    .unwrap();

                let result = api::RtcTrackEvent {
                    track,
                    transceiver: api::RtcRtpTransceiver {
                        id: index as u64,
                        mid,
                        direction: direction.try_into().unwrap(),
                        sender: api::RtcRtpSender { id: index as u64 },
                        peer_id: peer.id(),
                    },
                };

                observer
                    .lock()
                    .unwrap()
                    .add(api::PeerConnectionEvent::OnTrack(result));
            }
        });
    }

    fn on_ice_candidate(&mut self, candidate: sys::IceCandidateInterface) {
<<<<<<< HEAD
        // self.observer.add(PeerConnectionEvent::OnIceCandidate {
        //     sdp_mid: candidate.mid(),
        //     sdp_mline_index: candidate.mline_index() as i64,
        //     candidate: candidate.candidate(),
        // });
=======
        self.observer
            .lock()
            .unwrap()
            .add(PeerConnectionEvent::OnIceCandidate {
                sdp_mid: candidate.mid(),
                sdp_mline_index: candidate.mline_index() as i64,
                candidate: candidate.candidate(),
            });
>>>>>>> 459f185b
    }

    //     fn on_ice_candidates_removed(&mut self, _: &CxxVector<sys::Candidate>) {
    //         // This is a non-spec-compliant event.
    //     }

    fn on_ice_selected_candidate_pair_changed(&mut self, _: &sys::CandidatePairChangeEvent) {
        // This is a non-spec-compliant event.
    }

    fn on_ice_connection_receiving_change(&mut self, receiving: bool) {
        todo!()
    }

    fn on_ice_candidates_removed(&mut self, candidates: &CxxVector<sys::Candidate>) {
        todo!()
    }

    fn on_remove_track(&mut self, _: sys::RtpReceiverInterface) {
        // This is a non-spec-compliant event.
    }
}

/// [`sys::AddIceCandidateCallback`] wrapper.
pub struct AddIceCandidateCallback(Sender<anyhow::Result<()>>);

impl sys::AddIceCandidateCallback for AddIceCandidateCallback {
    fn on_success(&mut self) {
        // self.0.pin_mut().on_add_ice_candidate_success();
        self.0.send(Ok(())).unwrap();
    }

    fn on_fail(&mut self, error: &CxxString) {
        // self.0.pin_mut().on_add_ice_candidate_fail(error);
        self.0.send(Err(anyhow!("{}", error.to_string()))).unwrap();
    }
}<|MERGE_RESOLUTION|>--- conflicted
+++ resolved
@@ -23,22 +23,9 @@
     /// Writes an error to the provided `err` if any.
     pub fn create_peer_connection(
         self: &mut Webrtc,
-        // obs: StreamSink<api::PeerConnectionEvent>,
+        obs: StreamSink<api::PeerConnectionEvent>,
         configuration: api::RtcConfiguration,
         id: u64,
-<<<<<<< HEAD
-    ) -> anyhow::Result<u64> {
-        // let peer = PeerConnection::new(
-        //     &mut self.peer_connection_factory,
-        //     Arc::clone(&self.video_tracks),
-        //     Arc::clone(&self.audio_tracks),
-        //     obs,
-        //     configuration,
-        //     self.callback_pool.clone(),
-        // )?;
-        // self.peer_connections.insert(id.into(), peer);
-        Ok(id)
-=======
     ) -> anyhow::Result<()> {
         let peer = PeerConnection::new(
             &mut self.peer_connection_factory,
@@ -52,7 +39,6 @@
         self.peer_connections.insert(id.into(), peer);
 
         Ok(())
->>>>>>> 459f185b
     }
 
     /// Initiates the creation of a SDP offer for the purpose of starting a new
@@ -87,9 +73,9 @@
             ice_restart,
             use_rtp_mux,
         );
-        // let obs =
-        //     sys::CreateSessionDescriptionObserver::new(Box::new(CreateSdpCallback(cb)));
-        // peer.0.lock().unwrap().create_offer(&options, obs);
+        let obs =
+            sys::CreateSessionDescriptionObserver::new(Box::new(CreateSdpCallback(cb)));
+        peer.0.lock().unwrap().create_offer(&options, obs);
 
         Ok(())
     }
@@ -126,9 +112,9 @@
             ice_restart,
             use_rtp_mux,
         );
-        // let obs =
-        //     sys::CreateSessionDescriptionObserver::new(Box::new(CreateSdpCallback(cb)));
-        // peer.0.lock().unwrap().create_answer(&options, obs);
+        let obs =
+            sys::CreateSessionDescriptionObserver::new(Box::new(CreateSdpCallback(cb)));
+        peer.0.lock().unwrap().create_answer(&options, obs);
 
         Ok(())
     }
@@ -154,28 +140,12 @@
         {
             peer
         } else {
-<<<<<<< HEAD
-            return format!("`PeerConnection` with ID `{peer_id}` does not exist",);
-        };
-
-        // let sdp_kind = match sys::SdpType::try_from(kind.as_str()) {
-        //     Ok(kind) => kind,
-        //     Err(e) => {
-        //         return e.to_string();
-        //     }
-        // };
-
-        // let desc = sys::SessionDescriptionInterface::new(sdp_kind, &sdp);
-        // let obs = sys::SetLocalDescriptionObserver::new(Box::new(SetSdpCallback(cb)));
-        // peer.0.lock().unwrap().set_local_description(desc, obs);
-=======
             bail!("`PeerConnection` with ID `{peer_id}` does not exist",);
         };
 
         let desc = sys::SessionDescriptionInterface::new(kind, &sdp);
         let obs = sys::SetLocalDescriptionObserver::new(Box::new(SetSdpCallback(cb)));
         peer.0.lock().unwrap().set_local_description(desc, obs);
->>>>>>> 459f185b
 
         Ok(())
     }
@@ -202,28 +172,12 @@
         {
             peer
         } else {
-<<<<<<< HEAD
-            return format!("`PeerConnection` with ID `{peer_id}` does not exist",);
-        };
-
-        // let sdp_kind = match sys::SdpType::try_from(kind.as_str()) {
-        //     Ok(kind) => kind,
-        //     Err(e) => {
-        //         return e.to_string();
-        //     }
-        // };
-
-        // let desc = sys::SessionDescriptionInterface::new(sdp_kind, &sdp);
-        // let obs = sys::SetRemoteDescriptionObserver::new(Box::new(SetSdpCallback(cb)));
-        // peer.0.lock().unwrap().set_remote_description(desc, obs);
-=======
             bail!("`PeerConnection` with ID `{peer_id}` does not exist",);
         };
 
         let desc = sys::SessionDescriptionInterface::new(kind, &sdp);
         let obs = sys::SetRemoteDescriptionObserver::new(Box::new(SetSdpCallback(cb)));
         peer.0.lock().unwrap().set_remote_description(desc, obs);
->>>>>>> 459f185b
 
         Ok(())
     }
@@ -549,15 +503,6 @@
     ) -> anyhow::Result<()> {
         let candidate =
             sys::IceCandidateInterface::new(sdp_mid, sdp_mline_index, candidate).unwrap();
-<<<<<<< HEAD
-        // self.peer_connections
-        //     .get_mut(&PeerConnectionId(peer_id))
-        //     .unwrap()
-        //     .0
-        //     .lock()
-        //     .unwrap()
-        //     .add_ice_candidate(candidate, Box::new(AddIceCandidateCallback(cb)));
-=======
 
         let peer = if let Some(peer) = self
             .peer_connections
@@ -574,7 +519,6 @@
             .add_ice_candidate(candidate, Box::new(AddIceCandidateCallback(cb)));
 
         Ok(())
->>>>>>> 459f185b
     }
 
     /// Tells the [`PeerConnection`] that ICE should be restarted.
@@ -634,45 +578,11 @@
         factory: &mut sys::PeerConnectionFactoryInterface,
         video_tracks: Arc<DashMap<VideoTrackId, VideoTrack>>,
         audio_tracks: Arc<DashMap<AudioTrackId, AudioTrack>>,
-        // observer: StreamSink<api::PeerConnectionEvent>,
+        observer: StreamSink<api::PeerConnectionEvent>,
         configuration: api::RtcConfiguration,
         pool: ThreadPool,
         id: u64,
     ) -> anyhow::Result<Self> {
-<<<<<<< HEAD
-        // let obs_peer = Arc::new(OnceCell::new());
-        // let observer = sys::PeerConnectionObserver::new(Box::new(PeerConnectionObserver {
-        //     observer,
-        //     peer: Arc::clone(&obs_peer),
-        //     video_tracks,
-        //     audio_tracks,
-        //     pool,
-        // }));
-
-        // let mut sys_configuration = sys::RtcConfiguration::default();
-
-        // if !configuration.ice_transport_policy.is_empty() {
-        //     sys_configuration.set_ice_transport_type(
-        //         configuration.ice_transport_policy.as_str().try_into()?,
-        //     );
-        // }
-
-        // if !configuration.bundle_policy.is_empty() {
-        //     sys_configuration
-        //         .set_bundle_policy(configuration.bundle_policy.as_str().try_into()?);
-        // }
-
-        // for server in configuration.ice_servers {
-        //     let mut ice_server = sys::IceServer::default();
-        //     let mut have_ice_servers = false;
-
-        //     for url in server.urls {
-        //         if !url.is_empty() {
-        //             ice_server.add_url(url);
-        //             have_ice_servers = true;
-        //         }
-        //     }
-=======
         let obs_peer = Arc::new(OnceCell::new());
         let observer = sys::PeerConnectionObserver::new(Box::new(PeerConnectionObserver {
             observer: Arc::new(Mutex::new(observer)),
@@ -705,35 +615,26 @@
                     have_ice_servers = true;
                 }
             }
->>>>>>> 459f185b
-
-        // if have_ice_servers {
-        //     if !server.username.is_empty() || !server.credential.is_empty() {
-        //         ice_server.set_credentials(server.username, server.credential);
-        //     }
-
-        //         sys_configuration.add_server(ice_server);
-        //     }
-        // }
-
-<<<<<<< HEAD
-        // let inner = factory.create_peer_connection_or_error(
-        //     &sys_configuration,
-        //     sys::PeerConnectionDependencies::new(observer),
-        // )?;
-=======
+
+            if have_ice_servers {
+                if !server.username.is_empty() || !server.credential.is_empty() {
+                    ice_server.set_credentials(server.username, server.credential);
+                }
+
+                sys_configuration.add_server(ice_server);
+            }
+        }
+
         let inner = factory.create_peer_connection_or_error(
             &sys_configuration,
             sys::PeerConnectionDependencies::new(observer),
             id,
         )?;
->>>>>>> 459f185b
-
-        // let inner_peer = Arc::new(Mutex::new(inner));
-        // obs_peer.set(Arc::clone(&inner_peer)).unwrap_or_default();
-
-        // Ok(Self(inner_peer))
-        anyhow::bail!("")
+
+        let inner_peer = Arc::new(Mutex::new(inner));
+        obs_peer.set(Arc::clone(&inner_peer)).unwrap_or_default();
+
+        Ok(Self(inner_peer))
     }
 }
 
@@ -770,11 +671,7 @@
 /// [`PeerConnectionObserverInterface`] wrapper.
 struct PeerConnectionObserver {
     /// [`PeerConnectionObserverInterface`] to forward the events to.
-<<<<<<< HEAD
-    // observer: StreamSink<api::PeerConnectionEvent>,
-=======
     observer: Arc<Mutex<StreamSink<api::PeerConnectionEvent>>>,
->>>>>>> 459f185b
 
     /// [`InnerPeer`] of the [`PeerConnection`] internally used in
     /// [`sys::PeerConnectionObserver::on_track()`][1]
@@ -796,38 +693,6 @@
 
 impl sys::PeerConnectionEventsHandler for PeerConnectionObserver {
     fn on_signaling_change(&mut self, new_state: sys::SignalingState) {
-<<<<<<< HEAD
-        // self.observer
-        //     .add(api::PeerConnectionEvent::OnSignallingChange(
-        //         new_state.into(),
-        //     ));
-    }
-
-    fn on_standardized_ice_connection_change(&mut self, new_state: sys::IceConnectionState) {
-        // self.observer
-        //     .add(api::PeerConnectionEvent::OnIceConnectionStateChange(
-        //         new_state.into(),
-        //     ));
-    }
-
-    fn on_connection_change(&mut self, new_state: sys::PeerConnectionState) {
-        // self.observer
-        //     .add(api::PeerConnectionEvent::OnConnectionStateChange(
-        //         new_state.into(),
-        //     ));
-    }
-
-    fn on_ice_gathering_change(&mut self, new_state: sys::IceGatheringState) {
-        // self.observer
-        //     .add(api::PeerConnectionEvent::OnIceGatheringStateChange(
-        //         new_state.into(),
-        //     ));
-    }
-
-    fn on_negotiation_needed_event(&mut self, _: u32) {
-        // self.observer
-        //     .add(api::PeerConnectionEvent::OnNegotiationNeeded);
-=======
         self.observer
             .lock()
             .unwrap()
@@ -859,7 +724,6 @@
             .lock()
             .unwrap()
             .add(api::PeerConnectionEvent::OnNegotiationNeeded);
->>>>>>> 459f185b
     }
 
     fn on_ice_candidate_error(
@@ -870,16 +734,6 @@
         error_code: i32,
         error_text: &CxxString,
     ) {
-<<<<<<< HEAD
-        // self.observer
-        //     .add(api::PeerConnectionEvent::OnIceCandidateError {
-        //         address: address.to_string(),
-        //         port: port as i64,
-        //         url: url.to_string(),
-        //         error_code: error_code as i64,
-        //         error_text: error_text.to_string(),
-        //     });
-=======
         self.observer
             .lock()
             .unwrap()
@@ -890,7 +744,6 @@
                 error_code: error_code as i64,
                 error_text: error_text.to_string(),
             });
->>>>>>> 459f185b
     }
 
     //     fn on_ice_connection_receiving_change(&mut self, _: bool) {
@@ -956,13 +809,6 @@
     }
 
     fn on_ice_candidate(&mut self, candidate: sys::IceCandidateInterface) {
-<<<<<<< HEAD
-        // self.observer.add(PeerConnectionEvent::OnIceCandidate {
-        //     sdp_mid: candidate.mid(),
-        //     sdp_mline_index: candidate.mline_index() as i64,
-        //     candidate: candidate.candidate(),
-        // });
-=======
         self.observer
             .lock()
             .unwrap()
@@ -971,23 +817,18 @@
                 sdp_mline_index: candidate.mline_index() as i64,
                 candidate: candidate.candidate(),
             });
->>>>>>> 459f185b
-    }
-
-    //     fn on_ice_candidates_removed(&mut self, _: &CxxVector<sys::Candidate>) {
-    //         // This is a non-spec-compliant event.
-    //     }
+    }
+
+    fn on_ice_candidates_removed(&mut self, _: &CxxVector<sys::Candidate>) {
+        // This is a non-spec-compliant event.
+    }
 
     fn on_ice_selected_candidate_pair_changed(&mut self, _: &sys::CandidatePairChangeEvent) {
         // This is a non-spec-compliant event.
     }
 
-    fn on_ice_connection_receiving_change(&mut self, receiving: bool) {
-        todo!()
-    }
-
-    fn on_ice_candidates_removed(&mut self, candidates: &CxxVector<sys::Candidate>) {
-        todo!()
+    fn on_ice_connection_receiving_change(&mut self, _: bool) {
+        // This is a non-spec-compliant event.
     }
 
     fn on_remove_track(&mut self, _: sys::RtpReceiverInterface) {
