use cxx::{let_cxx_string, CxxString, CxxVector, UniquePtr};
use derive_more::{Display, From, Into};
use libwebrtc_sys as sys;
use std::str::FromStr;

use crate::{
    api::{self, PeerConnectionObserverInterface},
    internal::{CreateSdpCallbackInterface, SetDescriptionCallbackInterface},
    next_id, AudioTrackId, VideoTrackId, Webrtc,
};

impl Webrtc {
    /// Creates a new [`PeerConnection`] and returns its ID.
    ///
    /// Writes an error to the provided `err` if any.
    pub fn create_peer_connection(
        self: &mut Webrtc,
        obs: UniquePtr<PeerConnectionObserverInterface>,
        error: &mut String,
    ) -> u64 {
        let peer =
            PeerConnection::new(&mut self.0.peer_connection_factory, obs);
        match peer {
            Ok(peer) => self
                .0
                .peer_connections
                .entry(peer.id)
                .or_insert(peer)
                .id
                .into(),
            Err(err) => {
                error.push_str(&err.to_string());
                0
            }
        }
    }

    /// Initiates the creation of a SDP offer for the purpose of starting a new
    /// WebRTC connection to a remote peer.
    ///
    /// Returns an empty [`String`] in operation succeeds or an error otherwise.
    pub fn create_offer(
        &mut self,
        peer_id: u64,
        voice_activity_detection: bool,
        ice_restart: bool,
        use_rtp_mux: bool,
        cb: UniquePtr<CreateSdpCallbackInterface>,
    ) -> String {
        let peer = if let Some(peer) = self
            .0
            .peer_connections
            .get_mut(&PeerConnectionId::from(peer_id))
        {
            peer
        } else {
            return format!(
                "`PeerConnection` with ID `{peer_id}` does not exist",
            );
        };

        let options = sys::RTCOfferAnswerOptions::new(
            None,
            None,
            voice_activity_detection,
            ice_restart,
            use_rtp_mux,
        );
        let obs = sys::CreateSessionDescriptionObserver::new(Box::new(
            CreateSdpCallback(cb),
        ));
        peer.inner.create_offer(&options, obs);

        String::new()
    }

    /// Creates a SDP answer to an offer received from a remote peer during an
    /// offer/answer negotiation of a WebRTC connection.
    ///
    /// Returns an empty [`String`] in operation succeeds or an error otherwise.
    pub fn create_answer(
        &mut self,
        peer_id: u64,
        voice_activity_detection: bool,
        ice_restart: bool,
        use_rtp_mux: bool,
        cb: UniquePtr<CreateSdpCallbackInterface>,
    ) -> String {
        let peer = if let Some(peer) = self
            .0
            .peer_connections
            .get_mut(&PeerConnectionId::from(peer_id))
        {
            peer
        } else {
            return format!(
                "`PeerConnection` with ID `{peer_id}` does not exist",
            );
        };

        let options = sys::RTCOfferAnswerOptions::new(
            None,
            None,
            voice_activity_detection,
            ice_restart,
            use_rtp_mux,
        );
        let obs = sys::CreateSessionDescriptionObserver::new(Box::new(
            CreateSdpCallback(cb),
        ));
        peer.inner.create_answer(&options, obs);

        String::new()
    }

    /// Changes the local description associated with the connection.
    ///
    /// Returns an empty [`String`] in operation succeeds or an error otherwise.
    #[allow(clippy::needless_pass_by_value)]
    pub fn set_local_description(
        &mut self,
        peer_id: u64,
        kind: String,
        sdp: String,
        cb: UniquePtr<SetDescriptionCallbackInterface>,
    ) -> String {
        let peer = if let Some(peer) = self
            .0
            .peer_connections
            .get_mut(&PeerConnectionId::from(peer_id))
        {
            peer
        } else {
            return format!(
                "`PeerConnection` with ID `{peer_id}` does not exist",
            );
        };

        let sdp_kind = match sys::SdpType::try_from(kind.as_str()) {
            Ok(kind) => kind,
            Err(e) => {
                return e.to_string();
            }
        };

        let desc = sys::SessionDescriptionInterface::new(sdp_kind, &sdp);
        let obs =
            sys::SetLocalDescriptionObserver::new(Box::new(SetSdpCallback(cb)));
        peer.inner.set_local_description(desc, obs);

        String::new()
    }

    /// Sets the specified session description as the remote peer's current
    /// offer or answer.
    ///
    /// Returns an empty [`String`] in operation succeeds or an error otherwise.
    #[allow(clippy::needless_pass_by_value)]
    pub fn set_remote_description(
        &mut self,
        peer_id: u64,
        kind: String,
        sdp: String,
        cb: UniquePtr<SetDescriptionCallbackInterface>,
    ) -> String {
        let peer = if let Some(peer) = self
            .0
            .peer_connections
            .get_mut(&PeerConnectionId::from(peer_id))
        {
            peer
        } else {
            return format!(
                "`PeerConnection` with ID `{peer_id}` does not exist",
            );
        };

        let sdp_kind = match sys::SdpType::try_from(kind.as_str()) {
            Ok(kind) => kind,
            Err(e) => {
                return e.to_string();
            }
        };

        let desc = sys::SessionDescriptionInterface::new(sdp_kind, &sdp);
        let obs = sys::SetRemoteDescriptionObserver::new(Box::new(
            SetSdpCallback(cb),
        ));
        peer.inner.set_remote_description(desc, obs);

        String::new()
    }

    /// Creates a new [`api::RtcRtpTransceiver`] and adds it to the set of
    /// transceivers of the specified [`PeerConnection`].
    ///
    /// # Panics
    ///
    /// - If cannot parse the given `media_type` and `direction` to a valid
    ///   [`sys::MediaType`] and [`sys::RtpTransceiverDirection`].
    /// - If cannot find any [`PeerConnection`]s by the specified `peer_id`.
    pub fn add_transceiver(
        &mut self,
        peer_id: u64,
        media_type: &str,
        direction: &str,
    ) -> api::RtcRtpTransceiver {
        let peer = self
            .0
            .peer_connections
            .get_mut(&PeerConnectionId(peer_id))
            .unwrap();

        let transceiver = peer.inner.add_transceiver(
            media_type.try_into().unwrap(),
            direction.try_into().unwrap(),
        );

        let result = api::RtcRtpTransceiver {
            id: peer.transceivers.len() as u64,
            mid: transceiver.mid().unwrap_or_default(),
            direction: transceiver.direction().to_string(),
        };

        peer.transceivers.push(transceiver);

        result
    }

    /// Returns a sequence of [`api::RtcRtpTransceiver`] objects representing
    /// the RTP transceivers currently attached to specified [`PeerConnection`].
    ///
    /// # Panics
    ///
    /// If cannot find any [`PeerConnection`]s by the specified `peer_id`.
    pub fn get_transceivers(
        &mut self,
        peer_id: u64,
    ) -> Vec<api::RtcRtpTransceiver> {
        let peer = self
            .0
            .peer_connections
            .get_mut(&PeerConnectionId(peer_id))
            .unwrap();

        let transceivers = peer.inner.get_transceivers();
        let mut result = Vec::with_capacity(transceivers.len());

        for (index, transceiver) in transceivers.into_iter().enumerate() {
            let info = api::RtcRtpTransceiver {
                id: index as u64,
                mid: transceiver.mid().unwrap_or_default(),
                direction: transceiver.direction().to_string(),
            };
            result.push(info);

            if index == peer.transceivers.len() {
                peer.transceivers.push(transceiver);
            }
        }

        result
    }

<<<<<<< HEAD
    /// Changes the preferred direction of the given [`RtcRtpTransceiver`].
=======
    /// Changes the preferred `direction` of the specified
    /// [`RtcRtpTransceiver`].
>>>>>>> fee34bfc
    ///
    /// # Panics
    ///
    /// - If cannot find any [`PeerConnection`]s by the specified `peer_id`.
    /// - If cannot find any [`RtpTransceiverInterface`]s by the specified
    ///   `transceiver_id`.
<<<<<<< HEAD
    /// - If cannot parse the given `direction` to a valid
=======
    /// - If cannot parse the given `direction` as a valid
>>>>>>> fee34bfc
    ///   [`sys::RtpTransceiverDirection`].
    pub fn set_transceiver_direction(
        &mut self,
        peer_id: u64,
        transceiver_id: u64,
        direction: &str,
    ) -> String {
        let peer = self
            .0
            .peer_connections
            .get_mut(&PeerConnectionId(peer_id))
            .unwrap();

        peer.transceivers
            .get(usize::try_from(transceiver_id).unwrap())
            .unwrap()
            .set_direction(direction.try_into().unwrap())
            .map_or_else(|err| err.to_string(), |_| String::new())
    }

<<<<<<< HEAD
    /// Returns the [Negotiated media ID (mid)][1] of the given
=======
    /// Returns the [Negotiated media ID (mid)][1] of the specified
>>>>>>> fee34bfc
    /// [`RtcRtpTransceiver`].
    ///
    /// # Panics
    ///
    /// - If cannot find any [`PeerConnection`]s by the specified `peer_id`.
    /// - If cannot find any [`RtpTransceiverInterface`]s by the specified
    ///   `transceiver_id`.
    ///
    /// [1]: https://w3.org/TR/webrtc#dfn-media-stream-identification-tag
    pub fn get_transceiver_mid(
        &mut self,
        peer_id: u64,
        transceiver_id: u64,
    ) -> String {
        let peer = self
            .0
            .peer_connections
            .get_mut(&PeerConnectionId(peer_id))
            .unwrap();

<<<<<<< HEAD
        let mid = peer
            .transceivers
            .get(usize::try_from(transceiver_id).unwrap())
            .unwrap()
            .mid();

        if let Some(mid) = mid {
            mid
        } else {
            String::new()
        }
    }

    /// Returns the preferred direction of the given [`RtcRtpTransceiver`].
=======
        peer.transceivers
            .get(usize::try_from(transceiver_id).unwrap())
            .unwrap()
            .mid()
            .unwrap_or_default()
    }

    /// Returns the preferred direction of the specified [`RtcRtpTransceiver`].
>>>>>>> fee34bfc
    ///
    /// # Panics
    ///
    /// - If cannot find any [`PeerConnection`]s by the specified `peer_id`.
    /// - If cannot find any [`RtpTransceiverInterface`]s by the specified
    ///   `transceiver_id`.
    pub fn get_transceiver_direction(
        &mut self,
        peer_id: u64,
        transceiver_id: u64,
    ) -> String {
        let peer = self
            .0
            .peer_connections
            .get_mut(&PeerConnectionId(peer_id))
            .unwrap();

        peer.transceivers
            .get(usize::try_from(transceiver_id).unwrap())
            .unwrap()
            .direction()
            .to_string()
    }

<<<<<<< HEAD
    /// Irreversibly marks the given [`RtcRtpTransceiver`] as stopping,
    /// unless it is already stopped.
    ///
    /// This will immediately cause the transceiver's sender to no longer
    /// send, and its receiver to no longer receive.
=======
    /// Irreversibly marks the specified [`RtcRtpTransceiver`] as stopping,
    /// unless it's already stopped.
    ///
    /// This will immediately cause the transceiver's sender to no longer send,
    /// and its receiver to no longer receive.
>>>>>>> fee34bfc
    ///
    /// # Panics
    ///
    /// - If cannot find any [`PeerConnection`]s by the specified `peer_id`.
    /// - If cannot find any [`RtpTransceiverInterface`]s by the specified
    ///   `transceiver_id`.
    pub fn stop_transceiver(
        &mut self,
        peer_id: u64,
        transceiver_id: u64,
    ) -> String {
        let peer = self
            .0
            .peer_connections
            .get_mut(&PeerConnectionId(peer_id))
            .unwrap();

        peer.transceivers
            .get(usize::try_from(transceiver_id).unwrap())
            .unwrap()
            .stop()
            .map_or_else(|err| err.to_string(), |_| String::new())
    }

<<<<<<< HEAD
    /// Frees the given [`RtcRtpTransceiver`].
=======
    /// Frees the specified [`RtcRtpTransceiver`].
>>>>>>> fee34bfc
    ///
    /// # Panics
    ///
    /// - If cannot find any [`PeerConnection`]s by the specified `peer_id`.
    /// - If cannot find any [`RtpTransceiverInterface`]s by the specified
    ///   `transceiver_id`.
    pub fn dispose_transceiver(&mut self, peer_id: u64, transceiver_id: u64) {
        self.0
            .peer_connections
            .get_mut(&PeerConnectionId(peer_id))
            .unwrap()
            .transceivers
            .remove(usize::try_from(transceiver_id).unwrap());
    }
<<<<<<< HEAD

    /// Replaces the [`crate::AudioTrack`] or the [`crate::VideoTrack`] on
    /// the [`sys::Transceiver`]'s `sender`.
    ///
    /// # Panics
    ///
    /// May panic on getting the [`PeerConnection`] or the [`sys::Transceiver`]
    /// or on setting the `track`.
    pub fn replace_track_on_sender(
        &mut self,
        peer_id: u64,
        transceiver_id: u64,
        track_id: &str,
    ) {
        let peer = self
            .0
            .peer_connections
            .get_mut(&PeerConnectionId(peer_id))
            .unwrap();

        let transceiver = peer
            .transceivers
            .get(usize::try_from(transceiver_id).unwrap())
            .unwrap();

        if track_id.is_empty() {
            match transceiver.media_type() {
                sys::MediaType::MEDIA_TYPE_VIDEO => {
                    transceiver.set_no_video_track().unwrap();
                }
                sys::MediaType::MEDIA_TYPE_AUDIO => {
                    transceiver.set_no_audio_track().unwrap();
                }
                _ => unreachable!(),
            }
        } else {
            match transceiver.media_type() {
                sys::MediaType::MEDIA_TYPE_VIDEO => {
                    transceiver
                        .replace_video_track(
                            self.0
                                .video_tracks
                                .get(&VideoTrackId::from(
                                    u64::from_str(track_id).unwrap(),
                                ))
                                .unwrap(),
                        )
                        .unwrap();
                }
                sys::MediaType::MEDIA_TYPE_AUDIO => {
                    transceiver
                        .replace_audio_track(
                            self.0
                                .audio_tracks
                                .get(&AudioTrackId::from(
                                    u64::from_str(track_id).unwrap(),
                                ))
                                .unwrap(),
                        )
                        .unwrap();
                }
                _ => unreachable!(),
            }
        }
    }
=======
>>>>>>> fee34bfc
}

/// ID of a [`PeerConnection`].
#[derive(Clone, Copy, Debug, Display, Eq, From, Hash, Into, PartialEq)]
pub struct PeerConnectionId(u64);

/// Wrapper around a [`sys::PeerConnectionInterface`] with a unique ID.
pub struct PeerConnection {
    /// ID of this [`PeerConnection`].
    id: PeerConnectionId,

    /// Underlying [`sys::PeerConnectionInterface`].
    inner: sys::PeerConnectionInterface,

    /// [`sys::Transceiver`]s of this [`PeerConnection`].
    transceivers: Vec<sys::RtpTransceiverInterface>,
}

impl PeerConnection {
    /// Creates a new [`PeerConnection`].
    fn new(
        factory: &mut sys::PeerConnectionFactoryInterface,
        observer: UniquePtr<PeerConnectionObserverInterface>,
    ) -> anyhow::Result<Self> {
        let observer = sys::PeerConnectionObserver::new(Box::new(
            PeerConnectionObserver(observer),
        ));
        let inner = factory.create_peer_connection_or_error(
            &sys::RTCConfiguration::default(),
            sys::PeerConnectionDependencies::new(observer),
        )?;

        Ok(Self {
            id: PeerConnectionId::from(next_id()),
            inner,
            transceivers: Vec::new(),
        })
    }
}

/// [`CreateSdpCallbackInterface`] wrapper.
struct CreateSdpCallback(UniquePtr<CreateSdpCallbackInterface>);

impl sys::CreateSdpCallback for CreateSdpCallback {
    fn success(&mut self, sdp: &CxxString, kind: sys::SdpType) {
        let_cxx_string!(kind = kind.to_string());
        self.0.pin_mut().on_create_sdp_success(sdp, &kind.as_ref());
    }

    fn fail(&mut self, error: &CxxString) {
        self.0.pin_mut().on_create_sdp_fail(error);
    }
}

/// [`SetDescriptionCallbackInterface`] wrapper.
struct SetSdpCallback(UniquePtr<SetDescriptionCallbackInterface>);

impl sys::SetDescriptionCallback for SetSdpCallback {
    fn success(&mut self) {
        self.0.pin_mut().on_set_description_sucess();
    }

    fn fail(&mut self, error: &CxxString) {
        self.0.pin_mut().on_set_description_fail(error);
    }
}

/// [`PeerConnectionObserverInterface`] wrapper.
struct PeerConnectionObserver(UniquePtr<PeerConnectionObserverInterface>);

impl sys::PeerConnectionEventsHandler for PeerConnectionObserver {
    fn on_signaling_change(&mut self, new_state: sys::SignalingState) {
        let_cxx_string!(new_state = new_state.to_string());
        self.0.pin_mut().on_signaling_change(&new_state);
    }

    fn on_standardized_ice_connection_change(
        &mut self,
        new_state: sys::IceConnectionState,
    ) {
        let_cxx_string!(new_state = new_state.to_string());
        self.0.pin_mut().on_ice_connection_state_change(&new_state);
    }

    fn on_connection_change(&mut self, new_state: sys::PeerConnectionState) {
        let_cxx_string!(new_state = new_state.to_string());
        self.0.pin_mut().on_connection_state_change(&new_state);
    }

    fn on_ice_gathering_change(&mut self, new_state: sys::IceGatheringState) {
        let_cxx_string!(new_state = new_state.to_string());
        self.0.pin_mut().on_ice_gathering_change(&new_state);
    }

    fn on_negotiation_needed_event(&mut self, _: u32) {
        self.0.pin_mut().on_negotiation_needed();
    }

    fn on_ice_candidate_error(
        &mut self,
        address: &CxxString,
        port: i32,
        url: &CxxString,
        error_code: i32,
        error_text: &CxxString,
    ) {
        self.0
            .pin_mut()
            .on_ice_candidate_error(address, port, url, error_code, error_text);
    }

    fn on_ice_connection_receiving_change(&mut self, _: bool) {
        // This is a non-spec-compliant event.
    }

    fn on_ice_candidate(
        &mut self,
        candidate: *const sys::IceCandidateInterface,
    ) {
        let mut string =
            unsafe { sys::ice_candidate_interface_to_string(candidate) };
        self.0.pin_mut().on_ice_candidate(&string.pin_mut());
    }

    fn on_ice_candidates_removed(&mut self, _: &CxxVector<sys::Candidate>) {
        // This is a non-spec-compliant event.
    }

    fn on_ice_selected_candidate_pair_changed(
        &mut self,
        _: &sys::CandidatePairChangeEvent,
    ) {
        // This is a non-spec-compliant event.
    }
}<|MERGE_RESOLUTION|>--- conflicted
+++ resolved
@@ -262,23 +262,15 @@
         result
     }
 
-<<<<<<< HEAD
-    /// Changes the preferred direction of the given [`RtcRtpTransceiver`].
-=======
     /// Changes the preferred `direction` of the specified
     /// [`RtcRtpTransceiver`].
->>>>>>> fee34bfc
     ///
     /// # Panics
     ///
     /// - If cannot find any [`PeerConnection`]s by the specified `peer_id`.
     /// - If cannot find any [`RtpTransceiverInterface`]s by the specified
     ///   `transceiver_id`.
-<<<<<<< HEAD
-    /// - If cannot parse the given `direction` to a valid
-=======
     /// - If cannot parse the given `direction` as a valid
->>>>>>> fee34bfc
     ///   [`sys::RtpTransceiverDirection`].
     pub fn set_transceiver_direction(
         &mut self,
@@ -299,11 +291,7 @@
             .map_or_else(|err| err.to_string(), |_| String::new())
     }
 
-<<<<<<< HEAD
-    /// Returns the [Negotiated media ID (mid)][1] of the given
-=======
     /// Returns the [Negotiated media ID (mid)][1] of the specified
->>>>>>> fee34bfc
     /// [`RtcRtpTransceiver`].
     ///
     /// # Panics
@@ -324,22 +312,6 @@
             .get_mut(&PeerConnectionId(peer_id))
             .unwrap();
 
-<<<<<<< HEAD
-        let mid = peer
-            .transceivers
-            .get(usize::try_from(transceiver_id).unwrap())
-            .unwrap()
-            .mid();
-
-        if let Some(mid) = mid {
-            mid
-        } else {
-            String::new()
-        }
-    }
-
-    /// Returns the preferred direction of the given [`RtcRtpTransceiver`].
-=======
         peer.transceivers
             .get(usize::try_from(transceiver_id).unwrap())
             .unwrap()
@@ -348,7 +320,6 @@
     }
 
     /// Returns the preferred direction of the specified [`RtcRtpTransceiver`].
->>>>>>> fee34bfc
     ///
     /// # Panics
     ///
@@ -373,19 +344,11 @@
             .to_string()
     }
 
-<<<<<<< HEAD
-    /// Irreversibly marks the given [`RtcRtpTransceiver`] as stopping,
-    /// unless it is already stopped.
-    ///
-    /// This will immediately cause the transceiver's sender to no longer
-    /// send, and its receiver to no longer receive.
-=======
     /// Irreversibly marks the specified [`RtcRtpTransceiver`] as stopping,
     /// unless it's already stopped.
     ///
     /// This will immediately cause the transceiver's sender to no longer send,
     /// and its receiver to no longer receive.
->>>>>>> fee34bfc
     ///
     /// # Panics
     ///
@@ -410,11 +373,7 @@
             .map_or_else(|err| err.to_string(), |_| String::new())
     }
 
-<<<<<<< HEAD
-    /// Frees the given [`RtcRtpTransceiver`].
-=======
     /// Frees the specified [`RtcRtpTransceiver`].
->>>>>>> fee34bfc
     ///
     /// # Panics
     ///
@@ -429,15 +388,16 @@
             .transceivers
             .remove(usize::try_from(transceiver_id).unwrap());
     }
-<<<<<<< HEAD
 
     /// Replaces the [`crate::AudioTrack`] or the [`crate::VideoTrack`] on
     /// the [`sys::Transceiver`]'s `sender`.
     ///
     /// # Panics
     ///
-    /// May panic on getting the [`PeerConnection`] or the [`sys::Transceiver`]
-    /// or on setting the `track`.
+    /// - If cannot find any [`PeerConnection`]s by the specified `peer_id`.
+    /// - If cannot find any [`RtpTransceiverInterface`]s by the specified
+    ///   `transceiver_id`.
+    /// - If cannot set the `track` to the [`sys::Transceiver`].
     pub fn replace_track_on_sender(
         &mut self,
         peer_id: u64,
@@ -495,8 +455,6 @@
             }
         }
     }
-=======
->>>>>>> fee34bfc
 }
 
 /// ID of a [`PeerConnection`].
