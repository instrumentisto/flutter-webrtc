--- conflicted
+++ resolved
@@ -1,39 +1,13 @@
-<<<<<<< HEAD
-use std::{
-    collections::HashMap,
-    sync::{Arc, Mutex},
-};
-=======
 use std::sync::{Arc, Mutex, Weak};
->>>>>>> b2a75744
 
 use cxx::{let_cxx_string, CxxString, CxxVector, UniquePtr};
 use dashmap::DashMap;
 use derive_more::{Display, From, Into};
 use libwebrtc_sys as sys;
-<<<<<<< HEAD
-use sys::{
-    get_audio_track_sourse, get_media_stream_track_kind,
-    get_rtp_receiver_track, get_transceiver_receiver, get_video_track_sourse,
-    media_stream_track_interface_downcast_audio_track,
-    media_stream_track_interface_downcast_video_track, AudioSourceInterface,
-    AudioTrackInterface, MediaStreamTrackInterface, Sys_RtpReceiverInterface,
-    Sys_RtpTransceiverInterface, VideoTrackInterface,
-    VideoTrackSourceInterface,
-};
+use sys::RtpTransceiverInterface;
 
 use crate::{
-    api::{
-        self, OnTrackSerialized, RtpTransceiverInterfaceSerialized,
-        TrackInterfaceSerialized,
-    },
-    AudioTrack, VideoTrack,
-};
-=======
-use sys::RtpTransceiverInterface;
->>>>>>> b2a75744
-
-use crate::{
+    api,
     internal::{
         CreateSdpCallbackInterface, PeerConnectionObserverInterface,
         SetDescriptionCallbackInterface,
@@ -53,13 +27,8 @@
         let peer = PeerConnection::new(
             &mut self.0.peer_connection_factory,
             obs,
-<<<<<<< HEAD
-            self.0.video_tracks.clone(),
-            self.0.audio_tracks.clone(),
-=======
             Arc::clone(&self.0.video_tracks),
             Arc::clone(&self.0.audio_tracks),
->>>>>>> b2a75744
         );
         match peer {
             Ok(peer) => self
@@ -184,15 +153,12 @@
                 return e.to_string();
             }
         };
+
         let desc = sys::SessionDescriptionInterface::new(sdp_kind, &sdp);
         let obs =
             sys::SetLocalDescriptionObserver::new(Box::new(SetSdpCallback(cb)));
-<<<<<<< HEAD
-        peer.inner.set_local_description(desc, obs);
-=======
         peer.0.inner.set_local_description(desc, obs);
 
->>>>>>> b2a75744
         String::new()
     }
 
@@ -504,8 +470,6 @@
                     sender.replace_video_track(Some(
                         self.0
                             .video_tracks
-                            .lock()
-                            .unwrap()
                             .get(&VideoTrackId::from(track_id))
                             .unwrap()
                             .as_ref(),
@@ -515,8 +479,6 @@
                     sender.replace_audio_track(Some(
                         self.0
                             .audio_tracks
-                            .lock()
-                            .unwrap()
                             .get(&AudioTrackId::from(track_id))
                             .unwrap()
                             .as_ref(),
@@ -551,29 +513,17 @@
     /// Creates a new [`PeerConnection`].
     fn new(
         factory: &mut sys::PeerConnectionFactoryInterface,
-<<<<<<< HEAD
-        observer: UniquePtr<PeerConnectionObserverInterface>,
-        remote_video_tracks: Arc<Mutex<HashMap<VideoTrackId, VideoTrack>>>,
-        remote_audio_tracks: Arc<Mutex<HashMap<AudioTrackId, AudioTrack>>>,
-=======
         cb: UniquePtr<PeerConnectionObserverInterface>,
         video_tracks: Arc<DashMap<VideoTrackId, VideoTrack>>,
         audio_tracks: Arc<DashMap<AudioTrackId, AudioTrack>>,
->>>>>>> b2a75744
     ) -> anyhow::Result<Self> {
         let transceivers = Arc::new(Mutex::new(vec![]));
         let observer = sys::PeerConnectionObserver::new(Box::new(
             PeerConnectionObserver {
-<<<<<<< HEAD
-                cb: observer,
-                remote_video_tracks,
-                remote_audio_tracks,
-=======
                 cb,
                 transceivers: Arc::downgrade(&transceivers),
                 video_tracks,
                 audio_tracks,
->>>>>>> b2a75744
             },
         ));
         let inner = factory.create_peer_connection_or_error(
@@ -620,11 +570,6 @@
 
 /// [`PeerConnectionObserverInterface`] wrapper.
 struct PeerConnectionObserver {
-<<<<<<< HEAD
-    cb: UniquePtr<PeerConnectionObserverInterface>,
-    remote_video_tracks: Arc<Mutex<HashMap<VideoTrackId, VideoTrack>>>,
-    remote_audio_tracks: Arc<Mutex<HashMap<AudioTrackId, AudioTrack>>>,
-=======
     /// [`PeerConnectionObserverInterface`] that the events will be forwarded
     /// to.
     cb: UniquePtr<PeerConnectionObserverInterface>,
@@ -637,7 +582,6 @@
 
     /// Map of remote [`AudioTrack`]s shared with the [`crate::Webrtc`].
     audio_tracks: Arc<DashMap<AudioTrackId, AudioTrack>>,
->>>>>>> b2a75744
 }
 
 impl sys::PeerConnectionEventsHandler for PeerConnectionObserver {
@@ -692,8 +636,6 @@
         let mut string =
             unsafe { sys::ice_candidate_interface_to_string(candidate) };
         self.cb.pin_mut().on_ice_candidate(&string.pin_mut());
-<<<<<<< HEAD
-=======
     }
 
     fn on_track(&mut self, transceiver: sys::RtpTransceiverInterface) {
@@ -728,7 +670,6 @@
             },
         };
         self.cb.pin_mut().on_track(result);
->>>>>>> b2a75744
     }
 
     fn on_ice_candidates_removed(&mut self, _: &CxxVector<sys::Candidate>) {
@@ -742,65 +683,7 @@
         // This is a non-spec-compliant event.
     }
 
-<<<<<<< HEAD
-    fn on_track(&mut self, mut event: UniquePtr<Sys_RtpTransceiverInterface>) {
-        let receiver = get_transceiver_receiver(&event);
-        let track = get_rtp_receiver_track(&receiver);
-        let id = next_id();
-
-        if get_media_stream_track_kind(&track).to_string() == "video" {
-            let inner = VideoTrackInterface::from((
-                media_stream_track_interface_downcast_video_track(track),
-                HashMap::new(),
-            ));
-
-            let source = get_video_track_sourse(inner.inner());
-            let v = VideoTrack::new_from_video_interface(
-                inner,
-                VideoTrackSourceInterface::from(source),
-                "remote".to_owned(),
-            );
-            self.remote_video_tracks
-                .lock()
-                .unwrap()
-                .insert(id.into(), v);
-        } else {
-            let inner = AudioTrackInterface::from((
-                media_stream_track_interface_downcast_audio_track(track),
-                HashMap::new(),
-            ));
-
-            let source = get_audio_track_sourse(inner.inner());
-            let a = AudioTrack::new_from_audio_interface(
-                inner,
-                AudioSourceInterface::from(source),
-                "audio".to_owned(),
-            );
-            self.remote_audio_tracks
-                .lock()
-                .unwrap()
-                .insert(id.into(), a);
-        }
-
-        let track = get_rtp_receiver_track(&receiver);
-        let result = OnTrackSerialized {
-            track: TrackInterfaceSerialized::from((
-                &track as &MediaStreamTrackInterface,
-                id,
-                "remote".to_owned(),
-            )),
-            transceiver: RtpTransceiverInterfaceSerialized::from(
-                &event.pin_mut() as &Sys_RtpTransceiverInterface,
-            ),
-        };
-        self.cb.pin_mut().on_track(result);
-    }
-
-    fn on_remove_track(&mut self, _: &Sys_RtpReceiverInterface) {
-        // Not required at the moment.
-=======
     fn on_remove_track(&mut self, _: sys::RtpReceiverInterface) {
         // This is a non-spec-compliant event.
->>>>>>> b2a75744
     }
 }