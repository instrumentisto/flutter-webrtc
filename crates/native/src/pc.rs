use cxx::{let_cxx_string, CxxString, CxxVector, UniquePtr};
use derive_more::{Display, From, Into};
use libwebrtc_sys as sys;
use std::str::FromStr;

use crate::{
    api::{self, PeerConnectionObserverInterface},
    internal::{CreateSdpCallbackInterface, SetDescriptionCallbackInterface},
    next_id, AudioTrackId, VideoTrackId, Webrtc,
};

impl Webrtc {
    /// Creates a new [`PeerConnection`] and returns its ID.
    ///
    /// Writes an error to the provided `err` if any.
    pub fn create_peer_connection(
        self: &mut Webrtc,
        obs: UniquePtr<PeerConnectionObserverInterface>,
        error: &mut String,
    ) -> u64 {
        let peer =
            PeerConnection::new(&mut self.0.peer_connection_factory, obs);
        match peer {
            Ok(peer) => self
                .0
                .peer_connections
                .entry(peer.id)
                .or_insert(peer)
                .id
                .into(),
            Err(err) => {
                error.push_str(&err.to_string());
                0
            }
        }
    }

    /// Initiates the creation of a SDP offer for the purpose of starting a new
    /// WebRTC connection to a remote peer.
    ///
    /// Returns an empty [`String`] in operation succeeds or an error otherwise.
    pub fn create_offer(
        &mut self,
        peer_id: u64,
        voice_activity_detection: bool,
        ice_restart: bool,
        use_rtp_mux: bool,
        cb: UniquePtr<CreateSdpCallbackInterface>,
    ) -> String {
        let peer = if let Some(peer) = self
            .0
            .peer_connections
            .get_mut(&PeerConnectionId::from(peer_id))
        {
            peer
        } else {
            return format!(
                "`PeerConnection` with ID `{peer_id}` does not exist",
            );
        };

        let options = sys::RTCOfferAnswerOptions::new(
            None,
            None,
            voice_activity_detection,
            ice_restart,
            use_rtp_mux,
        );
        let obs = sys::CreateSessionDescriptionObserver::new(Box::new(
            CreateSdpCallback(cb),
        ));
        peer.inner.create_offer(&options, obs);

        String::new()
    }

    /// Creates a SDP answer to an offer received from a remote peer during an
    /// offer/answer negotiation of a WebRTC connection.
    ///
    /// Returns an empty [`String`] in operation succeeds or an error otherwise.
    pub fn create_answer(
        &mut self,
        peer_id: u64,
        voice_activity_detection: bool,
        ice_restart: bool,
        use_rtp_mux: bool,
        cb: UniquePtr<CreateSdpCallbackInterface>,
    ) -> String {
        let peer = if let Some(peer) = self
            .0
            .peer_connections
            .get_mut(&PeerConnectionId::from(peer_id))
        {
            peer
        } else {
            return format!(
                "`PeerConnection` with ID `{peer_id}` does not exist",
            );
        };

        let options = sys::RTCOfferAnswerOptions::new(
            None,
            None,
            voice_activity_detection,
            ice_restart,
            use_rtp_mux,
        );
        let obs = sys::CreateSessionDescriptionObserver::new(Box::new(
            CreateSdpCallback(cb),
        ));
        peer.inner.create_answer(&options, obs);

        String::new()
    }

    /// Changes the local description associated with the connection.
    ///
    /// Returns an empty [`String`] in operation succeeds or an error otherwise.
    #[allow(clippy::needless_pass_by_value)]
    pub fn set_local_description(
        &mut self,
        peer_id: u64,
        kind: String,
        sdp: String,
        cb: UniquePtr<SetDescriptionCallbackInterface>,
    ) -> String {
        let peer = if let Some(peer) = self
            .0
            .peer_connections
            .get_mut(&PeerConnectionId::from(peer_id))
        {
            peer
        } else {
            return format!(
                "`PeerConnection` with ID `{peer_id}` does not exist",
            );
        };

        let sdp_kind = match sys::SdpType::try_from(kind.as_str()) {
            Ok(kind) => kind,
            Err(e) => {
                return e.to_string();
            }
        };

        let desc = sys::SessionDescriptionInterface::new(sdp_kind, &sdp);
        let obs =
            sys::SetLocalDescriptionObserver::new(Box::new(SetSdpCallback(cb)));
        peer.inner.set_local_description(desc, obs);

        String::new()
    }

    /// Sets the specified session description as the remote peer's current
    /// offer or answer.
    ///
    /// Returns an empty [`String`] in operation succeeds or an error otherwise.
    #[allow(clippy::needless_pass_by_value)]
    pub fn set_remote_description(
        &mut self,
        peer_id: u64,
        kind: String,
        sdp: String,
        cb: UniquePtr<SetDescriptionCallbackInterface>,
    ) -> String {
        let peer = if let Some(peer) = self
            .0
            .peer_connections
            .get_mut(&PeerConnectionId::from(peer_id))
        {
            peer
        } else {
            return format!(
                "`PeerConnection` with ID `{peer_id}` does not exist",
            );
        };

        let sdp_kind = match sys::SdpType::try_from(kind.as_str()) {
            Ok(kind) => kind,
            Err(e) => {
                return e.to_string();
            }
        };

        let desc = sys::SessionDescriptionInterface::new(sdp_kind, &sdp);
        let obs = sys::SetRemoteDescriptionObserver::new(Box::new(
            SetSdpCallback(cb),
        ));
        peer.inner.set_remote_description(desc, obs);

        String::new()
    }

    /// Creates a new [`api::RtcRtpTransceiver`] and adds it to the set of
    /// transceivers of the specified [`PeerConnection`].
    ///
    /// # Panics
    ///
    /// Panics if could not parse the given `media_type` and `direction` to a
    /// valid [`sys::MediaType`] and [`sys::RtpTransceiverDirection`].
    ///
    /// Panics if could not find a [`PeerConnection`] by the provided `peer_id`.
    pub fn add_transceiver(
        &mut self,
        peer_id: u64,
        media_type: &str,
        direction: &str,
    ) -> api::RtcRtpTransceiver {
        let peer = self
            .0
            .peer_connections
            .get_mut(&PeerConnectionId(peer_id))
            .unwrap();

        let transceiver = peer.inner.add_transceiver(
            media_type.try_into().unwrap(),
            direction.try_into().unwrap(),
        );

        let result = api::RtcRtpTransceiver {
            id: peer.transceivers.len() as u64,
            mid: transceiver.mid().unwrap_or_default(),
            direction: transceiver.direction().to_string(),
        };

        peer.transceivers.push(transceiver);

        result
    }

    /// Returns a sequence of [`api::RtcRtpTransceiver`] objects representing
    /// the RTP transceivers that are currently attached to this
    /// [`PeerConnection`] object.
    ///
    /// # Panics
    ///
    /// Panics if could not find a [`PeerConnection`] by the provided `peer_id`.
    pub fn get_transceivers(
        &mut self,
        peer_id: u64,
    ) -> Vec<api::RtcRtpTransceiver> {
        let peer = self
            .0
            .peer_connections
            .get_mut(&PeerConnectionId(peer_id))
            .unwrap();

        let transceivers = peer.inner.get_transceivers();
        let mut result = Vec::with_capacity(transceivers.len());

        for (index, transceiver) in transceivers.into_iter().enumerate() {
            let info = api::RtcRtpTransceiver {
                id: index as u64,
                mid: transceiver.mid().unwrap_or_default(),
                direction: transceiver.direction().to_string(),
            };
            result.push(info);

            if index == peer.transceivers.len() {
                peer.transceivers.push(transceiver);
            }
        }

        result
    }
<<<<<<< HEAD

    /// Sets the [`sys::Transceiver`]'s [`sys::RtpTransceiverDirection`].
    ///
    /// # Panics
    ///
    /// May panic on getting the [`PeerConnection`] or the [`sys::Transceiver`]
    /// or setting the [`sys::RtpTransceiverDirection`].
    pub fn set_transceiver_direction(
        &mut self,
        peer_id: u64,
        transceiver_id: u64,
        direction: &str,
    ) {
        let peer = self
            .0
            .peer_connections
            .get_mut(&PeerConnectionId(peer_id))
            .unwrap();

        peer.transceivers
            .get(usize::try_from(transceiver_id).unwrap())
            .unwrap()
            .set_direction(direction.try_into().unwrap())
            .unwrap();
    }

    /// Returns the [`sys::Transceiver`]'s `mid`.
    ///
    /// # Panics
    ///
    /// May panic on getting the [`PeerConnection`] or the [`sys::Transceiver`].
    pub fn get_transceiver_mid(
        &mut self,
        peer_id: u64,
        transceiver_id: u64,
    ) -> String {
        let peer = self
            .0
            .peer_connections
            .get_mut(&PeerConnectionId(peer_id))
            .unwrap();

        peer.transceivers
            .get(usize::try_from(transceiver_id).unwrap())
            .unwrap()
            .mid()
    }

    /// Returns the [`sys::Transceiver`]'s [`sys::RtpTransceiverDirection`]
    /// as [`Srting`].
    ///
    /// # Panics
    ///
    /// May panic on getting the [`PeerConnection`] or the [`sys::Transceiver`].
    pub fn get_transceiver_direction(
        &mut self,
        peer_id: u64,
        transceiver_id: u64,
    ) -> String {
        let peer = self
            .0
            .peer_connections
            .get_mut(&PeerConnectionId(peer_id))
            .unwrap();

        peer.transceivers
            .get(usize::try_from(transceiver_id).unwrap())
            .unwrap()
            .direction()
            .to_string()
    }

    /// Stops the [`sys::Transceiver`].
    ///
    /// # Panics
    ///
    /// May panic on getting the [`PeerConnection`] or the [`sys::Transceiver`]
    /// or on stoping the [`sys::Transceiver`].
    pub fn stop_transceiver(&mut self, peer_id: u64, transceiver_id: u64) {
        let peer = self
            .0
            .peer_connections
            .get_mut(&PeerConnectionId(peer_id))
            .unwrap();

        peer.transceivers
            .get(usize::try_from(transceiver_id).unwrap())
            .unwrap()
            .stop()
            .unwrap();
    }

    /// Removes the [`sys::Transceiver`] from the [`PeerConnection`]'s
    /// `transceivers` map.
    ///
    /// Pay attention that it doesn't stop the [`sys::Transceiver`].
    ///
    /// # Panics
    ///
    /// May panic on getting the [`PeerConnection`] or the [`sys::Transceiver`]
    /// or on removing the last one.
    pub fn dispose_transceiver(&mut self, peer_id: u64, transceiver_id: u64) {
        self.0
            .peer_connections
            .get_mut(&PeerConnectionId(peer_id))
            .unwrap()
            .transceivers
            .remove(usize::try_from(transceiver_id).unwrap());
    }

    /// Sets the [`crate::AudioTrack`] or the [`crate::VideoTrack`] to
    /// the [`sys::Transceiver`]'s `sender`.
    ///
    /// # Panics
    ///
    /// May panic on getting the [`PeerConnection`] or the [`sys::Transceiver`]
    /// or on setting the `track`.
    pub fn set_track_on_sender(
        &mut self,
        peer_id: u64,
        transceiver_id: u64,
        track_id: &str,
    ) {
        let peer = self
            .0
            .peer_connections
            .get_mut(&PeerConnectionId(peer_id))
            .unwrap();

        let transceiver = peer
            .transceivers
            .get(usize::try_from(transceiver_id).unwrap())
            .unwrap();

        if track_id.is_empty() {
            match transceiver.media_type() {
                sys::MediaType::MEDIA_TYPE_VIDEO => {
                    transceiver.set_no_video_track().unwrap();
                }
                sys::MediaType::MEDIA_TYPE_AUDIO => {
                    transceiver.set_no_audio_track().unwrap();
                }
                _ => unreachable!(),
            }
        } else {
            match transceiver.media_type() {
                sys::MediaType::MEDIA_TYPE_VIDEO => {
                    transceiver
                        .set_video_track(
                            self.0
                                .video_tracks
                                .get(&VideoTrackId(
                                    u64::from_str(track_id).unwrap(),
                                ))
                                .unwrap(),
                        )
                        .unwrap();
                }
                sys::MediaType::MEDIA_TYPE_AUDIO => {
                    transceiver
                        .set_audio_track(
                            self.0
                                .audio_tracks
                                .get(&AudioTrackId(
                                    u64::from_str(track_id).unwrap(),
                                ))
                                .unwrap(),
                        )
                        .unwrap();
                }
                _ => unreachable!(),
            }
        }
    }
}
=======
>>>>>>> 142b88ae

    /// Sets the [`sys::Transceiver`]'s [`sys::RtpTransceiverDirection`].
    ///
    /// # Panics
    ///
    /// May panic on getting the [`PeerConnection`] or the [`sys::Transceiver`]
    /// or setting the [`sys::RtpTransceiverDirection`].
    pub fn set_transceiver_direction(
        &mut self,
        peer_id: u64,
        transceiver_id: u64,
        direction: &str,
    ) {
        let peer = self
            .0
            .peer_connections
            .get_mut(&PeerConnectionId(peer_id))
            .unwrap();

        peer.transceivers
            .get(usize::try_from(transceiver_id).unwrap())
            .unwrap()
            .set_direction(direction.try_into().unwrap())
            .unwrap();
    }

    /// Returns the [`sys::Transceiver`]'s `mid`.
    ///
    /// # Panics
    ///
    /// May panic on getting the [`PeerConnection`] or the [`sys::Transceiver`].
    pub fn get_transceiver_mid(
        &mut self,
        peer_id: u64,
        transceiver_id: u64,
    ) -> String {
        let peer = self
            .0
            .peer_connections
            .get_mut(&PeerConnectionId(peer_id))
            .unwrap();

        let mid = peer
            .transceivers
            .get(usize::try_from(transceiver_id).unwrap())
            .unwrap()
            .mid();

        if let Some(mid) = mid {
            mid
        } else {
            String::new()
        }
    }

    /// Returns the [`sys::Transceiver`]'s [`sys::RtpTransceiverDirection`]
    /// as [`Srting`].
    ///
    /// # Panics
    ///
    /// May panic on getting the [`PeerConnection`] or the [`sys::Transceiver`].
    pub fn get_transceiver_direction(
        &mut self,
        peer_id: u64,
        transceiver_id: u64,
    ) -> String {
        let peer = self
            .0
            .peer_connections
            .get_mut(&PeerConnectionId(peer_id))
            .unwrap();

        peer.transceivers
            .get(usize::try_from(transceiver_id).unwrap())
            .unwrap()
            .direction()
            .to_string()
    }

    /// Stops the [`sys::Transceiver`].
    ///
    /// # Panics
    ///
    /// May panic on getting the [`PeerConnection`] or the [`sys::Transceiver`]
    /// or on stoping the [`sys::Transceiver`].
    pub fn stop_transceiver(&mut self, peer_id: u64, transceiver_id: u64) {
        let peer = self
            .0
            .peer_connections
            .get_mut(&PeerConnectionId(peer_id))
            .unwrap();

        peer.transceivers
            .get(usize::try_from(transceiver_id).unwrap())
            .unwrap()
            .stop()
            .unwrap();
    }

    /// Removes the [`sys::Transceiver`] from the [`PeerConnection`]'s
    /// `transceivers` map.
    ///
    /// Pay attention that it doesn't stop the [`sys::Transceiver`].
    ///
    /// # Panics
    ///
    /// May panic on getting the [`PeerConnection`] or the [`sys::Transceiver`]
    /// or on removing the last one.
    pub fn dispose_transceiver(&mut self, peer_id: u64, transceiver_id: u64) {
        self.0
            .peer_connections
            .get_mut(&PeerConnectionId(peer_id))
            .unwrap()
            .transceivers
            .remove(usize::try_from(transceiver_id).unwrap());
    }
}

/// ID of a [`PeerConnection`].
#[derive(Clone, Copy, Debug, Display, Eq, From, Hash, Into, PartialEq)]
pub struct PeerConnectionId(u64);

/// Wrapper around a [`sys::PeerConnectionInterface`] with a unique ID.
pub struct PeerConnection {
    /// ID of this [`PeerConnection`].
    id: PeerConnectionId,

    /// Underlying [`sys::PeerConnectionInterface`].
    inner: sys::PeerConnectionInterface,

    /// The [`sys::Transceiver`]s of this [`PeerConnection`].
    transceivers: Vec<sys::RtpTransceiverInterface>,
}

impl PeerConnection {
    /// Creates a new [`PeerConnection`].
    fn new(
        factory: &mut sys::PeerConnectionFactoryInterface,
        observer: UniquePtr<PeerConnectionObserverInterface>,
    ) -> anyhow::Result<Self> {
        let observer = sys::PeerConnectionObserver::new(Box::new(
            PeerConnectionObserver(observer),
        ));
        let inner = factory.create_peer_connection_or_error(
            &sys::RTCConfiguration::default(),
            sys::PeerConnectionDependencies::new(observer),
        )?;

        Ok(Self {
            id: PeerConnectionId::from(next_id()),
            inner,
            transceivers: Vec::new(),
        })
    }
}

/// [`CreateSdpCallbackInterface`] wrapper.
struct CreateSdpCallback(UniquePtr<CreateSdpCallbackInterface>);

impl sys::CreateSdpCallback for CreateSdpCallback {
    fn success(&mut self, sdp: &CxxString, kind: sys::SdpType) {
        let_cxx_string!(kind = kind.to_string());
        self.0.pin_mut().on_create_sdp_success(sdp, &kind.as_ref());
    }

    fn fail(&mut self, error: &CxxString) {
        self.0.pin_mut().on_create_sdp_fail(error);
    }
}

/// [`SetDescriptionCallbackInterface`] wrapper.
struct SetSdpCallback(UniquePtr<SetDescriptionCallbackInterface>);

impl sys::SetDescriptionCallback for SetSdpCallback {
    fn success(&mut self) {
        self.0.pin_mut().on_set_description_sucess();
    }

    fn fail(&mut self, error: &CxxString) {
        self.0.pin_mut().on_set_description_fail(error);
    }
}

/// [`PeerConnectionObserverInterface`] wrapper.
struct PeerConnectionObserver(UniquePtr<PeerConnectionObserverInterface>);

impl sys::PeerConnectionEventsHandler for PeerConnectionObserver {
    fn on_signaling_change(&mut self, new_state: sys::SignalingState) {
        let_cxx_string!(new_state = new_state.to_string());
        self.0.pin_mut().on_signaling_change(&new_state);
    }

    fn on_standardized_ice_connection_change(
        &mut self,
        new_state: sys::IceConnectionState,
    ) {
        let_cxx_string!(new_state = new_state.to_string());
        self.0.pin_mut().on_ice_connection_state_change(&new_state);
    }

    fn on_connection_change(&mut self, new_state: sys::PeerConnectionState) {
        let_cxx_string!(new_state = new_state.to_string());
        self.0.pin_mut().on_connection_state_change(&new_state);
    }

    fn on_ice_gathering_change(&mut self, new_state: sys::IceGatheringState) {
        let_cxx_string!(new_state = new_state.to_string());
        self.0.pin_mut().on_ice_gathering_change(&new_state);
    }

    fn on_negotiation_needed_event(&mut self, _: u32) {
        self.0.pin_mut().on_negotiation_needed();
    }

    fn on_ice_candidate_error(
        &mut self,
        address: &CxxString,
        port: i32,
        url: &CxxString,
        error_code: i32,
        error_text: &CxxString,
    ) {
        self.0
            .pin_mut()
            .on_ice_candidate_error(address, port, url, error_code, error_text);
    }

    fn on_ice_connection_receiving_change(&mut self, _: bool) {
        // This is a non-spec-compliant event.
    }

    fn on_ice_candidate(
        &mut self,
        candidate: *const sys::IceCandidateInterface,
    ) {
        let mut string =
            unsafe { sys::ice_candidate_interface_to_string(candidate) };
        self.0.pin_mut().on_ice_candidate(&string.pin_mut());
    }

    fn on_ice_candidates_removed(&mut self, _: &CxxVector<sys::Candidate>) {
        // This is a non-spec-compliant event.
    }

    fn on_ice_selected_candidate_pair_changed(
        &mut self,
        _: &sys::CandidatePairChangeEvent,
    ) {
        // This is a non-spec-compliant event.
    }
}<|MERGE_RESOLUTION|>--- conflicted
+++ resolved
@@ -263,7 +263,6 @@
 
         result
     }
-<<<<<<< HEAD
 
     /// Sets the [`sys::Transceiver`]'s [`sys::RtpTransceiverDirection`].
     ///
@@ -306,10 +305,17 @@
             .get_mut(&PeerConnectionId(peer_id))
             .unwrap();
 
-        peer.transceivers
+        let mid = peer
+            .transceivers
             .get(usize::try_from(transceiver_id).unwrap())
             .unwrap()
-            .mid()
+            .mid();
+
+        if let Some(mid) = mid {
+            mid
+        } else {
+            String::new()
+        }
     }
 
     /// Returns the [`sys::Transceiver`]'s [`sys::RtpTransceiverDirection`]
@@ -439,125 +445,6 @@
         }
     }
 }
-=======
->>>>>>> 142b88ae
-
-    /// Sets the [`sys::Transceiver`]'s [`sys::RtpTransceiverDirection`].
-    ///
-    /// # Panics
-    ///
-    /// May panic on getting the [`PeerConnection`] or the [`sys::Transceiver`]
-    /// or setting the [`sys::RtpTransceiverDirection`].
-    pub fn set_transceiver_direction(
-        &mut self,
-        peer_id: u64,
-        transceiver_id: u64,
-        direction: &str,
-    ) {
-        let peer = self
-            .0
-            .peer_connections
-            .get_mut(&PeerConnectionId(peer_id))
-            .unwrap();
-
-        peer.transceivers
-            .get(usize::try_from(transceiver_id).unwrap())
-            .unwrap()
-            .set_direction(direction.try_into().unwrap())
-            .unwrap();
-    }
-
-    /// Returns the [`sys::Transceiver`]'s `mid`.
-    ///
-    /// # Panics
-    ///
-    /// May panic on getting the [`PeerConnection`] or the [`sys::Transceiver`].
-    pub fn get_transceiver_mid(
-        &mut self,
-        peer_id: u64,
-        transceiver_id: u64,
-    ) -> String {
-        let peer = self
-            .0
-            .peer_connections
-            .get_mut(&PeerConnectionId(peer_id))
-            .unwrap();
-
-        let mid = peer
-            .transceivers
-            .get(usize::try_from(transceiver_id).unwrap())
-            .unwrap()
-            .mid();
-
-        if let Some(mid) = mid {
-            mid
-        } else {
-            String::new()
-        }
-    }
-
-    /// Returns the [`sys::Transceiver`]'s [`sys::RtpTransceiverDirection`]
-    /// as [`Srting`].
-    ///
-    /// # Panics
-    ///
-    /// May panic on getting the [`PeerConnection`] or the [`sys::Transceiver`].
-    pub fn get_transceiver_direction(
-        &mut self,
-        peer_id: u64,
-        transceiver_id: u64,
-    ) -> String {
-        let peer = self
-            .0
-            .peer_connections
-            .get_mut(&PeerConnectionId(peer_id))
-            .unwrap();
-
-        peer.transceivers
-            .get(usize::try_from(transceiver_id).unwrap())
-            .unwrap()
-            .direction()
-            .to_string()
-    }
-
-    /// Stops the [`sys::Transceiver`].
-    ///
-    /// # Panics
-    ///
-    /// May panic on getting the [`PeerConnection`] or the [`sys::Transceiver`]
-    /// or on stoping the [`sys::Transceiver`].
-    pub fn stop_transceiver(&mut self, peer_id: u64, transceiver_id: u64) {
-        let peer = self
-            .0
-            .peer_connections
-            .get_mut(&PeerConnectionId(peer_id))
-            .unwrap();
-
-        peer.transceivers
-            .get(usize::try_from(transceiver_id).unwrap())
-            .unwrap()
-            .stop()
-            .unwrap();
-    }
-
-    /// Removes the [`sys::Transceiver`] from the [`PeerConnection`]'s
-    /// `transceivers` map.
-    ///
-    /// Pay attention that it doesn't stop the [`sys::Transceiver`].
-    ///
-    /// # Panics
-    ///
-    /// May panic on getting the [`PeerConnection`] or the [`sys::Transceiver`]
-    /// or on removing the last one.
-    pub fn dispose_transceiver(&mut self, peer_id: u64, transceiver_id: u64) {
-        self.0
-            .peer_connections
-            .get_mut(&PeerConnectionId(peer_id))
-            .unwrap()
-            .transceivers
-            .remove(usize::try_from(transceiver_id).unwrap());
-    }
-}
 
 /// ID of a [`PeerConnection`].
 #[derive(Clone, Copy, Debug, Display, Eq, From, Hash, Into, PartialEq)]
