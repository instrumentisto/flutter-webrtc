<<<<<<< HEAD
use std::collections::HashMap;

use cxx::{let_cxx_string, CxxString, UniquePtr};
=======
use cxx::{let_cxx_string, CxxString, CxxVector, UniquePtr};
>>>>>>> aae8030f
use derive_more::{Display, From, Into};
use libwebrtc_sys as sys;

use crate::{
<<<<<<< HEAD
    api,
    internal::{CreateSdpCallbackInterface, SetDescriptionCallbackInterface},
=======
    internal::{
        CreateSdpCallbackInterface, PeerConnectionObserverInterface,
        SetDescriptionCallbackInterface,
    },
>>>>>>> aae8030f
    next_id, Webrtc,
};

impl Webrtc {
    /// Creates a new [`PeerConnection`] and returns its ID.
    ///
    /// Writes an error to the provided `err` if any.
    pub fn create_peer_connection(
        self: &mut Webrtc,
        obs: UniquePtr<PeerConnectionObserverInterface>,
        error: &mut String,
    ) -> u64 {
        let peer =
            PeerConnection::new(&mut self.0.peer_connection_factory, obs);
        match peer {
            Ok(peer) => self
                .0
                .peer_connections
                .entry(peer.id)
                .or_insert(peer)
                .id
                .into(),
            Err(err) => {
                error.push_str(&err.to_string());
                0
            }
        }
    }

    /// Initiates the creation of a SDP offer for the purpose of starting a new
    /// WebRTC connection to a remote peer.
    ///
    /// Returns an empty [`String`] in operation succeeds or an error otherwise.
    pub fn create_offer(
        &mut self,
        peer_id: u64,
        voice_activity_detection: bool,
        ice_restart: bool,
        use_rtp_mux: bool,
        cb: UniquePtr<CreateSdpCallbackInterface>,
    ) -> String {
        let peer = if let Some(peer) = self
            .0
            .peer_connections
            .get_mut(&PeerConnectionId::from(peer_id))
        {
            peer
        } else {
            return format!(
                "`PeerConnection` with ID `{peer_id}` does not exist",
            );
        };

        let options = sys::RTCOfferAnswerOptions::new(
            None,
            None,
            voice_activity_detection,
            ice_restart,
            use_rtp_mux,
        );
        let obs = sys::CreateSessionDescriptionObserver::new(Box::new(
            CreateSdpCallback(cb),
        ));
        peer.inner.create_offer(&options, obs);

        String::new()
    }

    /// Creates a SDP answer to an offer received from a remote peer during an
    /// offer/answer negotiation of a WebRTC connection.
    ///
    /// Returns an empty [`String`] in operation succeeds or an error otherwise.
    pub fn create_answer(
        &mut self,
        peer_id: u64,
        voice_activity_detection: bool,
        ice_restart: bool,
        use_rtp_mux: bool,
        cb: UniquePtr<CreateSdpCallbackInterface>,
    ) -> String {
        let peer = if let Some(peer) = self
            .0
            .peer_connections
            .get_mut(&PeerConnectionId::from(peer_id))
        {
            peer
        } else {
            return format!(
                "`PeerConnection` with ID `{peer_id}` does not exist",
            );
        };

        let options = sys::RTCOfferAnswerOptions::new(
            None,
            None,
            voice_activity_detection,
            ice_restart,
            use_rtp_mux,
        );
        let obs = sys::CreateSessionDescriptionObserver::new(Box::new(
            CreateSdpCallback(cb),
        ));
        peer.inner.create_answer(&options, obs);

        String::new()
    }

    /// Changes the local description associated with the connection.
    ///
    /// Returns an empty [`String`] in operation succeeds or an error otherwise.
    #[allow(clippy::needless_pass_by_value)]
    pub fn set_local_description(
        &mut self,
        peer_id: u64,
        kind: String,
        sdp: String,
        cb: UniquePtr<SetDescriptionCallbackInterface>,
    ) -> String {
        let peer = if let Some(peer) = self
            .0
            .peer_connections
            .get_mut(&PeerConnectionId::from(peer_id))
        {
            peer
        } else {
            return format!(
                "`PeerConnection` with ID `{peer_id}` does not exist",
            );
        };

        let sdp_kind = match sys::SdpType::try_from(kind.as_str()) {
            Ok(kind) => kind,
            Err(e) => {
                return e.to_string();
            }
        };

        let desc = sys::SessionDescriptionInterface::new(sdp_kind, &sdp);
        let obs =
            sys::SetLocalDescriptionObserver::new(Box::new(SetSdpCallback(cb)));
        peer.inner.set_local_description(desc, obs);

        String::new()
    }

    /// Sets the specified session description as the remote peer's current
    /// offer or answer.
    ///
    /// Returns an empty [`String`] in operation succeeds or an error otherwise.
    #[allow(clippy::needless_pass_by_value)]
    pub fn set_remote_description(
        &mut self,
        peer_id: u64,
        kind: String,
        sdp: String,
        cb: UniquePtr<SetDescriptionCallbackInterface>,
    ) -> String {
        let peer = if let Some(peer) = self
            .0
            .peer_connections
            .get_mut(&PeerConnectionId::from(peer_id))
        {
            peer
        } else {
            return format!(
                "`PeerConnection` with ID `{peer_id}` does not exist",
            );
        };

        let sdp_kind = match sys::SdpType::try_from(kind.as_str()) {
            Ok(kind) => kind,
            Err(e) => {
                return e.to_string();
            }
        };

        let desc = sys::SessionDescriptionInterface::new(sdp_kind, &sdp);
        let obs = sys::SetRemoteDescriptionObserver::new(Box::new(
            SetSdpCallback(cb),
        ));
        peer.inner.set_remote_description(desc, obs);

        String::new()
    }

    /// Creates a new [`api::RtcRtpTransceiver`] and adds it to the set of
    /// transceivers of the specified [`PeerConnection`].
    ///
    /// # Panics
    ///
    /// May panic on getting [`PeerConnection`].
    pub fn add_transceiver(
        &mut self,
        peer_id: u64,
        media_type: &str,
        direction: &str,
    ) -> api::RtcRtpTransceiver {
        let peer = self
            .0
            .peer_connections
            .get_mut(&PeerConnectionId(peer_id))
            .unwrap();

        let transceiver = peer.inner.add_transceiver(
            media_type.try_into().unwrap(),
            direction.try_into().unwrap(),
        );

        let result = api::RtcRtpTransceiver {
            id: next_id(),
            mid: transceiver.mid(),
            direction: transceiver.direction().to_string(),
        };

        peer.transceivers
            .insert(TransceiverId(info.id), transceiver);

        result
    }

    /// Returns a sequence of [`RtcRtpTransceiver`] objects representing the
    /// RTP transceivers that are currently attached to this [`PeerConnection`]
    /// object.
    ///
    /// # Panics
    ///
    /// May panic on getting [`PeerConnection`].
    pub fn get_transceivers(
        &mut self,
        peer_id: u64,
    ) -> Vec<api::RtcRtpTransceiver> {
        let peer = self
            .0
            .peer_connections
            .get_mut(&PeerConnectionId(peer_id))
            .unwrap();

        let mut transceivers = peer.inner.get_transceivers();

        let mut out_info: Vec<_> = Vec::new();

        for _index in 0..transceivers.len() {
            let transceiver = transceivers.pop().unwrap();
            let mut is_in = false;
            let mut id = 0;

            for written_transceiver in &peer.transceivers {
                is_in = written_transceiver.1 == &transceiver;
                id = written_transceiver.0 .0;
            }

            let info = api::RtcRtpTransceiver {
                id: if is_in { id } else { next_id() },
                mid: transceiver.mid(),
                direction: transceiver.direction().to_string(),
            };

            if !is_in {
                peer.transceivers
                    .insert(TransceiverId(info.id), transceiver);
            }

            out_info.push(info);
        }

        out_info
    }
}

/// ID of a [`sys::Transceiver`].
#[derive(Clone, Copy, Debug, Display, Eq, From, Hash, Into, PartialEq)]
pub struct TransceiverId(u64);

/// ID of a [`PeerConnection`].
#[derive(Clone, Copy, Debug, Display, Eq, From, Hash, Into, PartialEq)]
pub struct PeerConnectionId(u64);

/// Wrapper around a [`sys::PeerConnectionInterface`] with a unique ID.
pub struct PeerConnection {
    /// ID of this [`PeerConnection`].
    id: PeerConnectionId,

    /// Underlying [`sys::PeerConnectionInterface`].
    inner: sys::PeerConnectionInterface,

    /// The [`sys::Transceiver`]s of this [`PeerConnection`].
    transceivers: HashMap<TransceiverId, sys::Transceiver>,
}

impl PeerConnection {
    /// Creates a new [`PeerConnection`].
    fn new(
        factory: &mut sys::PeerConnectionFactoryInterface,
        observer: UniquePtr<PeerConnectionObserverInterface>,
    ) -> anyhow::Result<Self> {
        let observer = sys::PeerConnectionObserver::new(Box::new(
            PeerConnectionObserver(observer),
        ));
        let inner = factory.create_peer_connection_or_error(
            &sys::RTCConfiguration::default(),
            sys::PeerConnectionDependencies::new(observer),
        )?;

        Ok(Self {
            id: PeerConnectionId::from(next_id()),
            inner,
            transceivers: HashMap::new(),
        })
    }
}

/// [`CreateSdpCallbackInterface`] wrapper.
struct CreateSdpCallback(UniquePtr<CreateSdpCallbackInterface>);

impl sys::CreateSdpCallback for CreateSdpCallback {
    fn success(&mut self, sdp: &CxxString, kind: sys::SdpType) {
        let_cxx_string!(kind = kind.to_string());
        self.0.pin_mut().on_create_sdp_success(sdp, &kind.as_ref());
    }

    fn fail(&mut self, error: &CxxString) {
        self.0.pin_mut().on_create_sdp_fail(error);
    }
}

/// [`SetDescriptionCallbackInterface`] wrapper.
struct SetSdpCallback(UniquePtr<SetDescriptionCallbackInterface>);

impl sys::SetDescriptionCallback for SetSdpCallback {
    fn success(&mut self) {
        self.0.pin_mut().on_set_description_sucess();
    }

    fn fail(&mut self, error: &CxxString) {
        self.0.pin_mut().on_set_description_fail(error);
    }
}

/// [`PeerConnectionObserverInterface`] wrapper.
struct PeerConnectionObserver(UniquePtr<PeerConnectionObserverInterface>);

impl sys::PeerConnectionEventsHandler for PeerConnectionObserver {
    fn on_signaling_change(&mut self, new_state: sys::SignalingState) {
        let_cxx_string!(new_state = new_state.to_string());
        self.0.pin_mut().on_signaling_change(&new_state);
    }

    fn on_standardized_ice_connection_change(
        &mut self,
        new_state: sys::IceConnectionState,
    ) {
        let_cxx_string!(new_state = new_state.to_string());
        self.0.pin_mut().on_ice_connection_state_change(&new_state);
    }

    fn on_connection_change(&mut self, new_state: sys::PeerConnectionState) {
        let_cxx_string!(new_state = new_state.to_string());
        self.0.pin_mut().on_connection_state_change(&new_state);
    }

    fn on_ice_gathering_change(&mut self, new_state: sys::IceGatheringState) {
        let_cxx_string!(new_state = new_state.to_string());
        self.0.pin_mut().on_ice_gathering_change(&new_state);
    }

    fn on_negotiation_needed_event(&mut self, _: u32) {
        self.0.pin_mut().on_negotiation_needed();
    }

    fn on_ice_candidate_error(
        &mut self,
        address: &CxxString,
        port: i32,
        url: &CxxString,
        error_code: i32,
        error_text: &CxxString,
    ) {
        self.0
            .pin_mut()
            .on_ice_candidate_error(address, port, url, error_code, error_text);
    }

    fn on_ice_connection_receiving_change(&mut self, _: bool) {
        // This is a non-spec-compliant event.
    }

    fn on_ice_candidate(
        &mut self,
        candidate: *const sys::IceCandidateInterface,
    ) {
        let mut string =
            unsafe { sys::ice_candidate_interface_to_string(candidate) };
        self.0.pin_mut().on_ice_candidate(&string.pin_mut());
    }

    fn on_ice_candidates_removed(&mut self, _: &CxxVector<sys::Candidate>) {
        // This is a non-spec-compliant event.
    }

    fn on_ice_selected_candidate_pair_changed(
        &mut self,
        _: &sys::CandidatePairChangeEvent,
    ) {
        // This is a non-spec-compliant event.
    }
}<|MERGE_RESOLUTION|>--- conflicted
+++ resolved
@@ -1,23 +1,15 @@
-<<<<<<< HEAD
 use std::collections::HashMap;
 
-use cxx::{let_cxx_string, CxxString, UniquePtr};
-=======
 use cxx::{let_cxx_string, CxxString, CxxVector, UniquePtr};
->>>>>>> aae8030f
 use derive_more::{Display, From, Into};
 use libwebrtc_sys as sys;
 
 use crate::{
-<<<<<<< HEAD
     api,
-    internal::{CreateSdpCallbackInterface, SetDescriptionCallbackInterface},
-=======
     internal::{
         CreateSdpCallbackInterface, PeerConnectionObserverInterface,
         SetDescriptionCallbackInterface,
     },
->>>>>>> aae8030f
     next_id, Webrtc,
 };
 
