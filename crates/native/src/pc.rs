use std::{sync::{Arc, Mutex}, thread};

use cxx::{let_cxx_string, CxxString, CxxVector, UniquePtr};
use dashmap::DashMap;
use derive_more::{Display, From, Into};
use libwebrtc_sys as sys;
use crate::{
    api,
    internal::{
        AddIceCandidateCallbackInterface, CreateSdpCallbackInterface,
        PeerConnectionObserverInterface, SetDescriptionCallbackInterface,
    },
    next_id, AudioTrack, AudioTrackId, VideoTrack, VideoTrackId, Webrtc,
};

impl Webrtc {
    /// Creates a new [`PeerConnection`] and returns its ID.
    ///
    /// Writes an error to the provided `err` if any.
    pub fn create_peer_connection(
        self: &mut Webrtc,
        obs: UniquePtr<PeerConnectionObserverInterface>,
        configuration: api::RtcConfiguration,
        error: &mut String,
    ) -> u64 {
        let peer = PeerConnection::new(
            &mut self.0.peer_connection_factory,
            obs,
<<<<<<< HEAD
            Arc::clone(&self.0.video_tracks),
            Arc::clone(&self.0.audio_tracks),
=======
            configuration,
>>>>>>> 9c82cdc5
        );
        match peer {
            Ok(peer) => {
                let id = peer.0.lock().unwrap().id;
                self
                .0
                .peer_connections
                .entry(id)
                .or_insert(peer)
                .0.lock().unwrap()
                .id
                .into()}
            Err(err) => {
                error.push_str(&err.to_string());
                0
            }
        }
    }

    /// Initiates the creation of a SDP offer for the purpose of starting a new
    /// WebRTC connection to a remote peer.
    ///
    /// Returns an empty [`String`] in operation succeeds or an error otherwise.
    pub fn create_offer(
        &mut self,
        peer_id: u64,
        voice_activity_detection: bool,
        ice_restart: bool,
        use_rtp_mux: bool,
        cb: UniquePtr<CreateSdpCallbackInterface>,
    ) -> String {
        let peer = if let Some(peer) = self
            .0
            .peer_connections
            .get_mut(&PeerConnectionId::from(peer_id))
        {
            peer
        } else {
            return format!(
                "`PeerConnection` with ID `{peer_id}` does not exist",
            );
        };

        let options = sys::RTCOfferAnswerOptions::new(
            None,
            None,
            voice_activity_detection,
            ice_restart,
            use_rtp_mux,
        );
        let obs = sys::CreateSessionDescriptionObserver::new(Box::new(
            CreateSdpCallback(cb),
        ));
        peer.0.lock().unwrap().inner.create_offer(&options, obs);

        String::new()
    }

    /// Creates a SDP answer to an offer received from a remote peer during an
    /// offer/answer negotiation of a WebRTC connection.
    ///
    /// Returns an empty [`String`] in operation succeeds or an error otherwise.
    pub fn create_answer(
        &mut self,
        peer_id: u64,
        voice_activity_detection: bool,
        ice_restart: bool,
        use_rtp_mux: bool,
        cb: UniquePtr<CreateSdpCallbackInterface>,
    ) -> String {
        let peer = if let Some(peer) = self
            .0
            .peer_connections
            .get_mut(&PeerConnectionId::from(peer_id))
        {
            peer
        } else {
            return format!(
                "`PeerConnection` with ID `{peer_id}` does not exist",
            );
        };

        let options = sys::RTCOfferAnswerOptions::new(
            None,
            None,
            voice_activity_detection,
            ice_restart,
            use_rtp_mux,
        );
        let obs = sys::CreateSessionDescriptionObserver::new(Box::new(
            CreateSdpCallback(cb),
        ));
        peer.0.lock().unwrap().inner.create_answer(&options, obs);

        String::new()
    }

    /// Changes the local description associated with the connection.
    ///
    /// Returns an empty [`String`] in operation succeeds or an error otherwise.
    #[allow(clippy::needless_pass_by_value)]
    pub fn set_local_description(
        &mut self,
        peer_id: u64,
        kind: String,
        sdp: String,
        cb: UniquePtr<SetDescriptionCallbackInterface>,
    ) -> String {
        let peer = if let Some(peer) = self
            .0
            .peer_connections
            .get_mut(&PeerConnectionId::from(peer_id))
        {
            peer
        } else {
            return format!(
                "`PeerConnection` with ID `{peer_id}` does not exist",
            );
        };

        let sdp_kind = match sys::SdpType::try_from(kind.as_str()) {
            Ok(kind) => kind,
            Err(e) => {
                return e.to_string();
            }
        };

        let desc = sys::SessionDescriptionInterface::new(sdp_kind, &sdp);
        let obs =
            sys::SetLocalDescriptionObserver::new(Box::new(SetSdpCallback(cb)));
        peer.0.lock().unwrap().inner.set_local_description(desc, obs);

        String::new()
    }

    /// Sets the specified session description as the remote peer's current
    /// offer or answer.
    ///
    /// Returns an empty [`String`] in operation succeeds or an error otherwise.
    #[allow(clippy::needless_pass_by_value)]
    pub fn set_remote_description(
        &mut self,
        peer_id: u64,
        kind: String,
        sdp: String,
        cb: UniquePtr<SetDescriptionCallbackInterface>,
    ) -> String {
        let peer = if let Some(peer) = self
            .0
            .peer_connections
            .get_mut(&PeerConnectionId::from(peer_id))
        {
            peer
        } else {
            return format!(
                "`PeerConnection` with ID `{peer_id}` does not exist",
            );
        };

        let sdp_kind = match sys::SdpType::try_from(kind.as_str()) {
            Ok(kind) => kind,
            Err(e) => {
                return e.to_string();
            }
        };

        let desc = sys::SessionDescriptionInterface::new(sdp_kind, &sdp);
        let obs = sys::SetRemoteDescriptionObserver::new(Box::new(
            SetSdpCallback(cb),
        ));
        let mut lock = peer.0.lock().unwrap();

        // very dirty 
        {
            let ptr: *mut InnerPeer = &mut *lock;
            drop(lock);
            unsafe {(*ptr).inner.set_remote_description(desc, obs)};
        }


        String::new()
    }

    /// Creates a new [`api::RtcRtpTransceiver`] and adds it to the set of
    /// transceivers of the specified [`PeerConnection`].
    ///
    /// # Panics
    ///
    /// - If cannot parse the given `media_type` and `direction` to a valid
    ///   [`sys::MediaType`] and [`sys::RtpTransceiverDirection`].
    /// - If cannot find any [`PeerConnection`]s by the specified `peer_id`.
    pub fn add_transceiver(
        &mut self,
        peer_id: u64,
        media_type: &str,
        direction: &str,
    ) -> api::RtcRtpTransceiver {
        let peer = self
            .0
            .peer_connections
            .get_mut(&PeerConnectionId(peer_id))
            .unwrap();

        let transceiver = peer.0.lock().unwrap().inner.add_transceiver(
            media_type.try_into().unwrap(),
            direction.try_into().unwrap(),
        );

        let mut lock = peer.0.lock().unwrap();
        let transceivers = &mut lock.transceivers;
        let mid = transceiver.mid().unwrap_or_default();
        let direction = transceiver.direction().to_string();
        let id = if let Some((id, _)) = transceivers
            .iter()
            .enumerate()
            .find(|(_, a)| transceiver.eq(a))
        {
            id
        } else {
            transceivers.push(transceiver);
            transceivers.len() - 1
        };

        api::RtcRtpTransceiver {
            id: id as u64,
            mid,
            direction,
            sender: api::RtcRtpSender { id: id as u64 },
        }
    }

    /// Returns a sequence of [`api::RtcRtpTransceiver`] objects representing
    /// the RTP transceivers currently attached to specified [`PeerConnection`].
    ///
    /// # Panics
    ///
    /// If cannot find any [`PeerConnection`]s by the specified `peer_id`.
    pub fn get_transceivers(
        &mut self,
        peer_id: u64,
    ) -> Vec<api::RtcRtpTransceiver> {
        let peer = self
            .0
            .peer_connections
            .get_mut(&PeerConnectionId(peer_id))
            .unwrap();

        let transceivers = peer.0.lock().unwrap().inner.get_transceivers();
        let mut result = Vec::with_capacity(transceivers.len());

        for (index, transceiver) in transceivers.into_iter().enumerate() {
            let info = api::RtcRtpTransceiver {
                id: index as u64,
                mid: transceiver.mid().unwrap_or_default(),
                direction: transceiver.direction().to_string(),
                sender: api::RtcRtpSender { id: index as u64 },
            };
            result.push(info);
        }

        result
    }

    /// Changes the preferred `direction` of the specified
    /// [`RtcRtpTransceiver`].
    ///
    /// # Panics
    ///
    /// - If cannot find any [`PeerConnection`]s by the specified `peer_id`.
    /// - If cannot find any [`RtpTransceiverInterface`]s by the specified
    ///   `transceiver_id`.
    /// - If cannot parse the given `direction` as a valid
    ///   [`sys::RtpTransceiverDirection`].
    pub fn set_transceiver_direction(
        &mut self,
        peer_id: u64,
        transceiver_id: u64,
        direction: &str,
    ) -> String {
        let peer = self
            .0
            .peer_connections
            .get_mut(&PeerConnectionId(peer_id))
            .unwrap();

        peer.0.lock().unwrap()
            .transceivers
            .get(usize::try_from(transceiver_id).unwrap())
            .unwrap()
            .set_direction(direction.try_into().unwrap())
            .map_or_else(|err| err.to_string(), |_| String::new())
    }

    /// Returns the [Negotiated media ID (mid)][1] of the specified
    /// [`RtcRtpTransceiver`].
    ///
    /// # Panics
    ///
    /// - If cannot find any [`PeerConnection`]s by the specified `peer_id`.
    /// - If cannot find any [`RtpTransceiverInterface`]s by the specified
    ///   `transceiver_id`.
    ///
    /// [1]: https://w3.org/TR/webrtc#dfn-media-stream-identification-tag
    pub fn get_transceiver_mid(
        &mut self,
        peer_id: u64,
        transceiver_id: u64,
    ) -> String {
        let peer = self
            .0
            .peer_connections
            .get_mut(&PeerConnectionId(peer_id))
            .unwrap();

        peer.0.lock().unwrap()
            .transceivers
            .get(usize::try_from(transceiver_id).unwrap())
            .unwrap()
            .mid()
            .unwrap_or_default()
    }

    /// Returns the preferred direction of the specified [`RtcRtpTransceiver`].
    ///
    /// # Panics
    ///
    /// - If cannot find any [`PeerConnection`]s by the specified `peer_id`.
    /// - If cannot find any [`RtpTransceiverInterface`]s by the specified
    ///   `transceiver_id`.
    pub fn get_transceiver_direction(
        &mut self,
        peer_id: u64,
        transceiver_id: u64,
    ) -> String {
        let peer = self
            .0
            .peer_connections
            .get_mut(&PeerConnectionId(peer_id))
            .unwrap();

        peer.0.lock().unwrap()
            .transceivers
            .get(usize::try_from(transceiver_id).unwrap())
            .unwrap()
            .direction()
            .to_string()
    }

    /// Irreversibly marks the specified [`RtcRtpTransceiver`] as stopping,
    /// unless it's already stopped.
    ///
    /// This will immediately cause the transceiver's sender to no longer send,
    /// and its receiver to no longer receive.
    ///
    /// # Panics
    ///
    /// - If cannot find any [`PeerConnection`]s by the specified `peer_id`.
    /// - If cannot find any [`RtpTransceiverInterface`]s by the specified
    ///   `transceiver_id`.
    pub fn stop_transceiver(
        &mut self,
        peer_id: u64,
        transceiver_id: u64,
    ) -> String {
        let peer = self
            .0
            .peer_connections
            .get_mut(&PeerConnectionId(peer_id))
            .unwrap();

        peer.0.lock().unwrap()
            .transceivers
            .get(usize::try_from(transceiver_id).unwrap())
            .unwrap()
            .stop()
            .map_or_else(|err| err.to_string(), |_| String::new())
    }

    /// Frees the specified [`RtcRtpTransceiver`].
    ///
    /// # Panics
    ///
    /// - If cannot find any [`PeerConnection`]s by the specified `peer_id`.
    /// - If cannot find any [`RtpTransceiverInterface`]s by the specified
    ///   `transceiver_id`.
    pub fn dispose_transceiver(&mut self, peer_id: u64, transceiver_id: u64) {
        self.0
            .peer_connections
            .get_mut(&PeerConnectionId(peer_id))
            .unwrap()
            .0.lock().unwrap()
            .transceivers
            .remove(usize::try_from(transceiver_id).unwrap());
    }

    /// Replaces the specified [`AudioTrack`] (or [`crate::VideoTrack`]) on
    /// the [`sys::Transceiver`]'s `sender`.
    ///
    /// # Panics
    ///
    /// - If cannot find any [`PeerConnection`]s by the specified `peer_id`.
    /// - If cannot find any [`RtpTransceiverInterface`]s by the specified
    ///   `transceiver_id`.
    ///
    /// [`AudioTrack`]: crate::AudioTrack
    /// [`VideoTrack`]: crate::VideoTrack
    pub fn sender_replace_track(
        &mut self,
        peer_id: u64,
        transceiver_id: u64,
        track_id: u64,
    ) -> String {
        let peer = self
            .0
            .peer_connections
            .get_mut(&PeerConnectionId(peer_id))
            .unwrap();

        let lock = peer.0.lock().unwrap();
        let transceivers = &lock.transceivers;

        let transceiver = transceivers
            .get(usize::try_from(transceiver_id).unwrap())
            .unwrap();

        let sender = transceiver.sender();

        if track_id == 0 {
            match transceiver.media_type() {
                sys::MediaType::MEDIA_TYPE_VIDEO => {
                    sender.replace_video_track(None)
                }
                sys::MediaType::MEDIA_TYPE_AUDIO => {
                    sender.replace_audio_track(None)
                }
                _ => unreachable!(),
            }
        } else {
            match transceiver.media_type() {
                sys::MediaType::MEDIA_TYPE_VIDEO => {
                    sender.replace_video_track(Some(
                        self.0
                            .video_tracks
                            .get(&VideoTrackId::from(track_id))
                            .unwrap()
                            .as_ref(),
                    ))
                }
                sys::MediaType::MEDIA_TYPE_AUDIO => {
                    sender.replace_audio_track(Some(
                        self.0
                            .audio_tracks
                            .get(&AudioTrackId::from(track_id))
                            .unwrap()
                            .as_ref(),
                    ))
                }
                _ => unreachable!(),
            }
        }
        .map_or_else(|e| e.to_string(), |_| String::new())
    }

    /// Adds a [`sys::IceCandidateInterface`] to the given [`PeerConnection`].
    ///
    /// # Panics
    ///
    /// - If cannot find any [`PeerConnection`]s by the specified `peer_id`.
    /// - If cannot add the given [`sys::IceCandidateInterface`].
    pub fn add_ice_candidate(
        &mut self,
        peer_id: u64,
        candidate: &str,
        sdp_mid: &str,
        sdp_mline_index: i32,
        cb: UniquePtr<AddIceCandidateCallbackInterface>,
    ) {
        let candidate = sys::IceCandidateInterface::new(
            sdp_mid,
            sdp_mline_index,
            candidate,
        )
        .unwrap();
        self.0
            .peer_connections
            .get_mut(&PeerConnectionId(peer_id))
            .unwrap()
            .inner
            .add_ice_candidate(
                candidate,
                Box::new(AddIceCandidateCallback(cb)),
            );
    }

    /// Tells the [`PeerConnection`] that ICE should be restarted.
    ///
    /// # Panics
    ///
    /// If cannot find any [`PeerConnection`]s by the specified `peer_id`.
    pub fn restart_ice(&mut self, peer_id: u64) {
        self.0
            .peer_connections
            .get_mut(&PeerConnectionId(peer_id))
            .unwrap()
            .inner
            .restart_ice();
    }

    /// Closes the [`PeerConnection`].
    ///
    /// # Panics
    ///
    /// If cannot find any [`PeerConnection`]s by the specified `peer_id`.
    pub fn dispose_peer_connection(&mut self, peer_id: u64) {
        self.0
            .peer_connections
            .remove(&PeerConnectionId(peer_id))
            .unwrap()
            .inner
            .close();
    }
}

/// ID of a [`PeerConnection`].
#[derive(Clone, Copy, Debug, Display, Eq, From, Hash, Into, PartialEq)]
pub struct PeerConnectionId(u64);

struct InnerPeer {
    /// ID of this [`PeerConnection`].
    id: PeerConnectionId,

    /// Underlying [`sys::PeerConnectionInterface`].
    inner: sys::PeerConnectionInterface,

    /// [`sys::Transceiver`]s of this [`PeerConnection`].
    transceivers: Vec<sys::RtpTransceiverInterface>,
}

// todo
unsafe impl Send for InnerPeer { }

/// Wrapper around a [`sys::PeerConnectionInterface`] with a unique ID.
pub struct PeerConnection(Arc<Mutex<InnerPeer>>);

impl PeerConnection {
    /// Creates a new [`PeerConnection`].
    fn new(
        factory: &mut sys::PeerConnectionFactoryInterface,
<<<<<<< HEAD
        cb: UniquePtr<PeerConnectionObserverInterface>,
        video_tracks: Arc<DashMap<VideoTrackId, VideoTrack>>,
        audio_tracks: Arc<DashMap<AudioTrackId, AudioTrack>>,
=======
        observer: UniquePtr<PeerConnectionObserverInterface>,
        configuration: api::RtcConfiguration,
>>>>>>> 9c82cdc5
    ) -> anyhow::Result<Self> {
        let inn = Arc::new(Mutex::new(None));
        let observer = sys::PeerConnectionObserver::new(Box::new(
            PeerConnectionObserver {
                cb: Arc::new(Mutex::new(cb)),
                pc: inn.clone(),
                video_tracks,
                audio_tracks,
            },
        ));

        let mut sys_configuration = sys::RtcConfiguration::default();

        if !configuration.ice_transport_policy.is_empty() {
            sys_configuration.set_ice_transport_type(
                configuration.ice_transport_policy.as_str().try_into()?,
            );
        }

        if !configuration.bundle_policy.is_empty() {
            sys_configuration.set_bundle_policy(
                configuration.bundle_policy.as_str().try_into()?,
            );
        }

        for server in configuration.ice_servers {
            let mut ice_server = sys::IceServer::default();
            let mut have_ice_servers = false;

            for url in server.urls {
                if !url.is_empty() {
                    ice_server.add_url(url);
                    have_ice_servers = true;
                }
            }

            if have_ice_servers {
                if !server.username.is_empty() || !server.credential.is_empty()
                {
                    ice_server
                        .set_credentials(server.username, server.credential);
                }

                sys_configuration.add_server(ice_server);
            }
        }

        let inner = factory.create_peer_connection_or_error(
            &sys_configuration,
            sys::PeerConnectionDependencies::new(observer),
        )?;

        let inner = Arc::new(Mutex::new(InnerPeer {
            id: PeerConnectionId::from(next_id()),
            inner,
            transceivers: vec![],
        }));
        inn.lock().unwrap().replace(inner.clone());
        let pc = Self(inner);

        Ok(pc)
    }
}

/// [`CreateSdpCallbackInterface`] wrapper.
struct CreateSdpCallback(UniquePtr<CreateSdpCallbackInterface>);

impl sys::CreateSdpCallback for CreateSdpCallback {
    fn success(&mut self, sdp: &CxxString, kind: sys::SdpType) {
        let_cxx_string!(kind = kind.to_string());
        self.0.pin_mut().on_create_sdp_success(sdp, &kind.as_ref());
    }

    fn fail(&mut self, error: &CxxString) {
        self.0.pin_mut().on_create_sdp_fail(error);
    }
}

/// [`SetDescriptionCallbackInterface`] wrapper.
struct SetSdpCallback(UniquePtr<SetDescriptionCallbackInterface>);

impl sys::SetDescriptionCallback for SetSdpCallback {
    fn success(&mut self) {
        self.0.pin_mut().on_set_description_sucess();
    }

    fn fail(&mut self, error: &CxxString) {
        self.0.pin_mut().on_set_description_fail(error);
    }
}

/// [`PeerConnectionObserverInterface`] wrapper.
struct PeerConnectionObserver {
    /// [`PeerConnectionObserverInterface`] that the events will be forwarded
    /// to.
    cb: Arc<Mutex<UniquePtr<PeerConnectionObserverInterface>>>,

    /// Vec of [`PeerConnection`] transceivers.
    pc: Arc<Mutex<Option<Arc<Mutex<InnerPeer>>>>>,

    /// Map of remote [`VideoTrack`]s shared with the [`crate::Webrtc`].
    video_tracks: Arc<DashMap<VideoTrackId, VideoTrack>>,

    /// Map of remote [`AudioTrack`]s shared with the [`crate::Webrtc`].
    audio_tracks: Arc<DashMap<AudioTrackId, AudioTrack>>,
}

impl sys::PeerConnectionEventsHandler for PeerConnectionObserver {
    fn on_signaling_change(&mut self, new_state: sys::SignalingState) {
        let_cxx_string!(new_state = new_state.to_string());
        self.cb.lock().unwrap().pin_mut().on_signaling_change(&new_state);
    }

    fn on_standardized_ice_connection_change(
        &mut self,
        new_state: sys::IceConnectionState,
    ) {
        let_cxx_string!(new_state = new_state.to_string());
        self.cb.lock().unwrap().pin_mut().on_ice_connection_state_change(&new_state);
    }

    fn on_connection_change(&mut self, new_state: sys::PeerConnectionState) {
        let_cxx_string!(new_state = new_state.to_string());
        self.cb.lock().unwrap().pin_mut().on_connection_state_change(&new_state);
    }

    fn on_ice_gathering_change(&mut self, new_state: sys::IceGatheringState) {
        let_cxx_string!(new_state = new_state.to_string());
        self.cb.lock().unwrap().pin_mut().on_ice_gathering_change(&new_state);
    }

    fn on_negotiation_needed_event(&mut self, _: u32) {
        self.cb.lock().unwrap().pin_mut().on_negotiation_needed();
    }

    fn on_ice_candidate_error(
        &mut self,
        address: &CxxString,
        port: i32,
        url: &CxxString,
        error_code: i32,
        error_text: &CxxString,
    ) {
        self.cb.lock().unwrap()
            .pin_mut()
            .on_ice_candidate_error(address, port, url, error_code, error_text);
    }

    fn on_ice_connection_receiving_change(&mut self, _: bool) {
        // This is a non-spec-compliant event.
    }

<<<<<<< HEAD
    fn on_ice_candidate(
        &mut self,
        candidate: *const sys::IceCandidateInterface,
    ) {
        let mut string =
            unsafe { sys::ice_candidate_interface_to_string(candidate) };
        self.cb.lock().unwrap().pin_mut().on_ice_candidate(&string.pin_mut());
    }

    fn on_track(&mut self, transceiver: sys::RtpTransceiverInterface) {
        let track = match transceiver.media_type() {
            sys::MediaType::MEDIA_TYPE_AUDIO => {
                let track = AudioTrack::wrap_remote(&transceiver);
                let result = api::MediaStreamTrack::from(&track);
                self.audio_tracks.insert(track.id(), track);

                result
            }
            sys::MediaType::MEDIA_TYPE_VIDEO => {
                let track = VideoTrack::wrap_remote(&transceiver);
                let result = api::MediaStreamTrack::from(&track);
                self.video_tracks.insert(track.id(), track);

                result
            }
            _ => unreachable!(),
        };

        let pc = self.pc.clone();
        let cb = self.cb.clone();
        thread::spawn(move || {
            let mut lock = pc.lock().unwrap();
            let mut lock = lock.as_mut().unwrap().lock().unwrap();
            lock.inner.add_transceiver(transceiver.media_type(), transceiver.direction());
            let transceivers = &mut lock.transceivers;
            transceivers.push(transceiver);
            let id = transceivers.len() - 1;
            let result = api::RtcTrackEvent {
                track,
                transceiver: api::RtcRtpTransceiver {
                    id: id as u64,
                    mid: "".to_string(),
                    direction: "".to_string(),
                    sender: api::RtcRtpSender { id: id as u64 },
                },
            };
            cb.lock().unwrap().pin_mut().on_track(result);
        });
=======
    fn on_ice_candidate(&mut self, candidate: sys::IceCandidateInterface) {
        self.0.pin_mut().on_ice_candidate(
            candidate.candidate(),
            candidate.mid(),
            candidate.mline_index(),
        );
>>>>>>> 9c82cdc5
    }

    fn on_ice_candidates_removed(&mut self, _: &CxxVector<sys::Candidate>) {
        // This is a non-spec-compliant event.
    }

    fn on_ice_selected_candidate_pair_changed(
        &mut self,
        _: &sys::CandidatePairChangeEvent,
    ) {
        // This is a non-spec-compliant event.
    }
<<<<<<< HEAD

    fn on_remove_track(&mut self, _: sys::RtpReceiverInterface) {
        // This is a non-spec-compliant event.
=======
}

/// [`sys::AddIceCandidateCallback`] wrapper.
pub struct AddIceCandidateCallback(UniquePtr<AddIceCandidateCallbackInterface>);

impl sys::AddIceCandidateCallback for AddIceCandidateCallback {
    fn on_success(&mut self) {
        self.0.pin_mut().on_add_ice_candidate_success();
    }

    fn on_fail(&mut self, error: &CxxString) {
        self.0.pin_mut().on_add_ice_candidate_fail(error);
>>>>>>> 9c82cdc5
    }
}<|MERGE_RESOLUTION|>--- conflicted
+++ resolved
@@ -25,13 +25,10 @@
     ) -> u64 {
         let peer = PeerConnection::new(
             &mut self.0.peer_connection_factory,
-            obs,
-<<<<<<< HEAD
             Arc::clone(&self.0.video_tracks),
             Arc::clone(&self.0.audio_tracks),
-=======
+            obs,
             configuration,
->>>>>>> 9c82cdc5
         );
         match peer {
             Ok(peer) => {
@@ -519,7 +516,7 @@
             .peer_connections
             .get_mut(&PeerConnectionId(peer_id))
             .unwrap()
-            .inner
+            .0.lock().unwrap().inner
             .add_ice_candidate(
                 candidate,
                 Box::new(AddIceCandidateCallback(cb)),
@@ -535,8 +532,7 @@
         self.0
             .peer_connections
             .get_mut(&PeerConnectionId(peer_id))
-            .unwrap()
-            .inner
+            .unwrap().0.lock().unwrap().inner
             .restart_ice();
     }
 
@@ -549,8 +545,7 @@
         self.0
             .peer_connections
             .remove(&PeerConnectionId(peer_id))
-            .unwrap()
-            .inner
+            .unwrap().0.lock().unwrap().inner
             .close();
     }
 }
@@ -580,19 +575,15 @@
     /// Creates a new [`PeerConnection`].
     fn new(
         factory: &mut sys::PeerConnectionFactoryInterface,
-<<<<<<< HEAD
-        cb: UniquePtr<PeerConnectionObserverInterface>,
         video_tracks: Arc<DashMap<VideoTrackId, VideoTrack>>,
         audio_tracks: Arc<DashMap<AudioTrackId, AudioTrack>>,
-=======
         observer: UniquePtr<PeerConnectionObserverInterface>,
         configuration: api::RtcConfiguration,
->>>>>>> 9c82cdc5
     ) -> anyhow::Result<Self> {
         let inn = Arc::new(Mutex::new(None));
         let observer = sys::PeerConnectionObserver::new(Box::new(
             PeerConnectionObserver {
-                cb: Arc::new(Mutex::new(cb)),
+                observer: Arc::new(Mutex::new(observer)),
                 pc: inn.clone(),
                 video_tracks,
                 audio_tracks,
@@ -683,7 +674,7 @@
 struct PeerConnectionObserver {
     /// [`PeerConnectionObserverInterface`] that the events will be forwarded
     /// to.
-    cb: Arc<Mutex<UniquePtr<PeerConnectionObserverInterface>>>,
+    observer: Arc<Mutex<UniquePtr<PeerConnectionObserverInterface>>>,
 
     /// Vec of [`PeerConnection`] transceivers.
     pc: Arc<Mutex<Option<Arc<Mutex<InnerPeer>>>>>,
@@ -698,7 +689,7 @@
 impl sys::PeerConnectionEventsHandler for PeerConnectionObserver {
     fn on_signaling_change(&mut self, new_state: sys::SignalingState) {
         let_cxx_string!(new_state = new_state.to_string());
-        self.cb.lock().unwrap().pin_mut().on_signaling_change(&new_state);
+        self.observer.lock().unwrap().pin_mut().on_signaling_change(&new_state);
     }
 
     fn on_standardized_ice_connection_change(
@@ -706,21 +697,21 @@
         new_state: sys::IceConnectionState,
     ) {
         let_cxx_string!(new_state = new_state.to_string());
-        self.cb.lock().unwrap().pin_mut().on_ice_connection_state_change(&new_state);
+        self.observer.lock().unwrap().pin_mut().on_ice_connection_state_change(&new_state);
     }
 
     fn on_connection_change(&mut self, new_state: sys::PeerConnectionState) {
         let_cxx_string!(new_state = new_state.to_string());
-        self.cb.lock().unwrap().pin_mut().on_connection_state_change(&new_state);
+        self.observer.lock().unwrap().pin_mut().on_connection_state_change(&new_state);
     }
 
     fn on_ice_gathering_change(&mut self, new_state: sys::IceGatheringState) {
         let_cxx_string!(new_state = new_state.to_string());
-        self.cb.lock().unwrap().pin_mut().on_ice_gathering_change(&new_state);
+        self.observer.lock().unwrap().pin_mut().on_ice_gathering_change(&new_state);
     }
 
     fn on_negotiation_needed_event(&mut self, _: u32) {
-        self.cb.lock().unwrap().pin_mut().on_negotiation_needed();
+        self.observer.lock().unwrap().pin_mut().on_negotiation_needed();
     }
 
     fn on_ice_candidate_error(
@@ -731,23 +722,13 @@
         error_code: i32,
         error_text: &CxxString,
     ) {
-        self.cb.lock().unwrap()
+        self.observer.lock().unwrap()
             .pin_mut()
             .on_ice_candidate_error(address, port, url, error_code, error_text);
     }
 
     fn on_ice_connection_receiving_change(&mut self, _: bool) {
         // This is a non-spec-compliant event.
-    }
-
-<<<<<<< HEAD
-    fn on_ice_candidate(
-        &mut self,
-        candidate: *const sys::IceCandidateInterface,
-    ) {
-        let mut string =
-            unsafe { sys::ice_candidate_interface_to_string(candidate) };
-        self.cb.lock().unwrap().pin_mut().on_ice_candidate(&string.pin_mut());
     }
 
     fn on_track(&mut self, transceiver: sys::RtpTransceiverInterface) {
@@ -770,7 +751,7 @@
         };
 
         let pc = self.pc.clone();
-        let cb = self.cb.clone();
+        let observer = self.observer.clone();
         thread::spawn(move || {
             let mut lock = pc.lock().unwrap();
             let mut lock = lock.as_mut().unwrap().lock().unwrap();
@@ -787,16 +768,16 @@
                     sender: api::RtcRtpSender { id: id as u64 },
                 },
             };
-            cb.lock().unwrap().pin_mut().on_track(result);
+            observer.lock().unwrap().pin_mut().on_track(result);
         });
-=======
+    }
+
     fn on_ice_candidate(&mut self, candidate: sys::IceCandidateInterface) {
-        self.0.pin_mut().on_ice_candidate(
+        self.observer.lock().unwrap().pin_mut().on_ice_candidate(
             candidate.candidate(),
             candidate.mid(),
             candidate.mline_index(),
         );
->>>>>>> 9c82cdc5
     }
 
     fn on_ice_candidates_removed(&mut self, _: &CxxVector<sys::Candidate>) {
@@ -809,11 +790,10 @@
     ) {
         // This is a non-spec-compliant event.
     }
-<<<<<<< HEAD
 
     fn on_remove_track(&mut self, _: sys::RtpReceiverInterface) {
         // This is a non-spec-compliant event.
-=======
+    }
 }
 
 /// [`sys::AddIceCandidateCallback`] wrapper.
@@ -826,6 +806,5 @@
 
     fn on_fail(&mut self, error: &CxxString) {
         self.0.pin_mut().on_add_ice_candidate_fail(error);
->>>>>>> 9c82cdc5
     }
 }