--- conflicted
+++ resolved
@@ -411,19 +411,11 @@
 pub struct AudioDeviceId(String);
 
 /// ID of a [`VideoTrack`].
-<<<<<<< HEAD
-#[derive(Clone, Copy, Debug, Display, Eq, Hash, From, PartialEq)]
-pub struct VideoTrackId(u64);
-
-/// ID of an [`AudioTrack`].
-#[derive(Clone, Copy, Debug, Display, Eq, From, Hash, PartialEq)]
-=======
 #[derive(Clone, Copy, Debug, Display, From, Eq, Hash, PartialEq)]
 pub struct VideoTrackId(u64);
 
 /// ID of an [`AudioTrack`].
 #[derive(Clone, Copy, Debug, Display, From, Eq, Hash, PartialEq)]
->>>>>>> 25e228e9
 pub struct AudioTrackId(u64);
 
 /// Label identifying a video track source.
