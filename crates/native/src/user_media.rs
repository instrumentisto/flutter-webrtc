--- conflicted
+++ resolved
@@ -1110,27 +1110,24 @@
             sys::VideoTrackSourceInterface::create_fake(
                 worker_thread,
                 signaling_thread,
-                device_id,
-                caps.width as usize,
-                caps.height as usize,
-                caps.frame_rate as usize,
-<<<<<<< HEAD
-            )?,
-            device_id: VideoDeviceId(device_id.to_string()),
-        })
-=======
-            )?
-        } else {
-            sys::VideoTrackSourceInterface::create_proxy_from_display(
-                worker_thread,
-                signaling_thread,
                 caps.width as usize,
                 caps.height as usize,
                 caps.frame_rate as usize,
             )?
+        } else {
+            Self {
+                inner: sys::VideoTrackSourceInterface::create_proxy_from_display(
+                    worker_thread,
+                    signaling_thread,
+                    device_id,
+                    caps.width as usize,
+                    caps.height as usize,
+                    caps.frame_rate as usize,
+                )?,
+                device_id: VideoDeviceId(device_id.to_string()),
+            }
         };
         Ok(Self { inner, device_id })
->>>>>>> 29ed480d
     }
 }
 
