use std::rc::Rc;

use anyhow::bail;
<<<<<<< HEAD
use cxx::UniquePtr;
=======
>>>>>>> 68b74771
use dashmap::mapref::one::RefMut;
use derive_more::{AsRef, Display, From};
use libwebrtc_sys as sys;

use crate::{
<<<<<<< HEAD
    api::{
        self, AudioConstraints, TrackEventInterface, TrackKind,
        VideoConstraints,
    },
=======
    api::{self, AudioConstraints, TrackKind, VideoConstraints},
>>>>>>> 68b74771
    next_id, VideoSink, VideoSinkId, Webrtc,
};

impl Webrtc {
    /// Creates a new local [`MediaStream`] with [`VideoTrack`]s and/or
    /// [`AudioTrack`]s according to the provided accepted
    /// [`api::MediaStreamConstraints`].
    #[allow(clippy::too_many_lines, clippy::missing_panics_doc)]
    pub fn get_media(
        self: &mut Webrtc,
        constraints: &api::MediaStreamConstraints,
        is_display: bool,
    ) -> api::MediaStream {
        let mut stream =
            MediaStream::new(&self.0.peer_connection_factory).unwrap();

        let mut result = api::MediaStream {
            stream_id: stream.id.0,
            video_tracks: Vec::new(),
            audio_tracks: Vec::new(),
        };

        if constraints.video.required {
            let source = self
                .get_or_create_video_source(&constraints.video, is_display)
                .unwrap();
            let track = self.create_video_track(source).unwrap();

            stream.add_video_track(&track).unwrap();
            result
                .video_tracks
                .push(api::MediaStreamTrack::from(&*track));
        }

        if constraints.audio.required {
            let source =
                self.get_or_create_audio_source(&constraints.audio).unwrap();
            let track = self.create_audio_track(source).unwrap();

            stream.add_audio_track(&track).unwrap();
            result
                .audio_tracks
                .push(api::MediaStreamTrack::from(&*track));
        };

        self.0
            .local_media_streams
            .entry(stream.id)
            .or_insert(stream);

        result
    }

    /// Disposes the [`MediaStream`] and all the contained tracks in it.
    ///
    /// # Panics
    ///
    /// Panics if tracks from the provided [`MediaStream`] are not found in the
    /// context, as it's an invariant violation.
    pub fn dispose_stream(self: &mut Webrtc, id: u64) {
        if let Some(stream) =
            self.0.local_media_streams.remove(&MediaStreamId(id))
        {
            let video_tracks = stream.video_tracks;
            let audio_tracks = stream.audio_tracks;

            for track in video_tracks {
                if let MediaTrackSource::Local(src) =
                    self.0.video_tracks.remove(&track).unwrap().1.source
                {
                    if Rc::strong_count(&src) == 2 {
                        self.0.video_sources.remove(&src.device_id);
                    };
                }
            }

            for track in audio_tracks {
                if let MediaTrackSource::Local(src) =
                    self.0.audio_tracks.remove(&track).unwrap().1.source
                {
                    if Rc::strong_count(&src) == 2 {
                        self.0.audio_source.take();
                        // TODO: We should make `AudioDeviceModule` to stop
                        //       recording.
                    };
                }
            }
        }
    }

    /// Creates a new [`VideoTrack`] from the given [`VideoSource`].
    fn create_video_track(
        &mut self,
        source: Rc<VideoSource>,
    ) -> anyhow::Result<RefMut<'_, VideoTrackId, VideoTrack>> {
        let track = if source.is_display {
            // TODO: Support screens enumeration.
            VideoTrack::create_local(
                &self.0.peer_connection_factory,
                source,
                VideoLabel::from("screen:0"),
            )?
        } else {
            let device_index = if let Some(index) =
                self.get_index_of_video_device(&source.device_id)?
            {
                index
            } else {
                bail!(
                    "Could not find video device with the specified ID `{}`",
                    &source.device_id,
                );
            };

            VideoTrack::create_local(
                &self.0.peer_connection_factory,
                source,
                VideoLabel(
                    self.0.video_device_info.device_name(device_index)?.0,
                ),
            )?
        };

        let track = self.0.video_tracks.entry(track.id).or_insert(track);

        Ok(track)
    }

    /// Creates a new [`VideoSource`] based on the given [`VideoConstraints`].
    fn get_or_create_video_source(
        &mut self,
        caps: &VideoConstraints,
        is_display: bool,
    ) -> anyhow::Result<Rc<VideoSource>> {
        let (index, device_id) = if is_display {
            // TODO: Support screens enumeration.
            (0, VideoDeviceId("screen:0".into()))
        } else if caps.device_id.is_empty() {
            // No device ID is provided so just pick the first available
            // device
            if self.0.video_device_info.number_of_devices() < 1 {
                bail!("Could not find any available video input device");
            }

            let device_id =
                VideoDeviceId(self.0.video_device_info.device_name(0)?.1);
            (0, device_id)
        } else {
            let device_id = VideoDeviceId(caps.device_id.clone());
            if let Some(index) = self.get_index_of_video_device(&device_id)? {
                (index, device_id)
            } else {
                bail!(
                    "Could not find video device with the specified ID `{}`",
                    device_id,
                );
            }
        };

        if let Some(src) = self.0.video_sources.get(&device_id) {
            return Ok(Rc::clone(src));
        }

        let source = if is_display {
            VideoSource::new_display_source(
                &mut self.0.worker_thread,
                &mut self.0.signaling_thread,
                caps,
                device_id,
            )?
        } else {
            VideoSource::new_device_source(
                &mut self.0.worker_thread,
                &mut self.0.signaling_thread,
                caps,
                index,
                device_id,
            )?
        };
        let source = self
            .0
            .video_sources
            .entry(source.device_id.clone())
            .or_insert_with(|| Rc::new(source));

        Ok(Rc::clone(source))
    }

    /// Creates a new [`AudioTrack`] from the given
    /// [`sys::AudioSourceInterface`].
    fn create_audio_track(
        &mut self,
        source: Rc<sys::AudioSourceInterface>,
    ) -> anyhow::Result<RefMut<'_, AudioTrackId, AudioTrack>> {
        // PANIC: If there is a `sys::AudioSourceInterface` then we are sure
        //        that `current_device_id` is set in the `AudioDeviceModule`.
        let device_id = self
            .0
            .audio_device_module
            .current_device_id
            .clone()
            .unwrap();
        let device_index = if let Some(index) =
            self.get_index_of_audio_recording_device(&device_id)?
        {
            index
        } else {
            bail!(
                "Could not find video device with the specified ID `{}`",
                device_id,
            )
        };

        let track = AudioTrack::new(
            &self.0.peer_connection_factory,
            source,
            AudioLabel(
                #[allow(clippy::cast_possible_wrap)]
                self.0
                    .audio_device_module
                    .inner
                    .recording_device_name(device_index as i16)?
                    .0,
            ),
        )?;

        let track = self.0.audio_tracks.entry(track.id).or_insert(track);

        Ok(track)
    }

    /// Creates a new [`sys::AudioSourceInterface`] based on the given
    /// [`AudioConstraints`].
    fn get_or_create_audio_source(
        &mut self,
        caps: &AudioConstraints,
    ) -> anyhow::Result<Rc<sys::AudioSourceInterface>> {
        let device_id = if caps.device_id.is_empty() {
            // No device ID is provided so just pick the currently used.
            if self.0.audio_device_module.current_device_id.is_none() {
                // `AudioDeviceModule` is not capturing anything at the moment,
                // so we will use first available device (with `0` index).
                if self.0.audio_device_module.inner.recording_devices()? < 1 {
                    bail!("Could not find any available audio input device");
                }

                AudioDeviceId(
                    self.0
                        .audio_device_module
                        .inner
                        .recording_device_name(0)?
                        .1,
                )
            } else {
                self.0
                    .audio_device_module
                    .current_device_id
                    .clone()
                    .unwrap()
            }
        } else {
            AudioDeviceId(caps.device_id.clone())
        };

        let device_index = if let Some(index) =
            self.get_index_of_audio_recording_device(&device_id)?
        {
            index
        } else {
            bail!(
                "Could not find audio device with the specified ID `{}`",
                device_id,
            );
        };

        if Some(&device_id)
            != self.0.audio_device_module.current_device_id.as_ref()
        {
            self.0
                .audio_device_module
                .set_recording_device(device_id, device_index)?;
        }

        let src = if let Some(src) = self.0.audio_source.as_ref() {
            Rc::clone(src)
        } else {
            let src =
                Rc::new(self.0.peer_connection_factory.create_audio_source()?);
            self.0.audio_source.replace(Rc::clone(&src));

            src
        };

        Ok(src)
    }

    /// Changes the [enabled][1] property of the media track by its ID.
    ///
    /// # Panics
    ///
    /// If cannot find any track with the provided ID.
    ///
    /// [1]: https://w3.org/TR/mediacapture-streams#track-enabled
    pub fn set_track_enabled(&mut self, id: u64, enabled: bool) {
        if let Some(track) = self.0.video_tracks.get(&VideoTrackId(id)) {
            track.inner.set_enabled(enabled);
        } else if let Some(track) = self.0.audio_tracks.get(&AudioTrackId(id)) {
            track.set_enabled(enabled);
        } else {
            // TODO: Return error.
            panic!("Could not find track with `{id}` ID");
        }
    }

    /// Registers an events observer for [`AudioTrack`]
    /// or [`VideoTrack`].
    ///
    /// # Warning
    ///
    /// Returns error message
    /// if cannot find any [`AudioTrack`] or
    /// [`VideoTrack`] by the specified `id`.
    pub fn register_observer_track(
        &mut self,
        id: u64,
        cb: UniquePtr<TrackEventInterface>,
    ) -> String {
        if let Some(mut track) = self.0.video_tracks.get_mut(&id.into()) {
            track
                .inner
                .register_observer(Box::new(TrackEventHandler(cb)));
            String::new()
        } else if let Some(mut track) = self.0.audio_tracks.get_mut(&id.into())
        {
            track
                .inner
                .register_observer(Box::new(TrackEventHandler(cb)));
            String::new()
        } else {
            format!("Could not find track with `{id}` ID")
        }
    }

    /// Unregisters an events observer
    /// for [`AudioTrack`]
    /// or [`VideoTrack`].
    ///
    /// # Warning
    ///
    /// Returns error message
    /// if cannot find any [`AudioTrack`] or
    /// [`VideoTrack`] by the specified `id`.
    pub fn unregister_observer_track(&mut self, id: u64) -> String {
        if let Some(mut track) = self.0.video_tracks.get_mut(&id.into()) {
            track.inner.unregister_observer();
            String::new()
        } else if let Some(mut track) = self.0.audio_tracks.get_mut(&id.into())
        {
            track.inner.unregister_observer();
            String::new()
        } else {
            format!("Could not find track with `{id}` ID")
        }
    }
}

/// ID of a [`MediaStream`].
#[derive(Clone, Copy, Debug, Display, Eq, From, Hash, PartialEq)]
pub struct MediaStreamId(u64);

/// ID of an video input device that provides data to some [`VideoSource`].
#[derive(AsRef, Clone, Debug, Display, Eq, Hash, PartialEq)]
#[as_ref(forward)]
pub struct VideoDeviceId(String);

/// ID of an `AudioDevice`.
#[derive(AsRef, Clone, Debug, Default, Display, Eq, Hash, PartialEq)]
#[as_ref(forward)]
pub struct AudioDeviceId(String);

/// ID of a [`VideoTrack`].
#[derive(Clone, Copy, Debug, Display, From, Eq, Hash, PartialEq)]
pub struct VideoTrackId(u64);

/// ID of an [`AudioTrack`].
#[derive(Clone, Copy, Debug, Display, From, Eq, Hash, PartialEq)]
pub struct AudioTrackId(u64);

/// Label identifying a video track source.
#[derive(AsRef, Clone, Debug, Default, Display, Eq, From, Hash, PartialEq)]
#[as_ref(forward)]
#[from(forward)]
pub struct VideoLabel(String);

/// Label identifying an audio track source.
#[derive(AsRef, Clone, Debug, Default, Display, Eq, From, Hash, PartialEq)]
#[as_ref(forward)]
#[from(forward)]
pub struct AudioLabel(String);

/// [`sys::AudioDeviceModule`] wrapper tracking the currently used audio input
/// device.
pub struct AudioDeviceModule {
    /// [`sys::AudioDeviceModule`] backing this [`AudioDeviceModule`].
    pub(crate) inner: sys::AudioDeviceModule,

    /// ID of the audio input device currently used by this
    /// [`sys::AudioDeviceModule`].
    ///
    /// [`None`] if the [`AudioDeviceModule`] was not used yet to record data
    /// from the audio input device.
    current_device_id: Option<AudioDeviceId>,
}

impl AudioDeviceModule {
    /// Creates a new [`AudioDeviceModule`] according to the passed
    /// [`sys::AudioLayer`].
    ///
    /// # Errors
    ///
    /// If could not find any available recording device.
    pub fn new(
        audio_layer: sys::AudioLayer,
        task_queue_factory: &mut sys::TaskQueueFactory,
    ) -> anyhow::Result<Self> {
        let inner =
            sys::AudioDeviceModule::create(audio_layer, task_queue_factory)?;
        inner.init()?;

        Ok(Self {
            inner,
            current_device_id: None,
        })
    }

    /// Changes the recording device for this [`AudioDeviceModule`].
    ///
    /// # Errors
    ///
    /// If [`sys::AudioDeviceModule::set_recording_device()`] fails.
    pub fn set_recording_device(
        &mut self,
        id: AudioDeviceId,
        index: u16,
    ) -> anyhow::Result<()> {
        self.inner.set_recording_device(index)?;
        self.current_device_id.replace(id);

        Ok(())
    }
}

/// [`sys::MediaStreamInterface`] tracking all the added [`VideoTrack`]s and
/// [`AudioTrack`]s.
pub struct MediaStream {
    /// ID of this [`MediaStream`].
    id: MediaStreamId,

    /// Underlying [`sys::MediaStreamInterface`].
    inner: sys::MediaStreamInterface,

    /// List of [`VideoTrack`] IDs contained in this [`MediaStream`].
    video_tracks: Vec<VideoTrackId>,

    /// List of [`AudioTrack`] IDs contained in this [`MediaStream`].
    audio_tracks: Vec<AudioTrackId>,
}

impl MediaStream {
    /// Creates a new [`MediaStream`].
    fn new(pc: &sys::PeerConnectionFactoryInterface) -> anyhow::Result<Self> {
        let id = MediaStreamId(next_id());
        Ok(Self {
            id,
            inner: pc.create_local_media_stream(id.to_string())?,
            video_tracks: Vec::new(),
            audio_tracks: Vec::new(),
        })
    }

    /// Adds the provided [`VideoTrack`] to this [`MediaStream`].
    fn add_video_track(&mut self, track: &VideoTrack) -> anyhow::Result<()> {
        self.inner.add_video_track(&track.inner)?;
        self.video_tracks.push(track.id);

        Ok(())
    }

    /// Adds the provided [`AudioTrack`] to this [`MediaStream`].
    fn add_audio_track(&mut self, track: &AudioTrack) -> anyhow::Result<()> {
        self.inner.add_audio_track(&track.inner)?;
        self.audio_tracks.push(track.id);

        Ok(())
    }

    /// Returns an [`Iterator`] over all the [`VideoTrackId`]s belonging to the
    /// [`VideoTrack`]s that were added to this [`MediaStream`].
    pub fn video_tracks(&self) -> impl Iterator<Item = &'_ VideoTrackId> {
        self.video_tracks.iter()
    }
}

<<<<<<< HEAD
/// Possible kinds of media track sourse.
=======
/// Possible kinds of media track's source.
>>>>>>> 68b74771
enum MediaTrackSource<T> {
    Local(Rc<T>),
    Remote(String),
}

/// Representation of a [`sys::VideoTrackInterface`].
#[derive(AsRef)]
pub struct VideoTrack {
    /// ID of this [`VideoTrack`].
    id: VideoTrackId,

    /// Underlying [`sys::VideoTrackInterface`].
    #[as_ref]
    inner: sys::VideoTrackInterface,

    /// [`VideoSource`] that is used by this [`VideoTrack`].
    source: MediaTrackSource<VideoSource>,

    /// [`api::TrackKind::kVideo`].
    kind: api::TrackKind,

    /// [`VideoLabel`] identifying the track source, as in "HD Webcam Analog
    /// Stereo".
    label: VideoLabel,

    /// List of the [`VideoSink`]s attached to this [`VideoTrack`].
    sinks: Vec<VideoSinkId>,
}

impl VideoTrack {
    /// Creates a new [`VideoTrack`].
    fn create_local(
        pc: &sys::PeerConnectionFactoryInterface,
        src: Rc<VideoSource>,
        label: VideoLabel,
    ) -> anyhow::Result<Self> {
        let id = VideoTrackId(next_id());
        Ok(Self {
            id,
            inner: pc.create_video_track(id.to_string(), &src.inner)?,
            source: MediaTrackSource::Local(src),
            kind: api::TrackKind::kVideo,
            label,
            sinks: Vec::new(),
        })
    }

<<<<<<< HEAD
    /// Wraps track of the `transceiver.receiver.track()` to [`VideoTrack`].
=======
    /// Wraps the track of the `transceiver.receiver.track()` into a
    /// [`VideoTrack`].
>>>>>>> 68b74771
    pub(crate) fn wrap_remote(
        transceiver: &sys::RtpTransceiverInterface,
    ) -> Self {
        let receiver = transceiver.receiver();
        let track = receiver.track();
        Self {
            id: VideoTrackId(next_id()),
            inner: track.try_into().unwrap(),
<<<<<<< HEAD
=======
            // Safe to unwrap since transceiver is guaranteed to be negotiated
            // at this point.
>>>>>>> 68b74771
            source: MediaTrackSource::Remote(transceiver.mid().unwrap()),
            kind: TrackKind::kAudio,
            label: VideoLabel::from("remote"),
            sinks: Vec::new(),
        }
    }

<<<<<<< HEAD
=======
    /// Returns the [`VideoTrackId`] of this [`VideoTrack`].
    #[must_use]
    pub fn id(&self) -> VideoTrackId {
        self.id
    }

>>>>>>> 68b74771
    /// Adds the provided [`VideoSink`] to this [`VideoTrack`].
    pub fn add_video_sink(&mut self, video_sink: &mut VideoSink) {
        self.inner.add_or_update_sink(video_sink.as_mut());
        self.sinks.push(video_sink.id());
    }

    /// Detaches the provided [`VideoSink`] from this [`VideoTrack`].
    pub fn remove_video_sink(&mut self, mut video_sink: VideoSink) {
        self.sinks.retain(|&sink| sink != video_sink.id());
        self.inner.remove_sink(video_sink.as_mut());
    }

    /// Changes the [enabled][1] property of the underlying
    /// [`sys::VideoTrackInterface`].
    ///
    /// [1]: https://w3.org/TR/mediacapture-streams#track-enabled
    pub fn set_enabled(&self, enabled: bool) {
        self.inner.set_enabled(enabled);
    }

    /// Returns a [`VideoTrackId`] of this [`VideoTrack`].
    #[must_use]
    pub fn id(&self) -> VideoTrackId {
        self.id
    }
}

impl From<&VideoTrack> for api::MediaStreamTrack {
    fn from(track: &VideoTrack) -> Self {
        Self {
            id: track.id.0,
            label: track.label.0.clone(),
            kind: track.kind,
            enabled: true,
        }
    }
}

/// Representation of a [`sys::AudioSourceInterface`].
#[derive(AsRef)]
pub struct AudioTrack {
    /// ID of this [`AudioTrack`].
    id: AudioTrackId,

    /// Underlying [`sys::AudioTrackInterface`].
    #[as_ref]
    inner: sys::AudioTrackInterface,

    /// [`sys::AudioSourceInterface`] that is used by this [`AudioTrack`].
    source: MediaTrackSource<sys::AudioSourceInterface>,

    /// [`api::TrackKind::kAudio`].
    kind: api::TrackKind,

    /// [`AudioLabel`] identifying the track source, as in "internal
    /// microphone".
    label: AudioLabel,
}

impl AudioTrack {
    /// Creates a new [`AudioTrack`].
    ///
    /// # Errors
    ///
<<<<<<< HEAD
    /// Whenever
    /// [`sys::PeerConnectionFactoryInterface::create_audio_track()`][1]
=======
    /// Whenever [`sys::PeerConnectionFactoryInterface::create_audio_track()`]
>>>>>>> 68b74771
    /// returns an error.
    pub fn new(
        pc: &sys::PeerConnectionFactoryInterface,
        src: Rc<sys::AudioSourceInterface>,
        label: AudioLabel,
    ) -> anyhow::Result<Self> {
        let id = AudioTrackId(next_id());
        let track = Self {
            id,
            inner: pc.create_audio_track(id.to_string(), &src)?,
            source: MediaTrackSource::Local(src),
            kind: api::TrackKind::kAudio,
            label,
        };
        Ok(track)
    }

    /// Wraps track of the `transceiver.receiver.track()` to [`AudioTrack`].
    pub(crate) fn wrap_remote(
        transceiver: &sys::RtpTransceiverInterface,
    ) -> Self {
        let receiver = transceiver.receiver();
        let track = receiver.track();
        Self {
            id: AudioTrackId(next_id()),
            inner: track.try_into().unwrap(),
            // Safe to unwrap since transceiver is guaranteed to be negotiated
            // at this point.
            source: MediaTrackSource::Remote(transceiver.mid().unwrap()),
            kind: TrackKind::kAudio,
            label: AudioLabel::from("remote"),
        }
    }

    /// Returns a [`AudioTrackId`] of this [`AudioTrack`].
    #[must_use]
    pub fn id(&self) -> AudioTrackId {
        self.id
    }

    /// Wraps the track of the `transceiver.receiver.track()` into an
    /// [`AudioTrack`].
    pub(crate) fn wrap_remote(
        transceiver: &sys::RtpTransceiverInterface,
    ) -> Self {
        let receiver = transceiver.receiver();
        let track = receiver.track();
        Self {
            id: AudioTrackId(next_id()),
            inner: track.try_into().unwrap(),
            // Safe to unwrap since transceiver is guaranteed to be negotiated
            // at this point.
            source: MediaTrackSource::Remote(transceiver.mid().unwrap()),
            kind: TrackKind::kAudio,
            label: AudioLabel::from("remote"),
        }
    }

    /// Returns the [`AudioTrackId`] of this [`AudioTrack`].
    #[must_use]
    pub fn id(&self) -> AudioTrackId {
        self.id
    }

    /// Changes the [enabled][1] property of the underlying
    /// [`sys::AudioTrackInterface`].
    ///
    /// [1]: https://w3.org/TR/mediacapture-streams#track-enabled
    pub fn set_enabled(&self, enabled: bool) {
        self.inner.set_enabled(enabled);
    }
}

impl From<&AudioTrack> for api::MediaStreamTrack {
    fn from(track: &AudioTrack) -> Self {
        Self {
            id: track.id.0,
            label: track.label.0.clone(),
            kind: track.kind,
            enabled: true,
        }
    }
}

/// [`sys::VideoTrackSourceInterface`] wrapper.
pub struct VideoSource {
    /// Underlying [`sys::VideoTrackSourceInterface`].
    inner: sys::VideoTrackSourceInterface,

    /// ID of an video input device that provides data to this [`VideoSource`].
    device_id: VideoDeviceId,

    /// Indicates whether this [`VideoSource`] is backed by screen capturing.
    is_display: bool,
}

impl VideoSource {
    /// Creates a new [`VideoTrackSourceInterface`] from the video input device
    /// with the specified constraints.
    fn new_device_source(
        worker_thread: &mut sys::Thread,
        signaling_thread: &mut sys::Thread,
        caps: &api::VideoConstraints,
        device_index: u32,
        device_id: VideoDeviceId,
    ) -> anyhow::Result<Self> {
        Ok(Self {
            inner: sys::VideoTrackSourceInterface::create_proxy_from_device(
                worker_thread,
                signaling_thread,
                caps.width,
                caps.height,
                caps.frame_rate,
                device_index,
            )?,
            device_id,
            is_display: false,
        })
    }

    /// Starts screen capturing and creates a new [`VideoTrackSourceInterface`]
    /// with the specified constraints.
    fn new_display_source(
        worker_thread: &mut sys::Thread,
        signaling_thread: &mut sys::Thread,
        caps: &api::VideoConstraints,
        device_id: VideoDeviceId,
    ) -> anyhow::Result<Self> {
        Ok(Self {
            inner: sys::VideoTrackSourceInterface::create_proxy_from_display(
                worker_thread,
                signaling_thread,
                caps.width,
                caps.height,
                caps.frame_rate,
            )?,
            device_id,
            is_display: true,
        })
    }
}

/// [`TrackEventInterface`] wrapper.
struct TrackEventHandler(UniquePtr<TrackEventInterface>);

impl sys::TrackEventCallback for TrackEventHandler {
    fn on_ended(&mut self) {
        self.0.pin_mut().on_ended();
    }

    fn on_mute(&mut self) {
        self.0.pin_mut().on_mute();
    }

    fn on_unmute(&mut self) {
        self.0.pin_mut().on_unmute();
    }
}
impl From<&AudioTrack> for api::MediaStreamTrack {
    fn from(track: &AudioTrack) -> Self {
        Self {
            id: track.id.0,
            label: track.label.0.clone(),
            kind: track.kind,
            enabled: true,
        }
    }
}

impl From<&VideoTrack> for api::MediaStreamTrack {
    fn from(track: &VideoTrack) -> Self {
        Self {
            id: track.id.0,
            label: track.label.0.clone(),
            kind: track.kind,
            enabled: true,
        }
    }
}<|MERGE_RESOLUTION|>--- conflicted
+++ resolved
@@ -1,23 +1,13 @@
 use std::rc::Rc;
 
 use anyhow::bail;
-<<<<<<< HEAD
 use cxx::UniquePtr;
-=======
->>>>>>> 68b74771
 use dashmap::mapref::one::RefMut;
 use derive_more::{AsRef, Display, From};
 use libwebrtc_sys as sys;
 
 use crate::{
-<<<<<<< HEAD
-    api::{
-        self, AudioConstraints, TrackEventInterface, TrackKind,
-        VideoConstraints,
-    },
-=======
-    api::{self, AudioConstraints, TrackKind, VideoConstraints},
->>>>>>> 68b74771
+    api::{self, TrackEventInterface, AudioConstraints, TrackKind, VideoConstraints},
     next_id, VideoSink, VideoSinkId, Webrtc,
 };
 
@@ -521,11 +511,7 @@
     }
 }
 
-<<<<<<< HEAD
-/// Possible kinds of media track sourse.
-=======
 /// Possible kinds of media track's source.
->>>>>>> 68b74771
 enum MediaTrackSource<T> {
     Local(Rc<T>),
     Remote(String),
@@ -573,12 +559,7 @@
         })
     }
 
-<<<<<<< HEAD
     /// Wraps track of the `transceiver.receiver.track()` to [`VideoTrack`].
-=======
-    /// Wraps the track of the `transceiver.receiver.track()` into a
-    /// [`VideoTrack`].
->>>>>>> 68b74771
     pub(crate) fn wrap_remote(
         transceiver: &sys::RtpTransceiverInterface,
     ) -> Self {
@@ -587,11 +568,6 @@
         Self {
             id: VideoTrackId(next_id()),
             inner: track.try_into().unwrap(),
-<<<<<<< HEAD
-=======
-            // Safe to unwrap since transceiver is guaranteed to be negotiated
-            // at this point.
->>>>>>> 68b74771
             source: MediaTrackSource::Remote(transceiver.mid().unwrap()),
             kind: TrackKind::kAudio,
             label: VideoLabel::from("remote"),
@@ -599,15 +575,31 @@
         }
     }
 
-<<<<<<< HEAD
-=======
+    /// Wraps the track of the `transceiver.receiver.track()` into a
+    /// [`VideoTrack`].
+    pub(crate) fn wrap_remote(
+        transceiver: &sys::RtpTransceiverInterface,
+    ) -> Self {
+        let receiver = transceiver.receiver();
+        let track = receiver.track();
+        Self {
+            id: VideoTrackId(next_id()),
+            inner: track.try_into().unwrap(),
+            // Safe to unwrap since transceiver is guaranteed to be negotiated
+            // at this point.
+            source: MediaTrackSource::Remote(transceiver.mid().unwrap()),
+            kind: TrackKind::kAudio,
+            label: VideoLabel::from("remote"),
+            sinks: Vec::new(),
+        }
+    }
+
     /// Returns the [`VideoTrackId`] of this [`VideoTrack`].
     #[must_use]
     pub fn id(&self) -> VideoTrackId {
         self.id
     }
 
->>>>>>> 68b74771
     /// Adds the provided [`VideoSink`] to this [`VideoTrack`].
     pub fn add_video_sink(&mut self, video_sink: &mut VideoSink) {
         self.inner.add_or_update_sink(video_sink.as_mut());
@@ -672,12 +664,7 @@
     ///
     /// # Errors
     ///
-<<<<<<< HEAD
-    /// Whenever
-    /// [`sys::PeerConnectionFactoryInterface::create_audio_track()`][1]
-=======
     /// Whenever [`sys::PeerConnectionFactoryInterface::create_audio_track()`]
->>>>>>> 68b74771
     /// returns an error.
     pub fn new(
         pc: &sys::PeerConnectionFactoryInterface,
