--- conflicted
+++ resolved
@@ -1064,20 +1064,16 @@
             kind: api::MediaType::Video,
             sinks: Vec::new(),
             senders: HashMap::new(),
-<<<<<<< HEAD
             width,
             height,
             sink: None,
+            track_origin: TrackOrigin::Local,
         };
 
         res.add_video_sink(&mut sink);
         res.sink = Some(sink);
 
         Ok(res)
-=======
-            track_origin: TrackOrigin::Local,
-        })
->>>>>>> d5a07ce2
     }
 
     /// Wraps the track of the `transceiver.receiver.track()` into a
@@ -1116,20 +1112,16 @@
             kind: api::MediaType::Video,
             sinks: Vec::new(),
             senders: HashMap::new(),
-<<<<<<< HEAD
             width,
             height,
             sink: None,
+            track_origin: TrackOrigin::Remote(peer.id()),
         };
 
         res.add_video_sink(&mut sink);
         res.sink = Some(sink);
 
         res
-=======
-            track_origin: TrackOrigin::Remote(peer.id()),
-        }
->>>>>>> d5a07ce2
     }
 
     /// Adds the provided [`VideoSink`] to this [`VideoTrack`].
