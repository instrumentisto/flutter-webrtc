--- conflicted
+++ resolved
@@ -484,15 +484,6 @@
     /// [`None`] if the [`AudioDeviceModule`] was not used yet to record data
     /// from the audio input device.
     current_device_id: Option<AudioDeviceId>,
-<<<<<<< HEAD
-
-    current_playout_device_id: Option<AudioDeviceId>,
-
-    thread: Option<JoinHandle<()>>,
-
-    tx: Option<mpsc::Sender<Message>>,
-=======
->>>>>>> 75644b64
 }
 
 impl AudioDeviceModule {
@@ -508,81 +499,12 @@
         audio_layer: sys::AudioLayer,
         task_queue_factory: &mut sys::TaskQueueFactory,
     ) -> anyhow::Result<Self> {
-<<<<<<< HEAD
-        let (tx, rx) = mpsc::channel();
-        let thread = std::thread::spawn(move || {
-            let inner = sys::AudioDeviceModule::create(
-                audio_layer,
-                task_queue_factory.lock().unwrap().deref_mut(),
-            )
-            .unwrap();
-            inner.init().unwrap();
-
-            while let Ok(msg) = rx.recv() {
-                match msg {
-                    Message::SetRecordingDevice { index, tx } => {
-                        tx.send(inner.set_recording_device(index)).unwrap();
-                    }
-                    Message::SetPlayoutDevice { index, tx } => {
-                        tx.send(inner.set_playout_device(index)).unwrap();
-                    }
-                    Message::PlayoutDevices(tx) => {
-                        tx.send(inner.playout_devices()).unwrap();
-                    }
-                    Message::RecordingDevices(tx) => {
-                        tx.send(inner.recording_devices()).unwrap();
-                    }
-                    Message::RecordingDeviceName { index, tx } => {
-                        tx.send(inner.recording_device_name(index)).unwrap();
-                    }
-                    Message::PlayoutDeviceName { index, tx } => {
-                        tx.send(inner.playout_device_name(index)).unwrap();
-                    }
-                    Message::CreatePeerConnectionFactory(tx) => {
-                        let create = || {
-                            let mut network_thread = sys::Thread::create(true)?;
-                            network_thread.start()?;
-
-                            let mut worker_thread = sys::Thread::create(false)?;
-                            worker_thread.start()?;
-
-                            let mut signaling_thread = sys::Thread::create(false)?;
-                            signaling_thread.start()?;
-
-                            let peer_connection_factory =
-                                sys::PeerConnectionFactoryInterface::create(
-                                    Some(&network_thread),
-                                    Some(&worker_thread),
-                                    Some(&signaling_thread),
-                                    Some(&inner),
-                                )?;
-
-                            Ok(CreatePeerConnectionFactoryResult {
-                                worker_thread,
-                                network_thread,
-                                signaling_thread,
-                                peer_connection_factory,
-                            })
-                        };
-                        tx.send(create()).unwrap();
-                    }
-                }
-            }
-        });
-=======
         let inner = sys::AudioDeviceModule::create(worker_thread,sign_thread, audio_layer, task_queue_factory)?;
         inner.init()?;
->>>>>>> 75644b64
 
         Ok(Self {
             inner,
             current_device_id: None,
-<<<<<<< HEAD
-            current_playout_device_id: None,
-            thread: Some(thread),
-            tx: Some(tx),
-=======
->>>>>>> 75644b64
         })
     }
 
@@ -651,13 +573,8 @@
     /// Returns the `(label, id)` tuple for the given audio playout device
     /// `index`.
     pub fn playout_device_name(&self, index: i16) -> anyhow::Result<(String, String)> {
-<<<<<<< HEAD
-        let (msg, rx) = Message::playout_device_name(index);
-        self.tx.as_ref().unwrap().send(msg).unwrap();
-=======
         // let (msg, rx) = Message::playout_device_name(index);
         // self.tx.as_ref().unwrap().send(msg).unwrap();
->>>>>>> 75644b64
 
         // rx.recv()?
         Ok(("42".to_owned(),"42".to_owned()))
@@ -666,16 +583,11 @@
     /// Returns the `(label, id)` tuple for the given audio recording device
     /// `index`.
     pub fn recording_device_name(&self, index: i16) -> anyhow::Result<(String, String)> {
-<<<<<<< HEAD
-        let (msg, rx) = Message::recording_device_name(index);
-        self.tx.as_ref().unwrap().send(msg).unwrap();
-=======
         // let (msg, rx) = Message::recording_device_name(index);
         // self.tx.as_ref().unwrap().send(msg).unwrap();
 
         // rx.recv()?
         Ok(("42".to_owned(),"42".to_owned()))
->>>>>>> 75644b64
 
     }
 
@@ -984,28 +896,6 @@
 
     #[test]
     fn adm_thread_safety() {
-<<<<<<< HEAD
-        let task_queue_factory = Arc::new(Mutex::new(
-            TaskQueueFactory::create_default_task_queue_factory(),
-        ));
-
-        let handle = std::thread::spawn(move || {
-            let audio_device_module = AudioDeviceModule::new(
-                AudioLayer::kPlatformDefaultAudio,
-                Arc::clone(&task_queue_factory),
-            )
-            .unwrap();
-
-            audio_device_module
-        });
-
-        let mut module = handle.join().unwrap();
-        module.playout_devices().unwrap();
-        module.recording_devices().unwrap();
-        module
-            .set_recording_device(AudioDeviceId::default(), 0)
-            .unwrap();
-=======
         // let task_queue_factory = Arc::new(Mutex::new(
         //     TaskQueueFactory::create_default_task_queue_factory(),
         // ));
@@ -1026,6 +916,5 @@
         // module
         //     .set_recording_device(AudioDeviceId::default(), 0)
         //     .unwrap();
->>>>>>> 75644b64
     }
 }