use std::{
    collections::{HashMap, HashSet},
    sync::Arc,
};

use anyhow::bail;
use dashmap::mapref::one::RefMut;
use derive_more::{AsRef, Display, From};
use flutter_rust_bridge::StreamSink;
use libwebrtc_sys as sys;
use sys::TrackEventObserver;

use crate::{
    api, api::TrackEvent, next_id, PeerConnectionId, VideoSink, VideoSinkId,
    Webrtc,
};

impl Webrtc {
    /// Creates a new [`VideoTrack`]s and/or [`AudioTrack`]s according to the
    /// provided accepted [`api::MediaStreamConstraints`].
    pub fn get_media(
        &mut self,
        constraints: api::MediaStreamConstraints,
    ) -> anyhow::Result<Vec<api::MediaStreamTrack>> {
        let mut result = Vec::new();

        if let Some(video) = constraints.video {
            let source = self.get_or_create_video_source(&video)?;
            let track = self.create_video_track(source)?;
            result.push(api::MediaStreamTrack::from(&*track));
        }

        if let Some(audio) = constraints.audio {
            let source = self.get_or_create_audio_source(&audio)?;
            let track = self.create_audio_track(source)?;
            result.push(api::MediaStreamTrack::from(&*track));
        }

        Ok(result)
    }

<<<<<<< HEAD
    /// Disposes the [`VideoTrack`] or [`AudioTrack`] by the provided
    /// `track_id`.
=======
    /// Disposes a [`VideoTrack`] or [`AudioTrack`] by the provided `track_id`.
>>>>>>> 7cf13898
    pub fn dispose_track(&mut self, track_id: u64) {
        let senders = if let Some((_, track)) =
            self.video_tracks.remove(&VideoTrackId::from(track_id))
        {
            if let MediaTrackSource::Local(src) = track.source {
                if Arc::strong_count(&src) == 2 {
                    self.video_sources.remove(&src.device_id);
                };
            };
            track.senders
        } else if let Some((_, track)) =
            self.audio_tracks.remove(&AudioTrackId::from(track_id))
        {
            if let MediaTrackSource::Local(src) = track.source {
                if Arc::strong_count(&src) == 2 {
                    self.audio_source.take();
                    // TODO: We should make `AudioDeviceModule` to stop
                    //       recording.
                };
            }
            track.senders
        } else {
            return;
        };

        for (id, senders) in senders {
            for transceiver in senders {
<<<<<<< HEAD
                if let Err(err) =
                    self.sender_replace_track(id.into(), transceiver, None)
                {
                    log::error!("Failed to remove track for the sender: {err}");
=======
                if let Err(e) =
                    self.sender_replace_track(id.into(), transceiver, None)
                {
                    log::error!("Failed to remove track for the sender: {e}");
>>>>>>> 7cf13898
                }
            }
        }
    }

    /// Creates a new [`VideoTrack`] from the given [`VideoSource`].
    fn create_video_track(
        &mut self,
        source: Arc<VideoSource>,
    ) -> anyhow::Result<RefMut<'_, VideoTrackId, VideoTrack>> {
        let track = if source.is_display {
            // TODO: Support screens enumeration.
            VideoTrack::create_local(
                &self.peer_connection_factory,
                source,
                VideoLabel::from("screen:0"),
            )?
        } else {
            let device_index = if let Some(index) =
                self.get_index_of_video_device(&source.device_id)?
            {
                index
            } else {
                bail!(
                    "Cannot find video device with the specified ID `{}`",
                    &source.device_id,
                );
            };

            VideoTrack::create_local(
                &self.peer_connection_factory,
                source,
                VideoLabel(self.video_device_info.device_name(device_index)?.0),
            )?
        };

        let track = self.video_tracks.entry(track.id).or_insert(track);

        Ok(track)
    }

    /// Creates a new [`VideoSource`] based on the given [`VideoConstraints`].
    fn get_or_create_video_source(
        &mut self,
        caps: &api::VideoConstraints,
    ) -> anyhow::Result<Arc<VideoSource>> {
        let (index, device_id) = if caps.is_display {
            // TODO: Support screens enumeration.
            (0, VideoDeviceId("screen:0".into()))
        } else if let Some(device_id) = caps.device_id.clone() {
            let device_id = VideoDeviceId(device_id);
            if let Some(index) = self.get_index_of_video_device(&device_id)? {
                (index, device_id)
            } else {
                bail!(
                    "Cannot find video device with the specified ID \
                     `{device_id}`",
                );
            }
        } else {
            // No device ID is provided so just pick the first available
            // device
            if self.video_device_info.number_of_devices() < 1 {
<<<<<<< HEAD
                bail!("Could not find any available video input device");
=======
                bail!("Cannot find any available video input device");
>>>>>>> 7cf13898
            }

            let device_id =
                VideoDeviceId(self.video_device_info.device_name(0)?.1);
            (0, device_id)
        };

        if let Some(src) = self.video_sources.get(&device_id) {
            return Ok(Arc::clone(src));
        }

        let source = if caps.is_display {
            VideoSource::new_display_source(
                &mut self.worker_thread,
                &mut self.signaling_thread,
                caps,
                device_id,
            )?
        } else {
            VideoSource::new_device_source(
                &mut self.worker_thread,
                &mut self.signaling_thread,
                caps,
                index,
                device_id,
            )?
        };
        let source = self
            .video_sources
            .entry(source.device_id.clone())
            .or_insert_with(|| Arc::new(source));

        Ok(Arc::clone(source))
    }

    /// Creates a new [`AudioTrack`] from the given
    /// [`sys::AudioSourceInterface`].
    fn create_audio_track(
        &mut self,
        source: Arc<sys::AudioSourceInterface>,
    ) -> anyhow::Result<RefMut<'_, AudioTrackId, AudioTrack>> {
        // PANIC: If there is a `sys::AudioSourceInterface` then we are sure
        //        that `current_device_id` is set in the `AudioDeviceModule`.
        let device_id =
            self.audio_device_module.current_device_id.clone().unwrap();
        let device_index = if let Some(index) =
            self.get_index_of_audio_recording_device(&device_id)?
        {
            index
        } else {
            bail!(
<<<<<<< HEAD
                "Could not find video device with the specified ID `{}`",
                device_id,
=======
                "Cannot find video device with the specified ID `{device_id}`",
>>>>>>> 7cf13898
            );
        };

        let track = AudioTrack::new(
            &self.peer_connection_factory,
            source,
            AudioLabel(
                #[allow(clippy::cast_possible_wrap)]
                self.audio_device_module
                    .inner
                    .recording_device_name(device_index as i16)?
                    .0,
            ),
        )?;

        let track = self.audio_tracks.entry(track.id).or_insert(track);

        Ok(track)
    }

    /// Creates a new [`sys::AudioSourceInterface`] based on the given
    /// [`AudioConstraints`].
    fn get_or_create_audio_source(
        &mut self,
        caps: &api::AudioConstraints,
    ) -> anyhow::Result<Arc<sys::AudioSourceInterface>> {
        let device_id = if let Some(device_id) = caps.device_id.clone() {
            AudioDeviceId(device_id)
        } else {
            // No device ID is provided so just pick the currently used.
            if self.audio_device_module.current_device_id.is_none() {
                // `AudioDeviceModule` is not capturing anything at the moment,
                // so we will use first available device (with `0` index).
                if self.audio_device_module.inner.recording_devices()? < 1 {
<<<<<<< HEAD
                    bail!("Could not find any available audio input device");
=======
                    bail!("Cannot find any available audio input device");
>>>>>>> 7cf13898
                }

                AudioDeviceId(
                    self.audio_device_module.inner.recording_device_name(0)?.1,
                )
            } else {
                // PANIC: If there is a `sys::AudioSourceInterface` then we are
                //        sure that `current_device_id` is set in the
                //        `AudioDeviceModule`.
                self.audio_device_module.current_device_id.clone().unwrap()
            }
        };

        let device_index = if let Some(index) =
            self.get_index_of_audio_recording_device(&device_id)?
        {
            index
        } else {
            bail!(
                "Cannot find audio device with the specified ID `{device_id}`",
            );
        };

        if Some(&device_id)
            != self.audio_device_module.current_device_id.as_ref()
        {
            self.audio_device_module
                .set_recording_device(device_id, device_index)?;
        }

        let src = if let Some(src) = self.audio_source.as_ref() {
            Arc::clone(src)
        } else {
            let src =
                Arc::new(self.peer_connection_factory.create_audio_source()?);
            self.audio_source.replace(Arc::clone(&src));

            src
        };

        Ok(src)
    }

    /// Changes the [enabled][1] property of the media track by its ID.
    ///
    /// [1]: https://w3.org/TR/mediacapture-streams#track-enabled
    pub fn set_track_enabled(
        &self,
        id: u64,
        enabled: bool,
    ) -> anyhow::Result<()> {
        if let Some(track) = self.video_tracks.get(&VideoTrackId(id)) {
            track.inner.set_enabled(enabled);
        } else if let Some(track) = self.audio_tracks.get(&AudioTrackId(id)) {
            track.set_enabled(enabled);
        } else {
<<<<<<< HEAD
            bail!("Could not find track with `{id}` ID");
=======
            bail!("Cannot find track with `{id}` ID");
>>>>>>> 7cf13898
        }

        Ok(())
    }

    /// Clones the specified [`api::MediaStreamTrack`].
    pub fn clone_track(
        &mut self,
        id: u64,
    ) -> anyhow::Result<api::MediaStreamTrack> {
        if self.video_tracks.contains_key(&VideoTrackId(id)) {
            let source =
                match &self.video_tracks.get(&VideoTrackId(id)).unwrap().source
                {
                    MediaTrackSource::Local(source) => {
                        MediaTrackSource::Local(Arc::clone(source))
                    }
                    MediaTrackSource::Remote { mid, peer_id } => {
                        MediaTrackSource::Remote {
                            mid: mid.to_string(),
                            peer_id: *peer_id,
                        }
                    }
                };

            match source {
                MediaTrackSource::Local(source) => {
                    Ok(api::MediaStreamTrack::from(
                        self.create_video_track(source).unwrap().value(),
                    ))
                }
                MediaTrackSource::Remote { mid, peer_id } => {
                    let peer = self.peer_connections.get(&peer_id).unwrap();

                    let mut transceivers = peer.get_transceivers();

                    transceivers.retain(|transceiver| {
                        transceiver.mid().unwrap() == mid
                    });

                    if transceivers.is_empty() {
                        bail!(
<<<<<<< HEAD
                            "No `transceiver` has been found with this \
                            `mid: {mid}`."
=======
                            "No `transceiver` has been found with mid `{mid}`",
>>>>>>> 7cf13898
                        );
                    }
                    let track = VideoTrack::wrap_remote(
                        transceivers.get(0).unwrap(),
                        peer_id,
                    );

                    Ok(api::MediaStreamTrack::from(&track))
                }
            }
        } else if self.audio_tracks.contains_key(&AudioTrackId(id)) {
            let source =
                match &self.audio_tracks.get(&AudioTrackId(id)).unwrap().source
                {
                    MediaTrackSource::Local(source) => {
                        MediaTrackSource::Local(Arc::clone(source))
                    }
                    MediaTrackSource::Remote { mid, peer_id } => {
                        MediaTrackSource::Remote {
                            mid: mid.to_string(),
                            peer_id: *peer_id,
                        }
                    }
                };

            match source {
                MediaTrackSource::Local(source) => {
                    Ok(api::MediaStreamTrack::from(
                        self.create_audio_track(source).unwrap().value(),
                    ))
                }
                MediaTrackSource::Remote { mid, peer_id } => {
                    let peer = self.peer_connections.get(&peer_id).unwrap();

                    let mut transceivers = peer.get_transceivers();

                    transceivers.retain(|transceiver| {
                        transceiver.mid().unwrap() == mid
                    });

                    if transceivers.is_empty() {
                        bail!(
<<<<<<< HEAD
                            "No `transceiver` has been found with this \
                            `mid: {mid}`."
=======
                            "No `transceiver` has been found with mid `{mid}`",
>>>>>>> 7cf13898
                        );
                    }
                    let track = VideoTrack::wrap_remote(
                        transceivers.get(0).unwrap(),
                        peer_id,
                    );

                    Ok(api::MediaStreamTrack::from(&track))
                }
            }
        } else {
<<<<<<< HEAD
            bail!("There is no `track` with this `id: {id}`.")
=======
            bail!("Cannot find track with ID `{id}`")
>>>>>>> 7cf13898
        }
    }

    /// Registers an events observer for an [`AudioTrack`] or a [`VideoTrack`].
    ///
    /// # Warning
    ///
    /// Returns error message if cannot find any [`AudioTrack`] or
    /// [`VideoTrack`] by the specified `id`.
    pub fn register_track_observer(
        &self,
        track_id: u64,
        cb: StreamSink<TrackEvent>,
    ) -> anyhow::Result<()> {
        let mut obs = TrackEventObserver::new(Box::new(TrackEventHandler(cb)));
        if let Some(mut track) =
            self.video_tracks.get_mut(&VideoTrackId::from(track_id))
        {
            obs.set_video_track(&track.inner);
            track.inner.register_observer(obs);
        } else if let Some(mut track) =
            self.audio_tracks.get_mut(&AudioTrackId::from(track_id))
        {
            obs.set_audio_track(&track.inner);
            track.inner.register_observer(obs);
        } else {
<<<<<<< HEAD
            bail!("Could not find track with `{track_id}` ID")
=======
            bail!("Cannot find track with ID `{track_id}`")
>>>>>>> 7cf13898
        }

        Ok(())
    }
}

/// ID of a [`MediaStream`].
#[derive(Clone, Copy, Debug, Display, Eq, From, Hash, PartialEq)]
pub struct MediaStreamId(u64);

/// ID of an video input device that provides data to some [`VideoSource`].
#[derive(AsRef, Clone, Debug, Display, Eq, Hash, PartialEq)]
#[as_ref(forward)]
pub struct VideoDeviceId(String);

/// ID of an `AudioDevice`.
<<<<<<< HEAD
#[derive(AsRef, Clone, Debug, Default, Display, Eq, Hash, PartialEq, From)]
=======
#[derive(AsRef, Clone, Debug, Default, Display, Eq, From, Hash, PartialEq)]
>>>>>>> 7cf13898
#[as_ref(forward)]
pub struct AudioDeviceId(String);

/// ID of a [`VideoTrack`].
#[derive(Clone, Copy, Debug, Display, From, Eq, Hash, PartialEq)]
pub struct VideoTrackId(u64);

/// ID of an [`AudioTrack`].
#[derive(Clone, Copy, Debug, Display, From, Eq, Hash, PartialEq)]
pub struct AudioTrackId(u64);

/// Label identifying a video track source.
#[derive(AsRef, Clone, Debug, Default, Display, Eq, From, Hash, PartialEq)]
#[as_ref(forward)]
#[from(forward)]
pub struct VideoLabel(String);

/// Label identifying an audio track source.
#[derive(AsRef, Clone, Debug, Default, Display, Eq, From, Hash, PartialEq)]
#[as_ref(forward)]
#[from(forward)]
pub struct AudioLabel(String);

/// [`sys::AudioDeviceModule`] wrapper tracking the currently used audio input
/// device.
pub struct AudioDeviceModule {
    /// [`sys::AudioDeviceModule`] backing this [`AudioDeviceModule`].
    pub(crate) inner: sys::AudioDeviceModule,

    /// ID of the audio input device currently used by this
    /// [`sys::AudioDeviceModule`].
    ///
    /// [`None`] if the [`AudioDeviceModule`] was not used yet to record data
    /// from the audio input device.
    current_device_id: Option<AudioDeviceId>,
}

impl AudioDeviceModule {
    /// Creates a new [`AudioDeviceModule`] according to the passed
    /// [`sys::AudioLayer`].
    ///
    /// # Errors
    ///
    /// If could not find any available recording device.
    pub fn new(
        audio_layer: sys::AudioLayer,
        task_queue_factory: &mut sys::TaskQueueFactory,
    ) -> anyhow::Result<Self> {
        let inner =
            sys::AudioDeviceModule::create(audio_layer, task_queue_factory)?;
        inner.init()?;

        Ok(Self {
            inner,
            current_device_id: None,
        })
    }

    /// Changes the recording device for this [`AudioDeviceModule`].
    ///
    /// # Errors
    ///
    /// If [`sys::AudioDeviceModule::set_recording_device()`] fails.
    pub fn set_recording_device(
        &mut self,
        id: AudioDeviceId,
        index: u16,
    ) -> anyhow::Result<()> {
        self.inner.set_recording_device(index)?;
        self.current_device_id.replace(id);

        Ok(())
    }

    /// Changes the playout device for this [`AudioDeviceModule`].
    ///
    /// # Errors
    ///
    /// If [`sys::AudioDeviceModule::set_playout_device()`] fails.
    pub fn set_playout_device(&mut self, index: u16) -> anyhow::Result<()> {
        self.inner.set_playout_device(index)?;

        Ok(())
    }
}

/// Possible kinds of media track's source.
enum MediaTrackSource<T> {
    Local(Arc<T>),
    Remote {
        mid: String,
        peer_id: PeerConnectionId,
    },
}

/// Representation of a [`sys::VideoTrackInterface`].
#[derive(AsRef)]
pub struct VideoTrack {
    /// ID of this [`VideoTrack`].
    id: VideoTrackId,

    /// Underlying [`sys::VideoTrackInterface`].
    #[as_ref]
    inner: sys::VideoTrackInterface,

    /// [`VideoSource`] that is used by this [`VideoTrack`].
    source: MediaTrackSource<VideoSource>,

    /// [`api::TrackKind::kVideo`].
    kind: api::MediaType,

    /// [`VideoLabel`] identifying the track source, as in "HD Webcam Analog
    /// Stereo".
    label: VideoLabel,

    /// List of the [`VideoSink`]s attached to this [`VideoTrack`].
    sinks: Vec<VideoSinkId>,

<<<<<<< HEAD
    /// Peers and transceivers that are sending this track.
=======
    /// Peers and transceivers sending this [`VideoTrack`].
>>>>>>> 7cf13898
    senders: HashMap<PeerConnectionId, HashSet<u32>>,
}

impl VideoTrack {
    /// Creates a new [`VideoTrack`].
    fn create_local(
        pc: &sys::PeerConnectionFactoryInterface,
        src: Arc<VideoSource>,
        label: VideoLabel,
    ) -> anyhow::Result<Self> {
        let id = VideoTrackId(next_id());
        Ok(Self {
            id,
            inner: pc.create_video_track(id.to_string(), &src.inner)?,
            source: MediaTrackSource::Local(src),
            kind: api::MediaType::Video,
            label,
            sinks: Vec::new(),
            senders: HashMap::new(),
        })
    }

    /// Wraps the track of the `transceiver.receiver.track()` into a
    /// [`VideoTrack`].
    pub(crate) fn wrap_remote(
        transceiver: &sys::RtpTransceiverInterface,
        peer_id: PeerConnectionId,
    ) -> Self {
        let receiver = transceiver.receiver();
        let track = receiver.track();
        Self {
            id: VideoTrackId(next_id()),
            inner: track.try_into().unwrap(),
            // Safe to unwrap since transceiver is guaranteed to be negotiated
            // at this point.
            source: MediaTrackSource::Remote {
                mid: transceiver.mid().unwrap(),
                peer_id,
            },
            kind: api::MediaType::Video,
            label: VideoLabel::from("remote"),
            sinks: Vec::new(),
            senders: HashMap::new(),
        }
    }

    /// Returns the [`VideoTrackId`] of this [`VideoTrack`].
    #[must_use]
    pub fn id(&self) -> VideoTrackId {
        self.id
    }

    /// Adds the provided [`VideoSink`] to this [`VideoTrack`].
    pub fn add_video_sink(&mut self, video_sink: &mut VideoSink) {
        self.inner.add_or_update_sink(video_sink.as_mut());
        self.sinks.push(video_sink.id());
    }

    /// Detaches the provided [`VideoSink`] from this [`VideoTrack`].
    pub fn remove_video_sink(&mut self, mut video_sink: VideoSink) {
        self.sinks.retain(|&sink| sink != video_sink.id());
        self.inner.remove_sink(video_sink.as_mut());
    }

    /// Changes the [enabled][1] property of the underlying
    /// [`sys::VideoTrackInterface`].
    ///
    /// [1]: https://w3.org/TR/mediacapture-streams#track-enabled
    pub fn set_enabled(&self, enabled: bool) {
        self.inner.set_enabled(enabled);
    }

<<<<<<< HEAD
    /// Returns peers and transceivers that are sending this track.
=======
    /// Returns peers and transceivers sending this [`VideoTrack`].
>>>>>>> 7cf13898
    pub fn senders(&mut self) -> &mut HashMap<PeerConnectionId, HashSet<u32>> {
        &mut self.senders
    }
}

impl From<&VideoTrack> for api::MediaStreamTrack {
    fn from(track: &VideoTrack) -> Self {
        Self {
            id: track.id.0,
            device_id: track.label.0.clone(),
            kind: track.kind,
            enabled: true,
        }
    }
}

/// Representation of a [`sys::AudioSourceInterface`].
#[derive(AsRef)]
pub struct AudioTrack {
    /// ID of this [`AudioTrack`].
    id: AudioTrackId,

    /// Underlying [`sys::AudioTrackInterface`].
    #[as_ref]
    inner: sys::AudioTrackInterface,

    /// [`sys::AudioSourceInterface`] that is used by this [`AudioTrack`].
    source: MediaTrackSource<sys::AudioSourceInterface>,

    /// [`api::TrackKind::kAudio`].
    kind: api::MediaType,

    /// [`AudioLabel`] identifying the track source, as in "internal
    /// microphone".
    label: AudioLabel,

<<<<<<< HEAD
    /// Peers and transceivers that are sending this track.
=======
    /// Peers and transceivers sending this [`VideoTrack`].
>>>>>>> 7cf13898
    senders: HashMap<PeerConnectionId, HashSet<u32>>,
}

impl AudioTrack {
    /// Creates a new [`AudioTrack`].
    ///
    /// # Errors
    ///
    /// Whenever [`sys::PeerConnectionFactoryInterface::create_audio_track()`]
    /// returns an error.
    pub fn new(
        pc: &sys::PeerConnectionFactoryInterface,
        src: Arc<sys::AudioSourceInterface>,
        label: AudioLabel,
    ) -> anyhow::Result<Self> {
        let id = AudioTrackId(next_id());
        Ok(Self {
            id,
            inner: pc.create_audio_track(id.to_string(), &src)?,
            source: MediaTrackSource::Local(src),
            kind: api::MediaType::Audio,
            label,
            senders: HashMap::new(),
        })
    }

    /// Wraps the track of the `transceiver.receiver.track()` into an
    /// [`AudioTrack`].
    pub(crate) fn wrap_remote(
        transceiver: &sys::RtpTransceiverInterface,
        peer_id: PeerConnectionId,
    ) -> Self {
        let receiver = transceiver.receiver();
        let track = receiver.track();
        Self {
            id: AudioTrackId(next_id()),
            inner: track.try_into().unwrap(),
            // Safe to unwrap since transceiver is guaranteed to be negotiated
            // at this point.
            source: MediaTrackSource::Remote {
                mid: transceiver.mid().unwrap(),
                peer_id,
            },
            kind: api::MediaType::Audio,
            label: AudioLabel::from("remote"),
            senders: HashMap::new(),
        }
    }

    /// Returns the [`AudioTrackId`] of this [`AudioTrack`].
    #[must_use]
    pub fn id(&self) -> AudioTrackId {
        self.id
    }

    /// Changes the [enabled][1] property of the underlying
    /// [`sys::AudioTrackInterface`].
    ///
    /// [1]: https://w3.org/TR/mediacapture-streams#track-enabled
    pub fn set_enabled(&self, enabled: bool) {
        self.inner.set_enabled(enabled);
    }

<<<<<<< HEAD
    /// Returns peers and transceivers that are sending this track.
=======
    /// Returns peers and transceivers sending this [`VideoTrack`].
>>>>>>> 7cf13898
    pub fn senders(&mut self) -> &mut HashMap<PeerConnectionId, HashSet<u32>> {
        &mut self.senders
    }
}

impl From<&AudioTrack> for api::MediaStreamTrack {
    fn from(track: &AudioTrack) -> Self {
        Self {
            id: track.id.0,
            device_id: track.label.0.clone(),
            kind: track.kind,
            enabled: true,
        }
    }
}

/// [`sys::VideoTrackSourceInterface`] wrapper.
pub struct VideoSource {
    /// Underlying [`sys::VideoTrackSourceInterface`].
    inner: sys::VideoTrackSourceInterface,

    /// ID of an video input device that provides data to this [`VideoSource`].
    device_id: VideoDeviceId,

    /// Indicates whether this [`VideoSource`] is backed by screen capturing.
    is_display: bool,
}

impl VideoSource {
    /// Creates a new [`VideoTrackSourceInterface`] from the video input device
    /// with the specified constraints.
    fn new_device_source(
        worker_thread: &mut sys::Thread,
        signaling_thread: &mut sys::Thread,
        caps: &api::VideoConstraints,
        device_index: u32,
        device_id: VideoDeviceId,
    ) -> anyhow::Result<Self> {
        Ok(Self {
            inner: sys::VideoTrackSourceInterface::create_proxy_from_device(
                worker_thread,
                signaling_thread,
                caps.width as usize,
                caps.height as usize,
                caps.frame_rate as usize,
                device_index,
            )?,
            device_id,
            is_display: false,
        })
    }

    /// Starts screen capturing and creates a new [`VideoTrackSourceInterface`]
    /// with the specified constraints.
    fn new_display_source(
        worker_thread: &mut sys::Thread,
        signaling_thread: &mut sys::Thread,
        caps: &api::VideoConstraints,
        device_id: VideoDeviceId,
    ) -> anyhow::Result<Self> {
        Ok(Self {
            inner: sys::VideoTrackSourceInterface::create_proxy_from_display(
                worker_thread,
                signaling_thread,
                caps.width as usize,
                caps.height as usize,
                caps.frame_rate as usize,
            )?,
            device_id,
            is_display: true,
        })
    }
}

/// Wrapper around [`TrackObserverInterface`] implementing
/// [`sys::TrackEventCallback`].
struct TrackEventHandler(StreamSink<TrackEvent>);

impl sys::TrackEventCallback for TrackEventHandler {
    fn on_ended(&mut self) {
        self.0.add(TrackEvent::Ended);
    }
}<|MERGE_RESOLUTION|>--- conflicted
+++ resolved
@@ -11,8 +11,7 @@
 use sys::TrackEventObserver;
 
 use crate::{
-    api, api::TrackEvent, next_id, PeerConnectionId, VideoSink, VideoSinkId,
-    Webrtc,
+    api, api::TrackEvent, next_id, PeerConnectionId, VideoSink, VideoSinkId, Webrtc,
 };
 
 impl Webrtc {
@@ -39,12 +38,7 @@
         Ok(result)
     }
 
-<<<<<<< HEAD
-    /// Disposes the [`VideoTrack`] or [`AudioTrack`] by the provided
-    /// `track_id`.
-=======
     /// Disposes a [`VideoTrack`] or [`AudioTrack`] by the provided `track_id`.
->>>>>>> 7cf13898
     pub fn dispose_track(&mut self, track_id: u64) {
         let senders = if let Some((_, track)) =
             self.video_tracks.remove(&VideoTrackId::from(track_id))
@@ -72,17 +66,8 @@
 
         for (id, senders) in senders {
             for transceiver in senders {
-<<<<<<< HEAD
-                if let Err(err) =
-                    self.sender_replace_track(id.into(), transceiver, None)
-                {
-                    log::error!("Failed to remove track for the sender: {err}");
-=======
-                if let Err(e) =
-                    self.sender_replace_track(id.into(), transceiver, None)
-                {
+                if let Err(e) = self.sender_replace_track(id.into(), transceiver, None) {
                     log::error!("Failed to remove track for the sender: {e}");
->>>>>>> 7cf13898
                 }
             }
         }
@@ -101,16 +86,15 @@
                 VideoLabel::from("screen:0"),
             )?
         } else {
-            let device_index = if let Some(index) =
-                self.get_index_of_video_device(&source.device_id)?
-            {
-                index
-            } else {
-                bail!(
-                    "Cannot find video device with the specified ID `{}`",
-                    &source.device_id,
-                );
-            };
+            let device_index =
+                if let Some(index) = self.get_index_of_video_device(&source.device_id)? {
+                    index
+                } else {
+                    bail!(
+                        "Cannot find video device with the specified ID `{}`",
+                        &source.device_id,
+                    );
+                };
 
             VideoTrack::create_local(
                 &self.peer_connection_factory,
@@ -146,15 +130,10 @@
             // No device ID is provided so just pick the first available
             // device
             if self.video_device_info.number_of_devices() < 1 {
-<<<<<<< HEAD
-                bail!("Could not find any available video input device");
-=======
                 bail!("Cannot find any available video input device");
->>>>>>> 7cf13898
             }
 
-            let device_id =
-                VideoDeviceId(self.video_device_info.device_name(0)?.1);
+            let device_id = VideoDeviceId(self.video_device_info.device_name(0)?.1);
             (0, device_id)
         };
 
@@ -194,22 +173,13 @@
     ) -> anyhow::Result<RefMut<'_, AudioTrackId, AudioTrack>> {
         // PANIC: If there is a `sys::AudioSourceInterface` then we are sure
         //        that `current_device_id` is set in the `AudioDeviceModule`.
-        let device_id =
-            self.audio_device_module.current_device_id.clone().unwrap();
-        let device_index = if let Some(index) =
-            self.get_index_of_audio_recording_device(&device_id)?
-        {
-            index
-        } else {
-            bail!(
-<<<<<<< HEAD
-                "Could not find video device with the specified ID `{}`",
-                device_id,
-=======
-                "Cannot find video device with the specified ID `{device_id}`",
->>>>>>> 7cf13898
-            );
-        };
+        let device_id = self.audio_device_module.current_device_id.clone().unwrap();
+        let device_index =
+            if let Some(index) = self.get_index_of_audio_recording_device(&device_id)? {
+                index
+            } else {
+                bail!("Cannot find video device with the specified ID `{device_id}`",);
+            };
 
         let track = AudioTrack::new(
             &self.peer_connection_factory,
@@ -242,16 +212,10 @@
                 // `AudioDeviceModule` is not capturing anything at the moment,
                 // so we will use first available device (with `0` index).
                 if self.audio_device_module.inner.recording_devices()? < 1 {
-<<<<<<< HEAD
-                    bail!("Could not find any available audio input device");
-=======
                     bail!("Cannot find any available audio input device");
->>>>>>> 7cf13898
                 }
 
-                AudioDeviceId(
-                    self.audio_device_module.inner.recording_device_name(0)?.1,
-                )
+                AudioDeviceId(self.audio_device_module.inner.recording_device_name(0)?.1)
             } else {
                 // PANIC: If there is a `sys::AudioSourceInterface` then we are
                 //        sure that `current_device_id` is set in the
@@ -260,19 +224,14 @@
             }
         };
 
-        let device_index = if let Some(index) =
-            self.get_index_of_audio_recording_device(&device_id)?
-        {
-            index
-        } else {
-            bail!(
-                "Cannot find audio device with the specified ID `{device_id}`",
-            );
-        };
-
-        if Some(&device_id)
-            != self.audio_device_module.current_device_id.as_ref()
-        {
+        let device_index =
+            if let Some(index) = self.get_index_of_audio_recording_device(&device_id)? {
+                index
+            } else {
+                bail!("Cannot find audio device with the specified ID `{device_id}`",);
+            };
+
+        if Some(&device_id) != self.audio_device_module.current_device_id.as_ref() {
             self.audio_device_module
                 .set_recording_device(device_id, device_index)?;
         }
@@ -280,8 +239,7 @@
         let src = if let Some(src) = self.audio_source.as_ref() {
             Arc::clone(src)
         } else {
-            let src =
-                Arc::new(self.peer_connection_factory.create_audio_source()?);
+            let src = Arc::new(self.peer_connection_factory.create_audio_source()?);
             self.audio_source.replace(Arc::clone(&src));
 
             src
@@ -293,133 +251,84 @@
     /// Changes the [enabled][1] property of the media track by its ID.
     ///
     /// [1]: https://w3.org/TR/mediacapture-streams#track-enabled
-    pub fn set_track_enabled(
-        &self,
-        id: u64,
-        enabled: bool,
-    ) -> anyhow::Result<()> {
+    pub fn set_track_enabled(&self, id: u64, enabled: bool) -> anyhow::Result<()> {
         if let Some(track) = self.video_tracks.get(&VideoTrackId(id)) {
             track.inner.set_enabled(enabled);
         } else if let Some(track) = self.audio_tracks.get(&AudioTrackId(id)) {
             track.set_enabled(enabled);
         } else {
-<<<<<<< HEAD
-            bail!("Could not find track with `{id}` ID");
-=======
             bail!("Cannot find track with `{id}` ID");
->>>>>>> 7cf13898
         }
 
         Ok(())
     }
 
     /// Clones the specified [`api::MediaStreamTrack`].
-    pub fn clone_track(
-        &mut self,
-        id: u64,
-    ) -> anyhow::Result<api::MediaStreamTrack> {
+    pub fn clone_track(&mut self, id: u64) -> anyhow::Result<api::MediaStreamTrack> {
         if self.video_tracks.contains_key(&VideoTrackId(id)) {
-            let source =
-                match &self.video_tracks.get(&VideoTrackId(id)).unwrap().source
-                {
-                    MediaTrackSource::Local(source) => {
-                        MediaTrackSource::Local(Arc::clone(source))
-                    }
-                    MediaTrackSource::Remote { mid, peer_id } => {
-                        MediaTrackSource::Remote {
-                            mid: mid.to_string(),
-                            peer_id: *peer_id,
-                        }
-                    }
-                };
+            let source = match &self.video_tracks.get(&VideoTrackId(id)).unwrap().source {
+                MediaTrackSource::Local(source) => {
+                    MediaTrackSource::Local(Arc::clone(source))
+                }
+                MediaTrackSource::Remote { mid, peer_id } => MediaTrackSource::Remote {
+                    mid: mid.to_string(),
+                    peer_id: *peer_id,
+                },
+            };
 
             match source {
-                MediaTrackSource::Local(source) => {
-                    Ok(api::MediaStreamTrack::from(
-                        self.create_video_track(source).unwrap().value(),
-                    ))
-                }
+                MediaTrackSource::Local(source) => Ok(api::MediaStreamTrack::from(
+                    self.create_video_track(source).unwrap().value(),
+                )),
                 MediaTrackSource::Remote { mid, peer_id } => {
                     let peer = self.peer_connections.get(&peer_id).unwrap();
 
                     let mut transceivers = peer.get_transceivers();
 
-                    transceivers.retain(|transceiver| {
-                        transceiver.mid().unwrap() == mid
-                    });
+                    transceivers.retain(|transceiver| transceiver.mid().unwrap() == mid);
 
                     if transceivers.is_empty() {
-                        bail!(
-<<<<<<< HEAD
-                            "No `transceiver` has been found with this \
-                            `mid: {mid}`."
-=======
-                            "No `transceiver` has been found with mid `{mid}`",
->>>>>>> 7cf13898
-                        );
+                        bail!("No `transceiver` has been found with mid `{mid}`",);
                     }
-                    let track = VideoTrack::wrap_remote(
-                        transceivers.get(0).unwrap(),
-                        peer_id,
-                    );
+                    let track =
+                        VideoTrack::wrap_remote(transceivers.get(0).unwrap(), peer_id);
 
                     Ok(api::MediaStreamTrack::from(&track))
                 }
             }
         } else if self.audio_tracks.contains_key(&AudioTrackId(id)) {
-            let source =
-                match &self.audio_tracks.get(&AudioTrackId(id)).unwrap().source
-                {
-                    MediaTrackSource::Local(source) => {
-                        MediaTrackSource::Local(Arc::clone(source))
-                    }
-                    MediaTrackSource::Remote { mid, peer_id } => {
-                        MediaTrackSource::Remote {
-                            mid: mid.to_string(),
-                            peer_id: *peer_id,
-                        }
-                    }
-                };
+            let source = match &self.audio_tracks.get(&AudioTrackId(id)).unwrap().source {
+                MediaTrackSource::Local(source) => {
+                    MediaTrackSource::Local(Arc::clone(source))
+                }
+                MediaTrackSource::Remote { mid, peer_id } => MediaTrackSource::Remote {
+                    mid: mid.to_string(),
+                    peer_id: *peer_id,
+                },
+            };
 
             match source {
-                MediaTrackSource::Local(source) => {
-                    Ok(api::MediaStreamTrack::from(
-                        self.create_audio_track(source).unwrap().value(),
-                    ))
-                }
+                MediaTrackSource::Local(source) => Ok(api::MediaStreamTrack::from(
+                    self.create_audio_track(source).unwrap().value(),
+                )),
                 MediaTrackSource::Remote { mid, peer_id } => {
                     let peer = self.peer_connections.get(&peer_id).unwrap();
 
                     let mut transceivers = peer.get_transceivers();
 
-                    transceivers.retain(|transceiver| {
-                        transceiver.mid().unwrap() == mid
-                    });
+                    transceivers.retain(|transceiver| transceiver.mid().unwrap() == mid);
 
                     if transceivers.is_empty() {
-                        bail!(
-<<<<<<< HEAD
-                            "No `transceiver` has been found with this \
-                            `mid: {mid}`."
-=======
-                            "No `transceiver` has been found with mid `{mid}`",
->>>>>>> 7cf13898
-                        );
+                        bail!("No `transceiver` has been found with mid `{mid}`",);
                     }
-                    let track = VideoTrack::wrap_remote(
-                        transceivers.get(0).unwrap(),
-                        peer_id,
-                    );
+                    let track =
+                        VideoTrack::wrap_remote(transceivers.get(0).unwrap(), peer_id);
 
                     Ok(api::MediaStreamTrack::from(&track))
                 }
             }
         } else {
-<<<<<<< HEAD
-            bail!("There is no `track` with this `id: {id}`.")
-=======
             bail!("Cannot find track with ID `{id}`")
->>>>>>> 7cf13898
         }
     }
 
@@ -435,9 +344,7 @@
         cb: StreamSink<TrackEvent>,
     ) -> anyhow::Result<()> {
         let mut obs = TrackEventObserver::new(Box::new(TrackEventHandler(cb)));
-        if let Some(mut track) =
-            self.video_tracks.get_mut(&VideoTrackId::from(track_id))
-        {
+        if let Some(mut track) = self.video_tracks.get_mut(&VideoTrackId::from(track_id)) {
             obs.set_video_track(&track.inner);
             track.inner.register_observer(obs);
         } else if let Some(mut track) =
@@ -446,11 +353,7 @@
             obs.set_audio_track(&track.inner);
             track.inner.register_observer(obs);
         } else {
-<<<<<<< HEAD
-            bail!("Could not find track with `{track_id}` ID")
-=======
             bail!("Cannot find track with ID `{track_id}`")
->>>>>>> 7cf13898
         }
 
         Ok(())
@@ -467,11 +370,7 @@
 pub struct VideoDeviceId(String);
 
 /// ID of an `AudioDevice`.
-<<<<<<< HEAD
-#[derive(AsRef, Clone, Debug, Default, Display, Eq, Hash, PartialEq, From)]
-=======
 #[derive(AsRef, Clone, Debug, Default, Display, Eq, From, Hash, PartialEq)]
->>>>>>> 7cf13898
 #[as_ref(forward)]
 pub struct AudioDeviceId(String);
 
@@ -520,8 +419,7 @@
         audio_layer: sys::AudioLayer,
         task_queue_factory: &mut sys::TaskQueueFactory,
     ) -> anyhow::Result<Self> {
-        let inner =
-            sys::AudioDeviceModule::create(audio_layer, task_queue_factory)?;
+        let inner = sys::AudioDeviceModule::create(audio_layer, task_queue_factory)?;
         inner.init()?;
 
         Ok(Self {
@@ -590,11 +488,7 @@
     /// List of the [`VideoSink`]s attached to this [`VideoTrack`].
     sinks: Vec<VideoSinkId>,
 
-<<<<<<< HEAD
-    /// Peers and transceivers that are sending this track.
-=======
     /// Peers and transceivers sending this [`VideoTrack`].
->>>>>>> 7cf13898
     senders: HashMap<PeerConnectionId, HashSet<u32>>,
 }
 
@@ -667,11 +561,7 @@
         self.inner.set_enabled(enabled);
     }
 
-<<<<<<< HEAD
-    /// Returns peers and transceivers that are sending this track.
-=======
     /// Returns peers and transceivers sending this [`VideoTrack`].
->>>>>>> 7cf13898
     pub fn senders(&mut self) -> &mut HashMap<PeerConnectionId, HashSet<u32>> {
         &mut self.senders
     }
@@ -708,11 +598,7 @@
     /// microphone".
     label: AudioLabel,
 
-<<<<<<< HEAD
-    /// Peers and transceivers that are sending this track.
-=======
     /// Peers and transceivers sending this [`VideoTrack`].
->>>>>>> 7cf13898
     senders: HashMap<PeerConnectionId, HashSet<u32>>,
 }
 
@@ -776,11 +662,7 @@
         self.inner.set_enabled(enabled);
     }
 
-<<<<<<< HEAD
-    /// Returns peers and transceivers that are sending this track.
-=======
     /// Returns peers and transceivers sending this [`VideoTrack`].
->>>>>>> 7cf13898
     pub fn senders(&mut self) -> &mut HashMap<PeerConnectionId, HashSet<u32>> {
         &mut self.senders
     }
