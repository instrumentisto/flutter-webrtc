--- conflicted
+++ resolved
@@ -1,5 +1,8 @@
-use std::rc::Rc;
-
+extern crate owning_ref;
+
+use owning_ref::MutexGuardRefMut;
+
+use std::{rc::Rc, collections::HashMap};
 use anyhow::bail;
 use derive_more::{AsRef, Display, From};
 use libwebrtc_sys as sys;
@@ -115,22 +118,7 @@
     fn create_video_track(
         &mut self,
         source: Rc<VideoSource>,
-    ) -> anyhow::Result<&mut VideoTrack> {
-<<<<<<< HEAD
-        let track = VideoTrack::new(
-            &self.0.peer_connection_factory,
-            source,
-            VideoLabel(self.0.video_device_info.device_name(0)?.0),
-        )?;
-
-        let track = self
-            .0
-            .video_tracks
-            .lock()
-            .unwrap()
-            .entry(track.id)
-            .or_insert(track);
-=======
+    ) -> anyhow::Result<MutexGuardRefMut<HashMap<VideoTrackId, VideoTrack>, VideoTrack>> {
         let track = if source.is_display {
             // TODO: Support screens enumeration.
             VideoTrack::new(
@@ -159,10 +147,9 @@
             )?
         };
 
-        let track = self.0.video_tracks.entry(track.id).or_insert(track);
->>>>>>> 93cf568b
-
-        bail!("")
+        let track = MutexGuardRefMut::new(self.0.video_tracks.lock().unwrap())
+            .map_mut(|vt| vt.entry(track.id).or_insert(track));
+        Ok(track)
     }
 
     /// Creates a new [`VideoSource`] based on the given [`VideoConstraints`].
@@ -198,25 +185,6 @@
         if let Some(src) = self.0.video_sources.get(&device_id) {
             return Ok(Rc::clone(src));
         }
-<<<<<<< HEAD
-        let source = VideoSource::new(
-            &mut self.0.worker_thread,
-            &mut self.0.signaling_thread,
-            caps,
-            index,
-            device_id,
-        );
-
-        let source = source.map(|s| {
-            let s = Rc::new(s);
-            self.0
-                .video_sources
-                .insert(s.device_id.clone(), Rc::clone(&s));
-            s
-        });
-
-        Ok(source.unwrap())
-=======
 
         let source = if is_display {
             VideoSource::new_display_source(
@@ -241,15 +209,14 @@
             .or_insert_with(|| Rc::new(source));
 
         Ok(Rc::clone(source))
->>>>>>> 93cf568b
-    }
-
-    /// Creates a new [`AudioTrack`] from the given
+    }
+
+ /// Creates a new [`AudioTrack`] from the given
     /// [`sys::AudioSourceInterface`].
     fn create_audio_track(
         &mut self,
         source: Rc<sys::AudioSourceInterface>,
-    ) -> anyhow::Result<&mut AudioTrack> {
+    ) -> anyhow::Result<MutexGuardRefMut<HashMap<AudioTrackId, AudioTrack>, AudioTrack>>{
         // PANIC: If there is a `sys::AudioSourceInterface` then we are sure
         //        that `current_device_id` is set in the `AudioDeviceModule`.
         let device_id = self
@@ -282,7 +249,9 @@
             ),
         )?;
 
-        bail!("")
+        let track = MutexGuardRefMut::new(self.0.audio_tracks.lock().unwrap())
+            .map_mut(|vt| vt.entry(track.id).or_insert(track));
+        Ok(track)
     }
 
     /// Creates a new [`sys::AudioSourceInterface`] based on the given
@@ -358,9 +327,9 @@
     ///
     /// [1]: https://w3.org/TR/mediacapture-streams#track-enabled
     pub fn set_track_enabled(&mut self, id: u64, enabled: bool) {
-        if let Some(track) = self.0.video_tracks.get(&VideoTrackId(id)) {
+        if let Some(track) = self.0.video_tracks.lock().unwrap().get(&VideoTrackId(id)) {
             track.inner.set_enabled(enabled);
-        } else if let Some(track) = self.0.audio_tracks.get(&AudioTrackId(id)) {
+        } else if let Some(track) = self.0.audio_tracks.lock().unwrap().get(&AudioTrackId(id)) {
             track.set_enabled(enabled);
         } else {
             // TODO: Return error.
@@ -554,6 +523,7 @@
         let src = VideoSource {
             inner: src,
             device_id: VideoDeviceId(deviece_id.to_string()),
+            is_display: false, // todo ???
         };
         Self {
             id,
@@ -622,7 +592,7 @@
         })
     }
 
-<<<<<<< HEAD
+    // todo
     pub fn new_from_audio_interface(
         inner: AudioTrackInterface,
         src: sys::AudioSourceInterface,
@@ -635,14 +605,15 @@
             kind: api::TrackKind::kAudio,
             label: AudioLabel("audio".to_owned()),
         }
-=======
+    }
+
+
     /// Changes the [enabled][1] property of the underlying
     /// [`sys::AudioTrackInterface`].
     ///
     /// [1]: https://w3.org/TR/mediacapture-streams#track-enabled
     pub fn set_enabled(&self, enabled: bool) {
         self.inner.set_enabled(enabled);
->>>>>>> 93cf568b
     }
 }
 
