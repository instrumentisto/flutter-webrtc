--- conflicted
+++ resolved
@@ -16,27 +16,12 @@
     #[allow(clippy::too_many_lines, clippy::missing_panics_doc)]
     pub fn get_media(
         self: &mut Webrtc,
-<<<<<<< HEAD
-        constraints: &api::MediaStreamConstraints,
-    ) -> Vec<api::MediaStreamTrackFFI> {
-        let mut result = Vec::new();
-        if let Some(video) = &constraints.video {
-            let source = self.get_or_create_video_source(video).unwrap();
-            let track = self.create_video_track(source).unwrap();
-            result.push(api::MediaStreamTrackFFI::from(&*track));
-        }
-
-        if let Some(audio) = &constraints.audio {
-            let source = self.get_or_create_audio_source(audio).unwrap();
-            let track = self.create_audio_track(source).unwrap();
-            result.push(api::MediaStreamTrackFFI::from(&*track));
-=======
         constraints: api::MediaStreamConstraints,
     ) -> anyhow::Result<Vec<api::MediaStreamTrack>> {
         let mut result = Vec::new();
 
         if let Some(video) = constraints.video {
-            let source = self.get_or_create_video_source(&video, video.is_display)?;
+            let source = self.get_or_create_video_source(&video)?;
             let track = self.create_video_track(source)?;
             result.push(api::MediaStreamTrack::from(&*track));
         }
@@ -45,7 +30,6 @@
             let source = self.get_or_create_audio_source(&audio)?;
             let track = self.create_audio_track(source)?;
             result.push(api::MediaStreamTrack::from(&*track));
->>>>>>> 459f185b
         }
 
         Ok(result)
@@ -111,14 +95,8 @@
     fn get_or_create_video_source(
         &mut self,
         caps: &api::VideoConstraints,
-<<<<<<< HEAD
-    ) -> anyhow::Result<Rc<VideoSource>> {
+    ) -> anyhow::Result<Arc<VideoSource>> {
         let (index, device_id) = if caps.is_display {
-=======
-        is_display: bool,
-    ) -> anyhow::Result<Arc<VideoSource>> {
-        let (index, device_id) = if is_display {
->>>>>>> 459f185b
             // TODO: Support screens enumeration.
             (0, VideoDeviceId("screen:0".into()))
         } else if caps.device_id.is_empty() {
@@ -483,7 +461,7 @@
     }
 }
 
-impl From<&VideoTrack> for api::MediaStreamTrackFFI {
+impl From<&VideoTrack> for api::MediaStreamTrack {
     fn from(track: &VideoTrack) -> Self {
         Self {
             id: track.id.0,
@@ -568,7 +546,7 @@
     }
 }
 
-impl From<&AudioTrack> for api::MediaStreamTrackFFI {
+impl From<&AudioTrack> for api::MediaStreamTrack {
     fn from(track: &AudioTrack) -> Self {
         Self {
             id: track.id.0,
