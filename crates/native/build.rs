#![warn(clippy::pedantic)]

<<<<<<< HEAD
=======
#[cfg(target_os = "macos")]
use std::{env, path::PathBuf, process};

>>>>>>> 1c0c2769
#[allow(clippy::unnecessary_wraps)]
fn main() -> anyhow::Result<()> {
    #[cfg(target_os = "macos")]
    {
        println!("cargo:rustc-link-arg=-Wl,-undefined,dynamic_lookup");
<<<<<<< HEAD

        let path =
            std::path::PathBuf::from(std::env::var("CARGO_MANIFEST_DIR")?);
=======
        println!(
            "cargo:rustc-link-arg=-Wl,-install_name,\
             @rpath/libflutter_webrtc_native.dylib"
        );

        let path = PathBuf::from(env::var("CARGO_MANIFEST_DIR")?);
>>>>>>> 1c0c2769

        link_libs();

        let mut build = cc::Build::new();
        build
            .file("src/media_devices.m")
            .include(path.join("include"))
            .flag("-DNOMINMAX")
            .flag("-objC")
            .flag("-fobjc-arc");
        build.compile("flutter-webrtc-native");
    }

<<<<<<< HEAD
    #[cfg(feature = "renderer_cpp_api")]
    cxx_build::bridge("src/renderer.rs").compile("cpp_api_bindings");
=======
    #[cfg(not(target_os = "macos"))]
    cxx_build::bridge("src/renderer.rs")
        .flag("-std=c++17")
        .compile("cpp_api_bindings");
>>>>>>> 1c0c2769

    Ok(())
}

<<<<<<< HEAD
/// Emits all the required `rustc-link-lib` instructions.
#[cfg(target_os = "macos")]
fn link_libs() {
    {
        println!("cargo:rustc-link-lib=framework=AVFoundation");
        if let Some(path) = macos_link_search_path() {
            println!("cargo:rustc-link-lib=clang_rt.osx");
            println!("cargo:rustc-link-search={}", path);
        }
        match std::env::var("PROFILE").unwrap().as_str() {
            "debug" => {
                println!(
                    "cargo:rustc-link-search=\
                     native=crates/libwebrtc-sys/lib/debug/",
                );
            }
            "release" => {
                println!(
                    "cargo:rustc-link-search=\
                     native=crates/libwebrtc-sys/lib/release/",
                );
            }
            &_ => unreachable!(),
        }
    }
}

/// Links MacOS libraries needed for building.
#[cfg(target_os = "macos")]
fn macos_link_search_path() -> Option<String> {
    let output = std::process::Command::new("clang")
=======
#[cfg(target_os = "macos")]
/// Emits all the required `rustc-link-lib` instructions.
fn link_libs() {
    println!("cargo:rustc-link-lib=framework=AVFoundation");
    if let Some(path) = macos_link_search_path() {
        println!("cargo:rustc-link-lib=clang_rt.osx");
        println!("cargo:rustc-link-search={path}");
    }
    match env::var("PROFILE").unwrap().as_str() {
        "debug" => {
            println!(
                "cargo:rustc-link-search=\
                 native=crates/libwebrtc-sys/lib/debug/",
            );
        }
        "release" => {
            println!(
                "cargo:rustc-link-search=\
                 native=crates/libwebrtc-sys/lib/release/",
            );
        }
        _ => unreachable!(),
    }
}

#[cfg(target_os = "macos")]
/// Links macOS libraries needed for building.
fn macos_link_search_path() -> Option<String> {
    let output = process::Command::new("clang")
>>>>>>> 1c0c2769
        .arg("--print-search-dirs")
        .output()
        .ok()?;
    if !output.status.success() {
        return None;
    }

    let stdout = String::from_utf8_lossy(&output.stdout);
    stdout
        .lines()
        .filter(|l| l.contains("libraries: ="))
        .find_map(|l| {
            let path = l.split('=').nth(1)?;
<<<<<<< HEAD
            if path.is_empty() {
                None
            } else {
                Some(format!("{}/lib/darwin", path))
            }
=======
            (!path.is_empty()).then(|| format!("{path}/lib/darwin"))
>>>>>>> 1c0c2769
        })
}<|MERGE_RESOLUTION|>--- conflicted
+++ resolved
@@ -1,28 +1,19 @@
 #![warn(clippy::pedantic)]
 
-<<<<<<< HEAD
-=======
 #[cfg(target_os = "macos")]
 use std::{env, path::PathBuf, process};
 
->>>>>>> 1c0c2769
 #[allow(clippy::unnecessary_wraps)]
 fn main() -> anyhow::Result<()> {
     #[cfg(target_os = "macos")]
     {
         println!("cargo:rustc-link-arg=-Wl,-undefined,dynamic_lookup");
-<<<<<<< HEAD
-
-        let path =
-            std::path::PathBuf::from(std::env::var("CARGO_MANIFEST_DIR")?);
-=======
         println!(
             "cargo:rustc-link-arg=-Wl,-install_name,\
              @rpath/libflutter_webrtc_native.dylib"
         );
 
         let path = PathBuf::from(env::var("CARGO_MANIFEST_DIR")?);
->>>>>>> 1c0c2769
 
         link_libs();
 
@@ -36,52 +27,14 @@
         build.compile("flutter-webrtc-native");
     }
 
-<<<<<<< HEAD
-    #[cfg(feature = "renderer_cpp_api")]
-    cxx_build::bridge("src/renderer.rs").compile("cpp_api_bindings");
-=======
     #[cfg(not(target_os = "macos"))]
     cxx_build::bridge("src/renderer.rs")
         .flag("-std=c++17")
         .compile("cpp_api_bindings");
->>>>>>> 1c0c2769
 
     Ok(())
 }
 
-<<<<<<< HEAD
-/// Emits all the required `rustc-link-lib` instructions.
-#[cfg(target_os = "macos")]
-fn link_libs() {
-    {
-        println!("cargo:rustc-link-lib=framework=AVFoundation");
-        if let Some(path) = macos_link_search_path() {
-            println!("cargo:rustc-link-lib=clang_rt.osx");
-            println!("cargo:rustc-link-search={}", path);
-        }
-        match std::env::var("PROFILE").unwrap().as_str() {
-            "debug" => {
-                println!(
-                    "cargo:rustc-link-search=\
-                     native=crates/libwebrtc-sys/lib/debug/",
-                );
-            }
-            "release" => {
-                println!(
-                    "cargo:rustc-link-search=\
-                     native=crates/libwebrtc-sys/lib/release/",
-                );
-            }
-            &_ => unreachable!(),
-        }
-    }
-}
-
-/// Links MacOS libraries needed for building.
-#[cfg(target_os = "macos")]
-fn macos_link_search_path() -> Option<String> {
-    let output = std::process::Command::new("clang")
-=======
 #[cfg(target_os = "macos")]
 /// Emits all the required `rustc-link-lib` instructions.
 fn link_libs() {
@@ -111,7 +64,6 @@
 /// Links macOS libraries needed for building.
 fn macos_link_search_path() -> Option<String> {
     let output = process::Command::new("clang")
->>>>>>> 1c0c2769
         .arg("--print-search-dirs")
         .output()
         .ok()?;
@@ -125,14 +77,6 @@
         .filter(|l| l.contains("libraries: ="))
         .find_map(|l| {
             let path = l.split('=').nth(1)?;
-<<<<<<< HEAD
-            if path.is_empty() {
-                None
-            } else {
-                Some(format!("{}/lib/darwin", path))
-            }
-=======
             (!path.is_empty()).then(|| format!("{path}/lib/darwin"))
->>>>>>> 1c0c2769
         })
 }