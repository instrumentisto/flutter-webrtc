import 'dart:async';

import 'package:flutter_test/flutter_test.dart';
import 'package:flutter_webrtc/flutter_webrtc.dart';
import 'package:integration_test/integration_test.dart';

void main() {
  IntegrationTestWidgetsFlutterBinding.ensureInitialized();

  testWidgets('Add transceiver', (WidgetTester tester) async {
    var pc = await createPeerConnection({});
    var init = RTCRtpTransceiverInit();
    init.direction = TransceiverDirection.SendRecv;

    var trans = await pc.addTransceiver(
        kind: RTCRtpMediaType.RTCRtpMediaTypeVideo, init: init);

    expect(trans.mid.isEmpty, isTrue);

    var response = await pc.createOffer();

    expect(response.sdp!.contains('m=video'), isTrue);
    expect(response.sdp!.contains('sendrecv'), isTrue);
  });

  testWidgets('Get transceivers', (WidgetTester tester) async {
    var pc = await createPeerConnection({});
    var init = RTCRtpTransceiverInit();
    init.direction = TransceiverDirection.SendRecv;

    await pc.addTransceiver(
        kind: RTCRtpMediaType.RTCRtpMediaTypeVideo, init: init);
    await pc.addTransceiver(
        kind: RTCRtpMediaType.RTCRtpMediaTypeAudio, init: init);

    var before = await pc.getTransceivers();

    expect(before[0].mid.isEmpty, isTrue);
    expect(before[1].mid.isEmpty, isTrue);

    var offer = await pc.createOffer();
    await pc.setLocalDescription(offer);

    var after = await pc.getTransceivers();

    expect(after[0].mid, equals('0'));
    expect(after[1].mid, equals('1'));
  });

  testWidgets('Get transceiver direction', (WidgetTester tester) async {
    var pc = await createPeerConnection({});
    var init = RTCRtpTransceiverInit();
    init.direction = TransceiverDirection.SendRecv;
    var trans = await pc.addTransceiver(
        kind: RTCRtpMediaType.RTCRtpMediaTypeVideo, init: init);

    var direction = await trans.getDirection();

    expect(direction, equals(TransceiverDirection.SendRecv));
  });

  testWidgets('Set transceiver direction', (WidgetTester tester) async {
    var pc = await createPeerConnection({});
    var init = RTCRtpTransceiverInit();
    init.direction = TransceiverDirection.SendRecv;
    var trans = await pc.addTransceiver(
        kind: RTCRtpMediaType.RTCRtpMediaTypeVideo, init: init);

    var direction = await trans.getDirection();

    expect(direction, equals(TransceiverDirection.SendRecv));

    for (var dir in TransceiverDirection.values) {
      if (dir == TransceiverDirection.Stopped) {
        continue;
      }

      await trans.setDirection(dir);

      direction = await trans.getDirection();

      expect(direction, equals(dir));
    }
  });

  testWidgets('Stop transceiver', (WidgetTester tester) async {
    var pc = await createPeerConnection({});
    var init = RTCRtpTransceiverInit();
    init.direction = TransceiverDirection.SendRecv;
    var trans = await pc.addTransceiver(
        kind: RTCRtpMediaType.RTCRtpMediaTypeVideo, init: init);

    var direction = await trans.getDirection();

    expect(direction, equals(TransceiverDirection.SendRecv));

    await trans.stop();

    direction = await trans.getDirection();

    expect(direction, equals(TransceiverDirection.Stopped));
  });

  testWidgets('Get transceiver mid', (WidgetTester tester) async {
    var pc = await createPeerConnection({});
    var init = RTCRtpTransceiverInit();
    init.direction = TransceiverDirection.SendRecv;
    var trans = await pc.addTransceiver(
        kind: RTCRtpMediaType.RTCRtpMediaTypeVideo, init: init);

    var mid = await trans.getMid();

    expect(mid.isEmpty, isTrue);

    var sess = await pc.createOffer();
    await pc.setLocalDescription(sess);

    mid = await trans.getMid();

    expect(mid, equals('0'));
  });

  testWidgets('Add Ice Candidate', (WidgetTester tester) async {
    var pc1 = await createPeerConnection({});
    var pc2 = await createPeerConnection({});

    pc1.onIceCandidate = (RTCIceCandidate candidate) async {
      await pc2.addCandidate(candidate);
    };

    pc2.onIceCandidate = (RTCIceCandidate candidate) async {
      await pc1.addCandidate(candidate);
    };

    var init = RTCRtpTransceiverInit();
    init.direction = TransceiverDirection.SendRecv;
    await pc1.addTransceiver(
        kind: RTCRtpMediaType.RTCRtpMediaTypeVideo, init: init);

    var offer = await pc1.createOffer();
    await pc1.setLocalDescription(offer);
    await pc2.setRemoteDescription(offer);

    var answer = await pc2.createAnswer({});
    await pc2.setLocalDescription(answer);
    await pc1.setRemoteDescription(answer);
  });

  testWidgets('Restart Ice', (WidgetTester tester) async {
    var pc1 = await createPeerConnection({});
    var pc2 = await createPeerConnection({});

    var tx = StreamController<int>();
    var rx = StreamIterator(tx.stream);

    var eventsCount = 0;
    pc1.onRenegotiationNeeded = () async {
      eventsCount++;
      tx.add(eventsCount);
    };

    var init = RTCRtpTransceiverInit();
    init.direction = TransceiverDirection.SendRecv;
    await pc1.addTransceiver(
        kind: RTCRtpMediaType.RTCRtpMediaTypeVideo, init: init);

    var offer = await pc1.createOffer();
    await pc1.setLocalDescription(offer);
    await pc2.setRemoteDescription(offer);

    var answer = await pc2.createAnswer({});
    await pc2.setLocalDescription(answer);
    await pc1.setRemoteDescription(answer);

    pc1.onIceCandidate = (RTCIceCandidate candidate) async {
      await pc2.addCandidate(candidate);
    };

    pc2.onIceCandidate = (RTCIceCandidate candidate) async {
      await pc1.addCandidate(candidate);
    };

    expect(await rx.moveNext(), isTrue);
    expect(rx.current, equals(1));

    await pc1.restartIce();

    expect(await rx.moveNext(), isTrue);
    expect(rx.current, equals(2));
  });

  testWidgets('Ice state PeerConnection', (WidgetTester tester) async {
    var pc1 = await createPeerConnection({});
    var pc2 = await createPeerConnection({});

    var tx = StreamController<RTCPeerConnectionState>();
    var rx = StreamIterator(tx.stream);

    pc1.onConnectionState = (RTCPeerConnectionState state) {
      tx.add(state);
    };

    var init = RTCRtpTransceiverInit();
    init.direction = TransceiverDirection.SendRecv;
    await pc1.addTransceiver(
        kind: RTCRtpMediaType.RTCRtpMediaTypeVideo, init: init);

    var offer = await pc1.createOffer();
    await pc1.setLocalDescription(offer);
    await pc2.setRemoteDescription(offer);

    var answer = await pc2.createAnswer({});
    await pc2.setLocalDescription(answer);
    await pc1.setRemoteDescription(answer);

    pc1.onIceCandidate = (RTCIceCandidate candidate) async {
      await pc2.addCandidate(candidate);
    };

    pc2.onIceCandidate = (RTCIceCandidate candidate) async {
      await pc1.addCandidate(candidate);
    };

    expect(await rx.moveNext(), isTrue);
    expect(
        rx.current,
        equals(RTCPeerConnectionState.RTCPeerConnectionStateConnecting));

    expect(await rx.moveNext(), isTrue);
    expect(
        rx.current,
        equals(RTCPeerConnectionState.RTCPeerConnectionStateConnected));

    await pc1.dispose();

    expect(await rx.moveNext(), isTrue);
    expect(
        rx.current,
        equals(RTCPeerConnectionState.RTCPeerConnectionStateClosed));
  });

  testWidgets('Peer connection event on track', (WidgetTester tester) async {
    var pc1 = await createPeerConnection({});
    var init = RTCRtpTransceiverInit();
    init.direction = TransceiverDirection.SendRecv;

    await pc1.addTransceiver(
      kind: RTCRtpMediaType.RTCRtpMediaTypeVideo, init: init);
    var pc2 = await createPeerConnection({});
    final completer = Completer<void>();
    pc2.onTrack = (RTCTrackEvent e) => {completer.complete()};
    await pc2.setRemoteDescription(await pc1.createOffer({}));
    await completer.future.timeout(Duration(seconds: 1));
  });
<<<<<<< HEAD

  testWidgets('Track Onended', (WidgetTester tester) async {
    var pc1 = await createPeerConnection({});
    var init = RTCRtpTransceiverInit();
    init.direction = TransceiverDirection.SendRecv;

    await pc1.addTransceiver(
      kind: RTCRtpMediaType.RTCRtpMediaTypeVideo, init: init);
    var pc2 = await createPeerConnection({});
    final completer = Completer<void>();
    pc2.onTrack = (RTCTrackEvent e) => e.track?.onEnded = () => completer.complete();
    await pc2.setRemoteDescription(await pc1.createOffer({}));
    await (await pc2.transceivers)[0].stop();
    await completer.future.timeout(Duration(seconds: 5));
  });
=======
>>>>>>> 68b74771
}<|MERGE_RESOLUTION|>--- conflicted
+++ resolved
@@ -252,7 +252,6 @@
     await pc2.setRemoteDescription(await pc1.createOffer({}));
     await completer.future.timeout(Duration(seconds: 1));
   });
-<<<<<<< HEAD
 
   testWidgets('Track Onended', (WidgetTester tester) async {
     var pc1 = await createPeerConnection({});
@@ -260,7 +259,7 @@
     init.direction = TransceiverDirection.SendRecv;
 
     await pc1.addTransceiver(
-      kind: RTCRtpMediaType.RTCRtpMediaTypeVideo, init: init);
+        kind: RTCRtpMediaType.RTCRtpMediaTypeVideo, init: init);
     var pc2 = await createPeerConnection({});
     final completer = Completer<void>();
     pc2.onTrack = (RTCTrackEvent e) => e.track?.onEnded = () => completer.complete();
@@ -268,6 +267,4 @@
     await (await pc2.transceivers)[0].stop();
     await completer.future.timeout(Duration(seconds: 5));
   });
-=======
->>>>>>> 68b74771
 }