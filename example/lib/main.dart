--- conflicted
+++ resolved
@@ -13,10 +13,7 @@
 import 'src/loopback_sample.dart';
 import 'src/route_item.dart';
 import 'src/get_sources_sample.dart';
-<<<<<<< HEAD
 import 'src/test.dart';
-=======
->>>>>>> abeb4818
 
 void main() {
   if (WebRTC.platformIsDesktop) {
@@ -124,17 +121,12 @@
                 context,
                 MaterialPageRoute(
                     builder: (BuildContext context) => GetSourcesSample()));
-<<<<<<< HEAD
           }),
       RouteItem(
           title: 'test',
           push: (BuildContext context) {
-            Navigator.push(
-                context,
-                MaterialPageRoute(
-                    builder: (BuildContext context) => Test()));
-=======
->>>>>>> abeb4818
+            Navigator.push(context,
+                MaterialPageRoute(builder: (BuildContext context) => Test()));
           }),
     ];
   }
