--- conflicted
+++ resolved
@@ -15,7 +15,6 @@
 import 'src/loopback_sample.dart';
 import 'src/renderer.dart';
 import 'src/route_item.dart';
-import 'src/create_peer_connection_sample.dart';
 
 void main() {
   if (WebRTC.platformIsDesktop) {
@@ -132,8 +131,6 @@
                 MaterialPageRoute(
                     builder: (BuildContext context) => PeerConnectionSample()));
           }),
-<<<<<<< HEAD
-=======
       RouteItem(
           title: 'Renderer sample',
           push: (BuildContext context) {
@@ -142,7 +139,6 @@
                 MaterialPageRoute(
                     builder: (BuildContext context) => RendererSample()));
           }),
->>>>>>> 93cf568b
     ];
   }
 }