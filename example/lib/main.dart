import 'dart:core';

import 'package:flutter/foundation.dart'
    show debugDefaultTargetPlatformOverride;
import 'package:flutter/material.dart';
import 'package:flutter_background/flutter_background.dart';
import 'package:flutter_webrtc/flutter_webrtc.dart';

import 'src/data_channel_sample.dart';
import 'src/get_display_media_sample.dart';
<<<<<<< HEAD
import 'src/get_display_media_test.dart';
=======
>>>>>>> f7a56a92
import 'src/get_sources_sample.dart';
import 'src/get_user_media_sample.dart'
    if (dart.library.html) 'src/get_user_media_sample_web.dart';
import 'src/loopback_sample.dart';
import 'src/renderer.dart';
import 'src/route_item.dart';
<<<<<<< HEAD
import 'src/test.dart';
=======
import 'src/create_peer_connection_sample.dart';
>>>>>>> f7a56a92

void main() {
  if (WebRTC.platformIsDesktop) {
    debugDefaultTargetPlatformOverride = TargetPlatform.fuchsia;
  } else if (WebRTC.platformIsAndroid) {
    WidgetsFlutterBinding.ensureInitialized();
    startForegroundService();
  }
  runApp(MyApp());
}

Future<bool> startForegroundService() async {
  final androidConfig = FlutterBackgroundAndroidConfig(
    notificationTitle: 'Title of the notification',
    notificationText: 'Text of the notification',
    notificationImportance: AndroidNotificationImportance.Default,
    notificationIcon: AndroidResource(
        name: 'background_icon',
        defType: 'drawable'), // Default is ic_launcher from folder mipmap
  );
  return FlutterBackground.initialize(androidConfig: androidConfig);
}

class MyApp extends StatefulWidget {
  @override
  _MyAppState createState() => _MyAppState();
}

class _MyAppState extends State<MyApp> {
  late List<RouteItem> items;

  @override
  void initState() {
    super.initState();
    _initItems();
  }

  ListBody _buildRow(context, item) {
    return ListBody(children: <Widget>[
      ListTile(
        title: Text(item.title),
        onTap: () => item.push(context),
        trailing: Icon(Icons.arrow_right),
      ),
      Divider()
    ]);
  }

  @override
  Widget build(BuildContext context) {
    return MaterialApp(
      home: Scaffold(
          appBar: AppBar(
            title: Text('Flutter-WebRTC example'),
          ),
          body: ListView.builder(
              shrinkWrap: true,
              padding: const EdgeInsets.all(0.0),
              itemCount: items.length,
              itemBuilder: (context, i) {
                return _buildRow(context, items[i]);
              })),
    );
  }

  void _initItems() {
    items = <RouteItem>[
      RouteItem(
          title: 'GetUserMedia',
          push: (BuildContext context) {
            Navigator.push(
                context,
                MaterialPageRoute(
                    builder: (BuildContext context) => GetUserMediaSample()));
          }),
      RouteItem(
          title: 'GetDisplayMedia',
          push: (BuildContext context) {
            Navigator.push(
                context,
                MaterialPageRoute(
                    builder: (BuildContext context) =>
                        GetDisplayMediaSample()));
          }),
      RouteItem(
          title: 'LoopBack Sample',
          push: (BuildContext context) {
            Navigator.push(
                context,
                MaterialPageRoute(
                    builder: (BuildContext context) => LoopBackSample()));
          }),
      RouteItem(
          title: 'DataChannel',
          push: (BuildContext context) {
            Navigator.push(
                context,
                MaterialPageRoute(
                    builder: (BuildContext context) => DataChannelSample()));
          }),
      RouteItem(
          title: 'getSources',
          push: (BuildContext context) {
            Navigator.push(
                context,
                MaterialPageRoute(
                    builder: (BuildContext context) => GetSourcesSample()));
          }),
      RouteItem(
<<<<<<< HEAD
          title: 'test',
          push: (BuildContext context) {
            Navigator.push(context,
                MaterialPageRoute(builder: (BuildContext context) => Test()));
          }),
      RouteItem(
          title: 'screen',
=======
          title: 'Basic RtcPeerConnection',
          push: (BuildContext context) {
            Navigator.push(
                context,
                MaterialPageRoute(
                    builder: (BuildContext context) => PeerConnectionSample()));
          }),
      RouteItem(
          title: 'Renderer sample',
>>>>>>> f7a56a92
          push: (BuildContext context) {
            Navigator.push(
                context,
                MaterialPageRoute(
<<<<<<< HEAD
                    builder: (BuildContext context) => GetDisplayMediaTest()));
=======
                    builder: (BuildContext context) => RendererSample()));
>>>>>>> f7a56a92
          }),
    ];
  }
}<|MERGE_RESOLUTION|>--- conflicted
+++ resolved
@@ -8,21 +8,14 @@
 
 import 'src/data_channel_sample.dart';
 import 'src/get_display_media_sample.dart';
-<<<<<<< HEAD
 import 'src/get_display_media_test.dart';
-=======
->>>>>>> f7a56a92
 import 'src/get_sources_sample.dart';
 import 'src/get_user_media_sample.dart'
     if (dart.library.html) 'src/get_user_media_sample_web.dart';
 import 'src/loopback_sample.dart';
 import 'src/renderer.dart';
 import 'src/route_item.dart';
-<<<<<<< HEAD
-import 'src/test.dart';
-=======
 import 'src/create_peer_connection_sample.dart';
->>>>>>> f7a56a92
 
 void main() {
   if (WebRTC.platformIsDesktop) {
@@ -132,15 +125,6 @@
                     builder: (BuildContext context) => GetSourcesSample()));
           }),
       RouteItem(
-<<<<<<< HEAD
-          title: 'test',
-          push: (BuildContext context) {
-            Navigator.push(context,
-                MaterialPageRoute(builder: (BuildContext context) => Test()));
-          }),
-      RouteItem(
-          title: 'screen',
-=======
           title: 'Basic RtcPeerConnection',
           push: (BuildContext context) {
             Navigator.push(
@@ -150,16 +134,11 @@
           }),
       RouteItem(
           title: 'Renderer sample',
->>>>>>> f7a56a92
           push: (BuildContext context) {
             Navigator.push(
                 context,
                 MaterialPageRoute(
-<<<<<<< HEAD
-                    builder: (BuildContext context) => GetDisplayMediaTest()));
-=======
                     builder: (BuildContext context) => RendererSample()));
->>>>>>> f7a56a92
           }),
     ];
   }
