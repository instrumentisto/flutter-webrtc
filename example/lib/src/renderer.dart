import 'dart:core';

import 'package:flutter/material.dart';
import 'package:flutter_webrtc/flutter_webrtc.dart';
<<<<<<< HEAD
import 'package:flutter_webrtc/src/platform/native/media_stream_track.dart';
=======
import 'package:flutter_webrtc/src/model/constraints.dart';
>>>>>>> 459f185b

class RendererSample extends StatefulWidget {
  const RendererSample({Key? key}) : super(key: key);

  @override
  _RendererSampleState createState() => _RendererSampleState();
}

class _RendererSampleState extends State<RendererSample> {
  MediaStreamTrack? _track;
<<<<<<< HEAD
  final _renderer = createPlatformSpecificVideoRenderer();
=======
  final _renderer = createVideoRenderer();
>>>>>>> 459f185b
  bool _isRendering = false;
  bool _isEnabled = true;

  @override
  void initState() {
    super.initState();
    initRenderer();
  }

  @override
  void deactivate() {
    super.deactivate();
    if (_isRendering) {
      _stop();
    }
    _renderer.dispose();
  }

  void initRenderer() async {
    await _renderer.initialize();
  }

  // Platform messages are asynchronous, so we initialize in an async method.
  void _start() async {
<<<<<<< HEAD
    try {
      var tracks = await api.getMedia(
          constraints: MediaStreamConstraints(
              video: VideoConstraints(
                  deviceId: '', height: 480, width: 480, frameRate: 30, isDisplay: false)));

      _track = NativeMediaStreamTrack.from(tracks[0]); 
=======
    final caps = DeviceConstraints();
    caps.video.mandatory = DeviceVideoConstraints();
    caps.video.mandatory!.width = 640;
    caps.video.mandatory!.height = 480;
    caps.video.mandatory!.fps = 30;
    caps.video.mandatory!.facingMode = FacingMode.user;

    try {
      _track = (await getUserMedia(caps))[0];
>>>>>>> 459f185b
      _renderer.srcObject = _track;
    } catch (e) {
      print(e.toString());
    }
    if (!mounted) {
      return;
    }

    setState(() {
      _isRendering = true;
    });
  }

  void _stop() async {
    try {
      await _track?.dispose();
      _renderer.srcObject = null;
      setState(() {
        _isRendering = false;
      });
      _isEnabled = false;
    } catch (e) {
      print(e.toString());
    }
  }

  void _toggleVideoEnabled() async {
    try {
      await _track?.setEnabled(_isEnabled);
      setState(() {
        _isEnabled = !_isEnabled;
      });
    } catch (e) {
      print(e.toString());
    }
  }

  @override
  Widget build(BuildContext context) {
    return Scaffold(
      appBar: AppBar(
        title: Text('Renderer'),
        actions: _isRendering
            ? [
                IconButton(
                  icon: Icon(_isEnabled ? Icons.cancel : Icons.camera_sharp),
                  onPressed: _toggleVideoEnabled,
                ),
              ]
            : null,
      ),
      body: OrientationBuilder(
        builder: (context, orientation) {
          return Center(
            child: Container(
              margin: EdgeInsets.fromLTRB(0.0, 0.0, 0.0, 0.0),
              width: MediaQuery.of(context).size.width,
              height: MediaQuery.of(context).size.height,
              decoration: BoxDecoration(color: Colors.black54),
              child: VideoView(_renderer, mirror: true),
            ),
          );
        },
      ),
      floatingActionButton: FloatingActionButton(
        onPressed: _isRendering ? _stop : _start,
        tooltip: _isRendering ? 'Stop' : 'Start',
        child: Icon(_isRendering ? Icons.call_end : Icons.phone),
      ),
    );
  }
}<|MERGE_RESOLUTION|>--- conflicted
+++ resolved
@@ -2,11 +2,8 @@
 
 import 'package:flutter/material.dart';
 import 'package:flutter_webrtc/flutter_webrtc.dart';
-<<<<<<< HEAD
+import 'package:flutter_webrtc/src/api/bridge.g.dart' as ffi;
 import 'package:flutter_webrtc/src/platform/native/media_stream_track.dart';
-=======
-import 'package:flutter_webrtc/src/model/constraints.dart';
->>>>>>> 459f185b
 
 class RendererSample extends StatefulWidget {
   const RendererSample({Key? key}) : super(key: key);
@@ -17,11 +14,7 @@
 
 class _RendererSampleState extends State<RendererSample> {
   MediaStreamTrack? _track;
-<<<<<<< HEAD
   final _renderer = createPlatformSpecificVideoRenderer();
-=======
-  final _renderer = createVideoRenderer();
->>>>>>> 459f185b
   bool _isRendering = false;
   bool _isEnabled = true;
 
@@ -46,25 +39,17 @@
 
   // Platform messages are asynchronous, so we initialize in an async method.
   void _start() async {
-<<<<<<< HEAD
     try {
       var tracks = await api.getMedia(
-          constraints: MediaStreamConstraints(
-              video: VideoConstraints(
-                  deviceId: '', height: 480, width: 480, frameRate: 30, isDisplay: false)));
+          constraints: ffi.MediaStreamConstraints(
+              video: ffi.VideoConstraints(
+                  deviceId: '',
+                  height: 480,
+                  width: 480,
+                  frameRate: 30,
+                  isDisplay: false)));
 
-      _track = NativeMediaStreamTrack.from(tracks[0]); 
-=======
-    final caps = DeviceConstraints();
-    caps.video.mandatory = DeviceVideoConstraints();
-    caps.video.mandatory!.width = 640;
-    caps.video.mandatory!.height = 480;
-    caps.video.mandatory!.fps = 30;
-    caps.video.mandatory!.facingMode = FacingMode.user;
-
-    try {
-      _track = (await getUserMedia(caps))[0];
->>>>>>> 459f185b
+      _track = NativeMediaStreamTrack.from(tracks[0]);
       _renderer.srcObject = _track;
     } catch (e) {
       print(e.toString());
