import 'dart:async';
import 'dart:core';

import 'package:flutter/material.dart';
import 'package:flutter_webrtc/flutter_webrtc.dart';

class LoopBackSample extends StatefulWidget {
  static String tag = 'loopback_sample';

  @override
  _MyAppState createState() => _MyAppState();
}

class _MyAppState extends State<LoopBackSample> {
  MediaStream? _localStream;
  RTCPeerConnection? _peerConnection;
  final _localRenderer = RTCVideoRenderer();
  final _remoteRenderer = RTCVideoRenderer();
  bool _inCalling = false;
  Timer? _timer;

  String get sdpSemantics => 'unified-plan';

  @override
  void initState() {
    super.initState();
    initRenderers();
  }

  @override
  void deactivate() {
    super.deactivate();
    if (_inCalling) {
      _hangUp();
    }
    _localRenderer.dispose();
    _remoteRenderer.dispose();
  }

  void initRenderers() async {
    await _localRenderer.initialize();
    await _remoteRenderer.initialize();
  }

  void handleStatsReport(Timer timer) async {
    if (_peerConnection != null) {
/*
      var reports = await _peerConnection.getStats();
      reports.forEach((report) {
        print('report => { ');
        print('    id: ' + report.id + ',');
        print('    type: ' + report.type + ',');
        print('    timestamp: ${report.timestamp},');
        print('    values => {');
        report.values.forEach((key, value) {
          print('        ' + key + ' : ' + value.toString() + ', ');
        });
        print('    }');
        print('}');
      });
*/
      /*
      var senders = await _peerConnection.getSenders();
      var canInsertDTMF = await senders[0].dtmfSender.canInsertDtmf();
      print(canInsertDTMF);
      await senders[0].dtmfSender.insertDTMF('1');
      var receivers = await _peerConnection.getReceivers();
      print(receivers[0].track.id);
      var transceivers = await _peerConnection.getTransceivers();
      print(transceivers[0].sender.parameters);
      print(transceivers[0].receiver.parameters);
      */
    }
  }

  void _onSignalingState(RTCSignalingState state) {
    print(state);
  }

  void _onIceGatheringState(RTCIceGatheringState state) {
    print(state);
  }

  void _onIceConnectionState(RTCIceConnectionState state) {
    print(state);
  }

  void _onPeerConnectionState(RTCPeerConnectionState state) {
    print(state);
  }

  void _onAddStream(MediaStream stream) {
    print('New stream: ' + stream.id);
    _remoteRenderer.srcObject = stream;
  }

  void _onRemoveStream(MediaStream stream) {
    _remoteRenderer.srcObject = null;
  }

  void _onCandidate(RTCIceCandidate candidate) {
    print('onCandidate: ${candidate.candidate}');
    _peerConnection?.addCandidate(candidate);
  }

  void _onTrack(RTCTrackEvent event) {
    print('onTrack');
<<<<<<< HEAD
    // Сurrent implementation is incompatible
    
    // if (event.track.kind == 'video') {
    //   _remoteRenderer.srcObject = event.streams[0];
    // }
=======
    if (event.track?.kind == 'video') {
      _remoteRenderer.srcObject = event.streams?[0];
    }
>>>>>>> b2a75744
  }

  void _onAddTrack(MediaStream stream, MediaStreamTrack track) {
    if (track.kind == 'video') {
      _remoteRenderer.srcObject = stream;
    }
  }

  void _onRemoveTrack(MediaStream stream, MediaStreamTrack track) {
    if (track.kind == 'video') {
      _remoteRenderer.srcObject = null;
    }
  }

  void _onRenegotiationNeeded() {
    print('RenegotiationNeeded');
  }

  // Platform messages are asynchronous, so we initialize in an async method.
  void _makeCall() async {
    final mediaConstraints = <String, dynamic>{
      'audio': true,
      'video': {
        'mandatory': {
          'minWidth':
              '640', // Provide your own width, height and frame rate here
          'minHeight': '480',
          'minFrameRate': '30',
        },
        'facingMode': 'user',
        'optional': [],
      }
    };

    var configuration = <String, dynamic>{
      'iceServers': [
        {'url': 'stun:stun.l.google.com:19302'},
      ],
      'sdpSemantics': sdpSemantics
    };

    final offerSdpConstraints = <String, dynamic>{
      'mandatory': {
        'OfferToReceiveAudio': true,
        'OfferToReceiveVideo': true,
      },
      'optional': [],
    };

    final loopbackConstraints = <String, dynamic>{
      'mandatory': {},
      'optional': [
        {'DtlsSrtpKeyAgreement': false},
      ],
    };

    if (_peerConnection != null) return;

    try {
      _peerConnection =
          await createPeerConnection(configuration, loopbackConstraints);

      _peerConnection!.onSignalingState = _onSignalingState;
      _peerConnection!.onIceGatheringState = _onIceGatheringState;
      _peerConnection!.onIceConnectionState = _onIceConnectionState;
      _peerConnection!.onConnectionState = _onPeerConnectionState;
      _peerConnection!.onIceCandidate = _onCandidate;
      _peerConnection!.onRenegotiationNeeded = _onRenegotiationNeeded;

      _localStream =
          await navigator.mediaDevices.getUserMedia(mediaConstraints);
      _localRenderer.srcObject = _localStream;

      switch (sdpSemantics) {
        case 'plan-b':
          _peerConnection!.onAddStream = _onAddStream;
          _peerConnection!.onRemoveStream = _onRemoveStream;
          await _peerConnection!.addStream(_localStream!);
          break;
        case 'unified-plan':
          _peerConnection!.onTrack = _onTrack;
          _peerConnection!.onAddTrack = _onAddTrack;
          _peerConnection!.onRemoveTrack = _onRemoveTrack;
          _localStream!.getTracks().forEach((track) {
            _peerConnection!.addTrack(track, _localStream!);
          });
          break;
      }

      /*
      await _peerConnection.addTransceiver(
        track: _localStream.getAudioTracks()[0],
        init: RTCRtpTransceiverInit(
            direction: TransceiverDirection.SendRecv, streams: [_localStream]),
      );
      */
      /*
      // ignore: unused_local_variable
      var transceiver = await _peerConnection.addTransceiver(
        track: _localStream.getVideoTracks()[0],
        init: RTCRtpTransceiverInit(
            direction: TransceiverDirection.SendRecv, streams: [_localStream]),
      );
      */

      /*
      // Unified-Plan Simulcast
      await _peerConnection.addTransceiver(
          track: _localStream.getVideoTracks()[0],
          init: RTCRtpTransceiverInit(
            direction: TransceiverDirection.SendOnly,
            streams: [_localStream],
            sendEncodings: [
              // for firefox order matters... first high resolution, then scaled resolutions...
              RTCRtpEncoding(
                rid: 'f',
                maxBitrate: 900000,
                numTemporalLayers: 3,
              ),
              RTCRtpEncoding(
                rid: 'h',
                numTemporalLayers: 3,
                maxBitrate: 300000,
                scaleResolutionDownBy: 2.0,
              ),
              RTCRtpEncoding(
                rid: 'q',
                numTemporalLayers: 3,
                maxBitrate: 100000,
                scaleResolutionDownBy: 4.0,
              ),
            ],
          ));

      await _peerConnection.addTransceiver(
          kind: RTCRtpMediaType.RTCRtpMediaTypeVideo);
      await _peerConnection.addTransceiver(
          kind: RTCRtpMediaType.RTCRtpMediaTypeVideo);
      await _peerConnection.addTransceiver(
          kind: RTCRtpMediaType.RTCRtpMediaTypeVideo,
          init:
              RTCRtpTransceiverInit(direction: TransceiverDirection.RecvOnly));
      */
      var description = await _peerConnection!.createOffer(offerSdpConstraints);
      var sdp = description.sdp;
      print('sdp = $sdp');
      await _peerConnection!.setLocalDescription(description);
      //change for loopback.
      description.type = 'answer';
      await _peerConnection!.setRemoteDescription(description);

      // _peerConnection!.getStats();
      /* Unfied-Plan replaceTrack
      var stream = await MediaDevices.getDisplayMedia(mediaConstraints);
      _localRenderer.srcObject = _localStream;
      await transceiver.sender.replaceTrack(stream.getVideoTracks()[0]);
      // do re-negotiation ....
      */
    } catch (e) {
      print(e.toString());
    }
    if (!mounted) return;

    _timer = Timer.periodic(Duration(seconds: 1), handleStatsReport);

    setState(() {
      _inCalling = true;
    });
  }

  void _hangUp() async {
    try {
      await _localStream?.dispose();
      await _peerConnection?.close();
      _peerConnection = null;
      _localRenderer.srcObject = null;
      _remoteRenderer.srcObject = null;
    } catch (e) {
      print(e.toString());
    }
    setState(() {
      _inCalling = false;
    });
    _timer?.cancel();
  }

  void _sendDtmf() async {
    var dtmfSender =
        _peerConnection?.createDtmfSender(_localStream!.getAudioTracks()[0]);
    await dtmfSender?.insertDTMF('123#');
  }

  @override
  Widget build(BuildContext context) {
    var widgets = <Widget>[
      Expanded(
        child: RTCVideoView(_localRenderer, mirror: true),
      ),
      Expanded(
        child: RTCVideoView(_remoteRenderer),
      )
    ];
    return Scaffold(
      appBar: AppBar(
        title: Text('LoopBack example'),
        actions: _inCalling
            ? <Widget>[
                IconButton(
                  icon: Icon(Icons.keyboard),
                  onPressed: _sendDtmf,
                ),
              ]
            : null,
      ),
      body: OrientationBuilder(
        builder: (context, orientation) {
          return Center(
            child: Container(
              decoration: BoxDecoration(color: Colors.black54),
              child: orientation == Orientation.portrait
                  ? Column(
                      mainAxisAlignment: MainAxisAlignment.spaceEvenly,
                      children: widgets)
                  : Row(
                      mainAxisAlignment: MainAxisAlignment.spaceEvenly,
                      children: widgets),
            ),
          );
        },
      ),
      floatingActionButton: FloatingActionButton(
        onPressed: _inCalling ? _hangUp : _makeCall,
        tooltip: _inCalling ? 'Hangup' : 'Call',
        child: Icon(_inCalling ? Icons.call_end : Icons.phone),
      ),
    );
  }
}<|MERGE_RESOLUTION|>--- conflicted
+++ resolved
@@ -105,17 +105,9 @@
 
   void _onTrack(RTCTrackEvent event) {
     print('onTrack');
-<<<<<<< HEAD
-    // Сurrent implementation is incompatible
-    
-    // if (event.track.kind == 'video') {
-    //   _remoteRenderer.srcObject = event.streams[0];
-    // }
-=======
     if (event.track?.kind == 'video') {
       _remoteRenderer.srcObject = event.streams?[0];
     }
->>>>>>> b2a75744
   }
 
   void _onAddTrack(MediaStream stream, MediaStreamTrack track) {
