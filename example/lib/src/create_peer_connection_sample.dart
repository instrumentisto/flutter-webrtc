--- conflicted
+++ resolved
@@ -31,55 +31,11 @@
 
   final Map<String, dynamic> defaultSdpConstraints = {
     'mandatory': {
-<<<<<<< HEAD
-      'OfferToReceiveAudio': true,
-      'OfferToReceiveVideo': true,
-=======
->>>>>>> 3c873f37
     },
     'optional': [],
   };
 
-  void eventListener(dynamic event) {
-    print(event.toString());
-  }
-
-  void errorListener(Object obj) {
-    print('bad\n');
-    if (obj is Exception) throw obj;
-  }
-
-  
-
   void _create_peer() async {
-<<<<<<< HEAD
-
-      try {
-      final createPeerConnection1 = await WebRTC.invokeMethod(
-        'createPeerConnection', null
-      );
-      String pc1_id = createPeerConnection1['peerConnectionId'];
-      var ch1 = EventChannel('PeerConnection/Event/channel/id/$pc1_id');
-      var sub1 = await ch1
-        .receiveBroadcastStream()
-        .listen(eventListener, onError: errorListener);
-
-
-            final createPeerConnection2 = await WebRTC.invokeMethod(
-        'createPeerConnection', null
-      );
-      String pc2_id = createPeerConnection2['peerConnectionId'];
-
-      var ch2 = EventChannel('PeerConnection/Event/channel/id/$pc2_id');
-      var sub2 = await ch2
-        .receiveBroadcastStream()
-        .listen(eventListener, onError: errorListener);
-
-      final createOffer1 =
-            await WebRTC.invokeMethod('createOffer', <String, dynamic>{
-          'peerConnectionId': pc1_id,
-          'constraints': defaultSdpConstraints
-=======
     try {
       final createPeerConnection1 =
           await WebRTC.invokeMethod('createPeerConnection', null);
@@ -92,7 +48,6 @@
           'createOffer', <String, dynamic>{
         'peerConnectionId': pc1_id,
         'constraints': defaultSdpConstraints
->>>>>>> 3c873f37
       });
 
       final setLocalDescription1 =
@@ -135,28 +90,11 @@
         }
       });
 
-<<<<<<< HEAD
-      await sub1.cancel();
-
-      final delete_pc1 =
-            await WebRTC.invokeMethod('deletePC', <String, dynamic>{
-          'peerConnectionId': pc1_id
-=======
-      setState(() {
-        text = 'test is success';
->>>>>>> 3c873f37
-      });
-      
-      // final delete_pc2 =
-      //       await WebRTC.invokeMethod('deletePC', <String, dynamic>{
-      //     'peerConnectionId': pc2_id
-      // });
-
-
       setState(() {
         text = 'test is success';
       });
       }
+
       catch (e) {
         print(e.toString());
       }
