name: flutter_webrtc_example
description: Demonstrates how to use the webrtc plugin.
version: 1.0.0
publish_to: none
environment:
  sdk: '>=2.12.0 <3.0.0'

dependencies:
  # The following adds the Cupertino Icons font to your application.
  # Use with the CupertinoIcons class for iOS style icons.
  cupertino_icons: ^1.0.2
  flutter:
    sdk: flutter
  flutter_background: ^1.0.0
  flutter_webrtc:
    path: ../
  # Required for MediaRecorder example
  path_provider: ^2.0.1

dev_dependencies:
  flutter_test:
    sdk: flutter
  integration_test:
    sdk: flutter
<<<<<<< HEAD

=======
>>>>>>> 248164d6
  pedantic: ^1.11.0

# For information on the generic Dart part of this file, see the
# following page: https://www.dartlang.org/tools/pub/pubspec

# The following section is specific to Flutter.
flutter:
  # The following line ensures that the Material Icons font is
  # included with your application, so that you can use the icons in
  # the material Icons class.
  uses-material-design: true

  # To add assets to your application, add an assets section, like this:
  # assets:
  #  - images/a_dot_burr.jpeg
  #  - images/a_dot_ham.jpeg

  # An image asset can refer to one or more resolution-specific "variants", see
  # https://flutter.io/assets-and-images/#resolution-aware.

  # For details regarding adding assets from package dependencies, see
  # https://flutter.io/assets-and-images/#from-packages

  # To add custom fonts to your application, add a fonts section here,
  # in this "flutter" section. Each entry in this list should have a
  # "family" key with the font family name, and a "fonts" key with a
  # list giving the asset and other descriptors for the font. For
  # example:
  # fonts:
  #   - family: Schyler
  #     fonts:
  #       - asset: fonts/Schyler-Regular.ttf
  #       - asset: fonts/Schyler-Italic.ttf
  #         style: italic
  #   - family: Trajan Pro
  #     fonts:
  #       - asset: fonts/TrajanPro.ttf
  #       - asset: fonts/TrajanPro_Bold.ttf
  #         weight: 700
  #
  # For details regarding fonts from package dependencies,
  # see https://flutter.io/custom-fonts/#from-packages<|MERGE_RESOLUTION|>--- conflicted
+++ resolved
@@ -22,10 +22,6 @@
     sdk: flutter
   integration_test:
     sdk: flutter
-<<<<<<< HEAD
-
-=======
->>>>>>> 248164d6
   pedantic: ^1.11.0
 
 # For information on the generic Dart part of this file, see the
