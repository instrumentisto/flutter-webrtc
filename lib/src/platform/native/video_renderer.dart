import 'dart:async';
import 'dart:ffi';
import 'dart:isolate';

import 'package:flutter/services.dart';

import '../../api/bridge.g.dart' show TextureEvent;
import '../../api/peer.dart';
import '/src/api/channel.dart';
import '/src/model/track.dart';
import '/src/platform/track.dart';
import '/src/platform/video_renderer.dart';

/// Creates a new [NativeVideoRenderer].
VideoRenderer createPlatformSpecificVideoRenderer() {
  if (isDesktop) {
    return _NativeVideoRendererFFI();
  } else {
    return _NativeVideoRendererChannel();
  }
}

/// [MethodChannel] for factory used for the messaging with the native side.
final _rendererFactoryChannel = methodChannel('VideoRendererFactory', 0);

/// [VideoRenderer] implementation for the native platform.
abstract class NativeVideoRenderer extends VideoRenderer {
  /// Unique ID for the texture on which video will be rendered.
  int? _textureId;

  /// Unique ID of the channel for the native side `VideoRenderer`.
  late int _channelId;

  /// Currently rendering [MediaStreamTrack].
  MediaStreamTrack? _srcObject;

  /// Subscription to the events of this [NativeVideoRenderer].
  StreamSubscription<dynamic>? _eventChan;

  /// Subscription to the events of this [NativeVideoRenderer].
  ReceivePort? _eventPort;

  /// [MethodChannel] for the [NativeVideoRenderer] used for the messaging with
  /// the native side.
  late MethodChannel _chan;

  @override
<<<<<<< HEAD
  int get videoRotatedWidth {
=======
  int get videoWidth {
>>>>>>> d4518331
    if (isDesktop) {
      return value.width.toInt();
    }
    return value.rotation % 180 == 0
        ? value.width.toInt()
        : value.height.toInt();
  }
<<<<<<< HEAD

  @override
  int get videoRotatedHeight {
    if (isDesktop) {
      return value.height.toInt();
    }
    return value.rotation % 180 == 0
        ? value.height.toInt()
        : value.width.toInt();
  }

  @override
  int get videoWidth => value.width.toInt();

  @override
  int get videoHeight => value.height.toInt();
=======
>>>>>>> d4518331

  @override
  int get videoHeight {
    if (isDesktop) {
      return value.height.toInt();
    }
    return value.rotation % 180 == 0
        ? value.height.toInt()
        : value.width.toInt();
  }

  @override
  int? get textureId => _textureId;

  @override
  MediaStreamTrack? get srcObject => _srcObject;

  @override
  set mirror(bool mirror) {
    // No-op. Mirroring is done through [VideoView].
  }

  /// Listener for the [NativeVideoRenderer] events received from the native
  /// side.
  void eventListener(dynamic event) {
<<<<<<< HEAD
    final dynamic values = event;
    TextureEvent? textureEvent;
    if (values[0] != null) {
      textureEvent =
          TextureEvent.values.firstWhere((e) => e.index == values[0]);
    }
    switch (textureEvent ?? values['event']) {
      case TextureEvent.onTextureChange || 'onTextureChange':
        var rotation = values[2] ?? values['rotation'];
        var width = 0.0 + (values[3] ?? values['width']);
        var height = 0.0 + (values[4] ?? values['height']);
=======
    final dynamic map = event;
    switch (map['event']) {
      case 'onTextureChange':
        var rotation = map['rotation'];
        var width = 0.0 + map['width'];
        var height = 0.0 + map['height'];
>>>>>>> d4518331

        var newWidth = rotation % 180 == 0 ? width : height;
        var newHeight = rotation % 180 == 0 ? height : width;

        width = newWidth;
        height = newHeight;

        value = value.copyWith(
          rotation: rotation,
          width: width,
          height: height,
          renderVideo: renderVideo,
        );

        onResize?.call();
        break;
      case TextureEvent.onFirstFrameRendered || 'onFirstFrameRendered':
        value = value.copyWith(renderVideo: renderVideo);
        break;
    }
  }

  /// Listener for the errors of the native event channel.
  void errorListener(Object obj) {
    if (obj is Exception) {
      throw obj;
    }
  }

  @override
  bool get renderVideo => srcObject != null;
}

/// [MethodChannel]-based implementation of a [NativeVideoRenderer].
class _NativeVideoRendererChannel extends NativeVideoRenderer {
  @override
  Future<void> initialize() async {
    final response = await _rendererFactoryChannel.invokeMethod('create');
    _textureId = response['textureId'];
    _channelId = response['channelId'];
    _eventChan = eventChannel('VideoRendererEvent', _channelId)
        .receiveBroadcastStream()
        .listen(eventListener, onError: errorListener);
    _chan = methodChannel('VideoRenderer', _channelId);
  }

  @override
  Future<void> setSrcObject(MediaStreamTrack? track) async {
    if (textureId == null) {
      throw 'Renderer should be initialize before setting src';
    }
    if (track != null && track.kind() != MediaKind.video) {
      throw 'VideoRenderer do not supports MediaStreamTrack with audio kind!';
    }
    _srcObject = track;

    await _chan.invokeMethod('setSrcObject', {
      'trackId': track?.id(),
    });

    value = (track == null)
        ? RTCVideoValue.empty
        : value.copyWith(renderVideo: renderVideo);
  }

  @override
  Future<void> dispose() async {
    _eventPort?.close();
    await _eventChan?.cancel();
    await _chan.invokeMethod('dispose');
    await super.dispose();
  }
}

/// FFI-based implementation of a [NativeVideoRenderer].
class _NativeVideoRendererFFI extends NativeVideoRenderer {
  @override
  Future<void> initialize() async {
    _eventPort = ReceivePort()..listen(eventListener);

    final response = await _rendererFactoryChannel.invokeMethod('create', {
      'port': _eventPort!.sendPort.nativePort,
      'dart_api': NativeApi.initializeApiDLData.address
    });
    _textureId = response['textureId'];
    _chan = methodChannel('VideoRendererFactory', 0);

    int? channelId = response['channelId'];
    if (channelId != null) {
      _eventChan = eventChannel('VideoRendererEvent', _channelId)
          .receiveBroadcastStream()
          .listen(eventListener, onError: errorListener);
    }

    _channelId = channelId ?? 0;
  }

  @override
  Future<void> setSrcObject(MediaStreamTrack? track) async {
    if (textureId == null) {
      throw 'Renderer should be initialize before setting src';
    }
    if (track != null && track.kind() != MediaKind.video) {
      throw 'VideoRenderer do not supports MediaStreamTrack with audio kind!';
    }

    _srcObject = track;
    var sinkId = textureId ?? 0;
    if (track == null) {
      api!.disposeVideoSink(sinkId: sinkId);
      value = RTCVideoValue.empty;
    } else {
      var handler =
          await _chan.invokeMethod('createFrameHandler', <String, dynamic>{
        'textureId': textureId,
      });

      var trackId = track.id();
      await api!
          .createVideoSink(
              sinkId: sinkId,
              trackId: trackId,
              callbackPtr: handler['handler_ptr'],
              port: _eventPort!.sendPort.nativePort,
              textureId: textureId ?? 0,
              touchDartApi: '')
          .then((_) => {value = value.copyWith(renderVideo: renderVideo)});
    }
  }

  @override
  Future<void> dispose() async {
    _eventPort?.close();
    await _eventChan?.cancel();
    await setSrcObject(null);
    await _chan.invokeMethod('dispose', {'textureId': textureId});
    await super.dispose();
  }
}<|MERGE_RESOLUTION|>--- conflicted
+++ resolved
@@ -45,11 +45,7 @@
   late MethodChannel _chan;
 
   @override
-<<<<<<< HEAD
-  int get videoRotatedWidth {
-=======
   int get videoWidth {
->>>>>>> d4518331
     if (isDesktop) {
       return value.width.toInt();
     }
@@ -57,10 +53,9 @@
         ? value.width.toInt()
         : value.height.toInt();
   }
-<<<<<<< HEAD
-
-  @override
-  int get videoRotatedHeight {
+
+  @override
+  int get videoHeight {
     if (isDesktop) {
       return value.height.toInt();
     }
@@ -70,24 +65,6 @@
   }
 
   @override
-  int get videoWidth => value.width.toInt();
-
-  @override
-  int get videoHeight => value.height.toInt();
-=======
->>>>>>> d4518331
-
-  @override
-  int get videoHeight {
-    if (isDesktop) {
-      return value.height.toInt();
-    }
-    return value.rotation % 180 == 0
-        ? value.height.toInt()
-        : value.width.toInt();
-  }
-
-  @override
   int? get textureId => _textureId;
 
   @override
@@ -101,7 +78,6 @@
   /// Listener for the [NativeVideoRenderer] events received from the native
   /// side.
   void eventListener(dynamic event) {
-<<<<<<< HEAD
     final dynamic values = event;
     TextureEvent? textureEvent;
     if (values[0] != null) {
@@ -113,14 +89,6 @@
         var rotation = values[2] ?? values['rotation'];
         var width = 0.0 + (values[3] ?? values['width']);
         var height = 0.0 + (values[4] ?? values['height']);
-=======
-    final dynamic map = event;
-    switch (map['event']) {
-      case 'onTextureChange':
-        var rotation = map['rotation'];
-        var width = 0.0 + map['width'];
-        var height = 0.0 + map['height'];
->>>>>>> d4518331
 
         var newWidth = rotation % 180 == 0 ? width : height;
         var newHeight = rotation % 180 == 0 ? height : width;
