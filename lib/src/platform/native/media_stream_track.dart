--- conflicted
+++ resolved
@@ -17,11 +17,7 @@
     if (IS_DESKTOP) {
       track = _NativeMediaStreamTrackFFI.fromMap(map);
     } else {
-<<<<<<< HEAD
-      track = _NativeMediaStreamTrackFFI.FromFFI(map);
-=======
       track = _NativeMediaStreamTrackChannel.fromMap(map);
->>>>>>> 459f185b
     }
 
     return track;
@@ -130,37 +126,22 @@
 }
 
 class _NativeMediaStreamTrackFFI extends NativeMediaStreamTrack {
-<<<<<<< HEAD
-
-  /// Creates a [NativeMediaStreamTrack] basing on the [Map] received from the
-  /// native side.
-  
-  //todo
-  _NativeMediaStreamTrackFFI.FromFFI(MediaStreamTrackFFI track) {
-    _id = track.id.toString();
-    _deviceId = track.label.toString();
-=======
   late int _handleId;
 
   _NativeMediaStreamTrackFFI.fromMap(ffi.MediaStreamTrack track) {
     _id = track.id.toString();
     _deviceId = track.deviceId;
->>>>>>> 459f185b
     _kind = MediaKind.values[track.kind.index];
   }
 
   @override
   Future<MediaStreamTrack> clone() async {
-    return NativeMediaStreamTrack.fromMap({'map': '1'});
+    return NativeMediaStreamTrack.from({'map': '1'});
   }
 
   @override
   Future<void> dispose() async {
-<<<<<<< HEAD
-    // await api.disposeStream(id: 1);
-=======
     await api.disposeTrack(trackId: _handleId);
->>>>>>> 459f185b
   }
 
   @override
