--- conflicted
+++ resolved
@@ -20,12 +20,8 @@
   final bool mirror;
   final bool enableContextMenu;
   final FilterQuality filterQuality;
-<<<<<<< HEAD
-  final bool autoRotate = false;
-=======
 
   WebVideoRenderer get videoRenderer => _renderer as WebVideoRenderer;
->>>>>>> d4518331
 
   @override
   State<VideoView> createState() => _VideoViewState();
