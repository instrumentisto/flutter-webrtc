--- conflicted
+++ resolved
@@ -29,31 +29,19 @@
 
 /// Singleton for listening device change.
 class _DeviceHandler {
-<<<<<<< HEAD
-  /// Instance of a [DeviceHandler] singleton.
-=======
   /// Instance of a [_DeviceHandler] singleton.
->>>>>>> 6861d5ad
   static final _DeviceHandler _instance = _DeviceHandler._internal();
 
   /// Callback, called whenever a media device such as a camera, microphone, or
   /// speaker is connected to or removed from the system.
   OnDeviceChangeCallback? _handler;
 
-<<<<<<< HEAD
-  /// Returns [DeviceHandler] singleton instance.
-=======
   /// Returns [_DeviceHandler] singleton instance.
->>>>>>> 6861d5ad
   factory _DeviceHandler() {
     return _instance;
   }
 
-<<<<<<< HEAD
-  /// Creates a new [DeviceHandler].
-=======
   /// Creates a new [_DeviceHandler].
->>>>>>> 6861d5ad
   _DeviceHandler._internal() {
     _listen();
   }
