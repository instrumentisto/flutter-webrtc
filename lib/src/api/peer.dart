--- conflicted
+++ resolved
@@ -184,13 +184,8 @@
   /// Returns all the [RtpTransceiver]s owned by this [PeerConnection].
   Future<List<RtpTransceiver>> getTransceivers();
 
-<<<<<<< HEAD
-  /// Returns all the [RTCStats] of this [PeerConnection].
-  Future<List<RTCStats>> getStats();
-=======
   /// Returns all the [RtcStats] of this [PeerConnection].
   Future<List<RtcStats>> getStats();
->>>>>>> 346b233a
 
   /// Sets the provided remote [SessionDescription] to the [PeerConnection].
   Future<void> setRemoteDescription(SessionDescription description);
@@ -422,24 +417,18 @@
   }
 
   @override
-<<<<<<< HEAD
-  Future<List<RTCStats>> getStats() async {
+  Future<List<RtcStats>> getStats() async {
     List<dynamic> stats = await _chan.invokeMethod('getStats');
-    List<RTCStats> result = List.empty(growable: true);
+    List<RtcStats> result = List.empty(growable: true);
 
     for (var s in stats) {
-      var stat = RTCStats.fromMap(s);
+      var stat = RtcStats.fromMap(s);
       if (stat != null) {
         result.add(stat);
       }
     }
 
     return result;
-=======
-  Future<List<RtcStats>> getStats() async {
-    // TODO: Not implemented.
-    return List.empty();
->>>>>>> 346b233a
   }
 }
 
@@ -635,21 +624,12 @@
   }
 
   @override
-<<<<<<< HEAD
-  Future<List<RTCStats>> getStats() async {
-    var stats = await api!.getPeerStats(peerId: _id!);
-    List<RTCStats> result = List.empty(growable: true);
-
-    for (var s in stats) {
-      var stat = RTCStats.fromFFI(s);
-=======
   Future<List<RtcStats>> getStats() async {
     var stats = await api!.getPeerStats(peerId: _id!);
     List<RtcStats> result = List.empty(growable: true);
 
     for (var s in stats) {
       var stat = RtcStats.fromFFI(s);
->>>>>>> 346b233a
       if (stat != null) {
         result.add(stat);
       }
