// GENERATED CODE - DO NOT MODIFY BY HAND
// ignore_for_file: unused_element, deprecated_member_use, deprecated_member_use_from_same_package, use_function_type_syntax_for_parameters, unnecessary_const, avoid_init_to_null, invalid_override_different_default_values_named, prefer_expression_function_bodies, annotate_overrides

part of 'bridge.g.dart';

// **************************************************************************
// FreezedGenerator
// **************************************************************************

T _$identity<T>(T value) => value;

final _privateConstructorUsedError = UnsupportedError(
    'It seems like you constructed your class using `MyClass._()`. This constructor is only meant to be used by freezed and you are not supposed to need it nor use it.\nPlease check the documentation here for more informations: https://github.com/rrousselGit/freezed#custom-getters-and-methods');

/// @nodoc
class _$PeerConnectionEventTearOff {
  const _$PeerConnectionEventTearOff();

  PeerCreated peerCreated({required int id}) {
    return PeerCreated(
      id: id,
    );
  }

  IceCandidate iceCandidate(
      {required String sdpMid,
      required int sdpMlineIndex,
      required String candidate}) {
    return IceCandidate(
      sdpMid: sdpMid,
      sdpMlineIndex: sdpMlineIndex,
      candidate: candidate,
    );
  }

  IceGatheringStateChange iceGatheringStateChange(IceGatheringState field0) {
    return IceGatheringStateChange(
      field0,
    );
  }

  IceCandidateError iceCandidateError(
      {required String address,
      required int port,
      required String url,
      required int errorCode,
      required String errorText}) {
    return IceCandidateError(
      address: address,
      port: port,
      url: url,
      errorCode: errorCode,
      errorText: errorText,
    );
  }

  NegotiationNeeded negotiationNeeded() {
    return const NegotiationNeeded();
  }

  SignallingChange signallingChange(SignalingState field0) {
    return SignallingChange(
      field0,
    );
  }

  IceConnectionStateChange iceConnectionStateChange(IceConnectionState field0) {
    return IceConnectionStateChange(
      field0,
    );
  }

  ConnectionStateChange connectionStateChange(PeerConnectionState field0) {
    return ConnectionStateChange(
      field0,
    );
  }

  Track track(RtcTrackEvent field0) {
    return Track(
      field0,
    );
  }
}

/// @nodoc
const $PeerConnectionEvent = _$PeerConnectionEventTearOff();

/// @nodoc
mixin _$PeerConnectionEvent {
  @optionalTypeArgs
  TResult when<TResult extends Object?>({
    required TResult Function(int id) peerCreated,
    required TResult Function(
            String sdpMid, int sdpMlineIndex, String candidate)
        iceCandidate,
    required TResult Function(IceGatheringState field0) iceGatheringStateChange,
    required TResult Function(String address, int port, String url,
            int errorCode, String errorText)
        iceCandidateError,
    required TResult Function() negotiationNeeded,
    required TResult Function(SignalingState field0) signallingChange,
    required TResult Function(IceConnectionState field0)
        iceConnectionStateChange,
    required TResult Function(PeerConnectionState field0) connectionStateChange,
    required TResult Function(RtcTrackEvent field0) track,
  }) =>
      throw _privateConstructorUsedError;
  @optionalTypeArgs
  TResult maybeWhen<TResult extends Object?>({
    TResult Function(int id)? peerCreated,
    TResult Function(String sdpMid, int sdpMlineIndex, String candidate)?
        iceCandidate,
    TResult Function(IceGatheringState field0)? iceGatheringStateChange,
    TResult Function(String address, int port, String url, int errorCode,
            String errorText)?
        iceCandidateError,
    TResult Function()? negotiationNeeded,
    TResult Function(SignalingState field0)? signallingChange,
    TResult Function(IceConnectionState field0)? iceConnectionStateChange,
    TResult Function(PeerConnectionState field0)? connectionStateChange,
    TResult Function(RtcTrackEvent field0)? track,
    required TResult orElse(),
  }) =>
      throw _privateConstructorUsedError;
  @optionalTypeArgs
  TResult map<TResult extends Object?>({
    required TResult Function(PeerCreated value) peerCreated,
    required TResult Function(IceCandidate value) iceCandidate,
    required TResult Function(IceGatheringStateChange value)
        iceGatheringStateChange,
    required TResult Function(IceCandidateError value) iceCandidateError,
    required TResult Function(NegotiationNeeded value) negotiationNeeded,
    required TResult Function(SignallingChange value) signallingChange,
    required TResult Function(IceConnectionStateChange value)
        iceConnectionStateChange,
    required TResult Function(ConnectionStateChange value)
        connectionStateChange,
    required TResult Function(Track value) track,
  }) =>
      throw _privateConstructorUsedError;
  @optionalTypeArgs
  TResult maybeMap<TResult extends Object?>({
    TResult Function(PeerCreated value)? peerCreated,
    TResult Function(IceCandidate value)? iceCandidate,
    TResult Function(IceGatheringStateChange value)? iceGatheringStateChange,
    TResult Function(IceCandidateError value)? iceCandidateError,
    TResult Function(NegotiationNeeded value)? negotiationNeeded,
    TResult Function(SignallingChange value)? signallingChange,
    TResult Function(IceConnectionStateChange value)? iceConnectionStateChange,
    TResult Function(ConnectionStateChange value)? connectionStateChange,
    TResult Function(Track value)? track,
    required TResult orElse(),
  }) =>
      throw _privateConstructorUsedError;
}

/// @nodoc
abstract class $PeerConnectionEventCopyWith<$Res> {
  factory $PeerConnectionEventCopyWith(
          PeerConnectionEvent value, $Res Function(PeerConnectionEvent) then) =
      _$PeerConnectionEventCopyWithImpl<$Res>;
}

/// @nodoc
class _$PeerConnectionEventCopyWithImpl<$Res>
    implements $PeerConnectionEventCopyWith<$Res> {
  _$PeerConnectionEventCopyWithImpl(this._value, this._then);

  final PeerConnectionEvent _value;
  // ignore: unused_field
  final $Res Function(PeerConnectionEvent) _then;
}

/// @nodoc
abstract class $PeerCreatedCopyWith<$Res> {
  factory $PeerCreatedCopyWith(
          PeerCreated value, $Res Function(PeerCreated) then) =
      _$PeerCreatedCopyWithImpl<$Res>;
  $Res call({int id});
}

/// @nodoc
class _$PeerCreatedCopyWithImpl<$Res>
    extends _$PeerConnectionEventCopyWithImpl<$Res>
    implements $PeerCreatedCopyWith<$Res> {
  _$PeerCreatedCopyWithImpl(
      PeerCreated _value, $Res Function(PeerCreated) _then)
      : super(_value, (v) => _then(v as PeerCreated));

  @override
  PeerCreated get _value => super._value as PeerCreated;

  @override
  $Res call({
    Object? id = freezed,
  }) {
    return _then(PeerCreated(
      id: id == freezed
          ? _value.id
          : id // ignore: cast_nullable_to_non_nullable
              as int,
    ));
  }
}

/// @nodoc

class _$PeerCreated implements PeerCreated {
  const _$PeerCreated({required this.id});

  @override
  final int id;

  @override
  String toString() {
    return 'PeerConnectionEvent.peerCreated(id: $id)';
  }

  @override
  bool operator ==(dynamic other) {
    return identical(this, other) ||
        (other is PeerCreated &&
            (identical(other.id, id) ||
                const DeepCollectionEquality().equals(other.id, id)));
  }

  @override
  int get hashCode =>
      runtimeType.hashCode ^ const DeepCollectionEquality().hash(id);

  @JsonKey(ignore: true)
  @override
  $PeerCreatedCopyWith<PeerCreated> get copyWith =>
      _$PeerCreatedCopyWithImpl<PeerCreated>(this, _$identity);

  @override
  @optionalTypeArgs
  TResult when<TResult extends Object?>({
    required TResult Function(int id) peerCreated,
    required TResult Function(
            String sdpMid, int sdpMlineIndex, String candidate)
        iceCandidate,
    required TResult Function(IceGatheringState field0) iceGatheringStateChange,
    required TResult Function(String address, int port, String url,
            int errorCode, String errorText)
        iceCandidateError,
    required TResult Function() negotiationNeeded,
    required TResult Function(SignalingState field0) signallingChange,
    required TResult Function(IceConnectionState field0)
        iceConnectionStateChange,
    required TResult Function(PeerConnectionState field0) connectionStateChange,
    required TResult Function(RtcTrackEvent field0) track,
  }) {
    return peerCreated(id);
  }

  @override
  @optionalTypeArgs
  TResult maybeWhen<TResult extends Object?>({
    TResult Function(int id)? peerCreated,
    TResult Function(String sdpMid, int sdpMlineIndex, String candidate)?
        iceCandidate,
    TResult Function(IceGatheringState field0)? iceGatheringStateChange,
    TResult Function(String address, int port, String url, int errorCode,
            String errorText)?
        iceCandidateError,
    TResult Function()? negotiationNeeded,
    TResult Function(SignalingState field0)? signallingChange,
    TResult Function(IceConnectionState field0)? iceConnectionStateChange,
    TResult Function(PeerConnectionState field0)? connectionStateChange,
    TResult Function(RtcTrackEvent field0)? track,
    required TResult orElse(),
  }) {
    if (peerCreated != null) {
      return peerCreated(id);
    }
    return orElse();
  }

  @override
  @optionalTypeArgs
  TResult map<TResult extends Object?>({
    required TResult Function(PeerCreated value) peerCreated,
    required TResult Function(IceCandidate value) iceCandidate,
    required TResult Function(IceGatheringStateChange value)
        iceGatheringStateChange,
    required TResult Function(IceCandidateError value) iceCandidateError,
    required TResult Function(NegotiationNeeded value) negotiationNeeded,
    required TResult Function(SignallingChange value) signallingChange,
    required TResult Function(IceConnectionStateChange value)
        iceConnectionStateChange,
    required TResult Function(ConnectionStateChange value)
        connectionStateChange,
    required TResult Function(Track value) track,
  }) {
    return peerCreated(this);
  }

  @override
  @optionalTypeArgs
  TResult maybeMap<TResult extends Object?>({
    TResult Function(PeerCreated value)? peerCreated,
    TResult Function(IceCandidate value)? iceCandidate,
    TResult Function(IceGatheringStateChange value)? iceGatheringStateChange,
    TResult Function(IceCandidateError value)? iceCandidateError,
    TResult Function(NegotiationNeeded value)? negotiationNeeded,
    TResult Function(SignallingChange value)? signallingChange,
    TResult Function(IceConnectionStateChange value)? iceConnectionStateChange,
    TResult Function(ConnectionStateChange value)? connectionStateChange,
    TResult Function(Track value)? track,
    required TResult orElse(),
  }) {
    if (peerCreated != null) {
      return peerCreated(this);
    }
    return orElse();
  }
}

abstract class PeerCreated implements PeerConnectionEvent {
  const factory PeerCreated({required int id}) = _$PeerCreated;

  int get id => throw _privateConstructorUsedError;
  @JsonKey(ignore: true)
  $PeerCreatedCopyWith<PeerCreated> get copyWith =>
      throw _privateConstructorUsedError;
}

/// @nodoc
abstract class $IceCandidateCopyWith<$Res> {
  factory $IceCandidateCopyWith(
          IceCandidate value, $Res Function(IceCandidate) then) =
      _$IceCandidateCopyWithImpl<$Res>;
  $Res call({String sdpMid, int sdpMlineIndex, String candidate});
}

/// @nodoc
class _$IceCandidateCopyWithImpl<$Res>
    extends _$PeerConnectionEventCopyWithImpl<$Res>
    implements $IceCandidateCopyWith<$Res> {
  _$IceCandidateCopyWithImpl(
      IceCandidate _value, $Res Function(IceCandidate) _then)
      : super(_value, (v) => _then(v as IceCandidate));

  @override
  IceCandidate get _value => super._value as IceCandidate;

  @override
  $Res call({
    Object? sdpMid = freezed,
    Object? sdpMlineIndex = freezed,
    Object? candidate = freezed,
  }) {
    return _then(IceCandidate(
      sdpMid: sdpMid == freezed
          ? _value.sdpMid
          : sdpMid // ignore: cast_nullable_to_non_nullable
              as String,
      sdpMlineIndex: sdpMlineIndex == freezed
          ? _value.sdpMlineIndex
          : sdpMlineIndex // ignore: cast_nullable_to_non_nullable
              as int,
      candidate: candidate == freezed
          ? _value.candidate
          : candidate // ignore: cast_nullable_to_non_nullable
              as String,
    ));
  }
}

/// @nodoc

class _$IceCandidate implements IceCandidate {
  const _$IceCandidate(
      {required this.sdpMid,
      required this.sdpMlineIndex,
      required this.candidate});

  @override

  /// Contains the media stream "identification-tag" defined in
  /// [RFC5888][1] for the media component this candidate is associated
  /// with.
  ///
  /// [1]: https://tools.ietf.org/html/rfc5888
  final String sdpMid;
  @override

  /// Indicates the index (starting at zero) of the media description in
  /// the SDP this candidate is associated with.
  final int sdpMlineIndex;
  @override

  /// This carries the candidate-attribute as defined in section 15.1 of
  /// [RFC5245][1]. If this RTCIceCandidate represents an
  /// end-of-candidates indication or a peer reflexive remote candidate,
  /// candidate is an empty string.
  ///
  /// [1]: https://tools.ietf.org/html/rfc5245
  final String candidate;

  @override
  String toString() {
    return 'PeerConnectionEvent.iceCandidate(sdpMid: $sdpMid, sdpMlineIndex: $sdpMlineIndex, candidate: $candidate)';
  }

  @override
  bool operator ==(dynamic other) {
    return identical(this, other) ||
        (other is IceCandidate &&
            (identical(other.sdpMid, sdpMid) ||
                const DeepCollectionEquality().equals(other.sdpMid, sdpMid)) &&
            (identical(other.sdpMlineIndex, sdpMlineIndex) ||
                const DeepCollectionEquality()
                    .equals(other.sdpMlineIndex, sdpMlineIndex)) &&
            (identical(other.candidate, candidate) ||
                const DeepCollectionEquality()
                    .equals(other.candidate, candidate)));
  }

  @override
  int get hashCode =>
      runtimeType.hashCode ^
      const DeepCollectionEquality().hash(sdpMid) ^
      const DeepCollectionEquality().hash(sdpMlineIndex) ^
      const DeepCollectionEquality().hash(candidate);

  @JsonKey(ignore: true)
  @override
  $IceCandidateCopyWith<IceCandidate> get copyWith =>
      _$IceCandidateCopyWithImpl<IceCandidate>(this, _$identity);

  @override
  @optionalTypeArgs
  TResult when<TResult extends Object?>({
    required TResult Function(int id) peerCreated,
    required TResult Function(
            String sdpMid, int sdpMlineIndex, String candidate)
        iceCandidate,
    required TResult Function(IceGatheringState field0) iceGatheringStateChange,
    required TResult Function(String address, int port, String url,
            int errorCode, String errorText)
        iceCandidateError,
    required TResult Function() negotiationNeeded,
    required TResult Function(SignalingState field0) signallingChange,
    required TResult Function(IceConnectionState field0)
        iceConnectionStateChange,
    required TResult Function(PeerConnectionState field0) connectionStateChange,
    required TResult Function(RtcTrackEvent field0) track,
  }) {
    return iceCandidate(sdpMid, sdpMlineIndex, candidate);
  }

  @override
  @optionalTypeArgs
  TResult maybeWhen<TResult extends Object?>({
    TResult Function(int id)? peerCreated,
    TResult Function(String sdpMid, int sdpMlineIndex, String candidate)?
        iceCandidate,
    TResult Function(IceGatheringState field0)? iceGatheringStateChange,
    TResult Function(String address, int port, String url, int errorCode,
            String errorText)?
        iceCandidateError,
    TResult Function()? negotiationNeeded,
    TResult Function(SignalingState field0)? signallingChange,
    TResult Function(IceConnectionState field0)? iceConnectionStateChange,
    TResult Function(PeerConnectionState field0)? connectionStateChange,
    TResult Function(RtcTrackEvent field0)? track,
    required TResult orElse(),
  }) {
    if (iceCandidate != null) {
      return iceCandidate(sdpMid, sdpMlineIndex, candidate);
    }
    return orElse();
  }

  @override
  @optionalTypeArgs
  TResult map<TResult extends Object?>({
    required TResult Function(PeerCreated value) peerCreated,
    required TResult Function(IceCandidate value) iceCandidate,
    required TResult Function(IceGatheringStateChange value)
        iceGatheringStateChange,
    required TResult Function(IceCandidateError value) iceCandidateError,
    required TResult Function(NegotiationNeeded value) negotiationNeeded,
    required TResult Function(SignallingChange value) signallingChange,
    required TResult Function(IceConnectionStateChange value)
        iceConnectionStateChange,
    required TResult Function(ConnectionStateChange value)
        connectionStateChange,
    required TResult Function(Track value) track,
  }) {
    return iceCandidate(this);
  }

  @override
  @optionalTypeArgs
  TResult maybeMap<TResult extends Object?>({
    TResult Function(PeerCreated value)? peerCreated,
    TResult Function(IceCandidate value)? iceCandidate,
    TResult Function(IceGatheringStateChange value)? iceGatheringStateChange,
    TResult Function(IceCandidateError value)? iceCandidateError,
    TResult Function(NegotiationNeeded value)? negotiationNeeded,
    TResult Function(SignallingChange value)? signallingChange,
    TResult Function(IceConnectionStateChange value)? iceConnectionStateChange,
    TResult Function(ConnectionStateChange value)? connectionStateChange,
    TResult Function(Track value)? track,
    required TResult orElse(),
  }) {
    if (iceCandidate != null) {
      return iceCandidate(this);
    }
    return orElse();
  }
}

abstract class IceCandidate implements PeerConnectionEvent {
  const factory IceCandidate(
      {required String sdpMid,
      required int sdpMlineIndex,
      required String candidate}) = _$IceCandidate;

<<<<<<< HEAD
  String get sdpMid => throw _privateConstructorUsedError;
  int get sdpMlineIndex => throw _privateConstructorUsedError;
  String get candidate => throw _privateConstructorUsedError;
=======
  /// Contains the media stream "identification-tag" defined in
  /// [RFC5888][1] for the media component this candidate is associated
  /// with.
  ///
  /// [1]: https://tools.ietf.org/html/rfc5888
  String get sdpMid;

  /// Indicates the index (starting at zero) of the media description in
  /// the SDP this candidate is associated with.
  int get sdpMlineIndex;

  /// This carries the candidate-attribute as defined in section 15.1 of
  /// [RFC5245][1]. If this RTCIceCandidate represents an
  /// end-of-candidates indication or a peer reflexive remote candidate,
  /// candidate is an empty string.
  ///
  /// [1]: https://tools.ietf.org/html/rfc5245
  String get candidate;
>>>>>>> 17087922
  @JsonKey(ignore: true)
  $IceCandidateCopyWith<IceCandidate> get copyWith =>
      throw _privateConstructorUsedError;
}

/// @nodoc
abstract class $IceGatheringStateChangeCopyWith<$Res> {
  factory $IceGatheringStateChangeCopyWith(IceGatheringStateChange value,
          $Res Function(IceGatheringStateChange) then) =
      _$IceGatheringStateChangeCopyWithImpl<$Res>;
  $Res call({IceGatheringState field0});
}

/// @nodoc
class _$IceGatheringStateChangeCopyWithImpl<$Res>
    extends _$PeerConnectionEventCopyWithImpl<$Res>
    implements $IceGatheringStateChangeCopyWith<$Res> {
  _$IceGatheringStateChangeCopyWithImpl(IceGatheringStateChange _value,
      $Res Function(IceGatheringStateChange) _then)
      : super(_value, (v) => _then(v as IceGatheringStateChange));

  @override
  IceGatheringStateChange get _value => super._value as IceGatheringStateChange;

  @override
  $Res call({
    Object? field0 = freezed,
  }) {
    return _then(IceGatheringStateChange(
      field0 == freezed
          ? _value.field0
          : field0 // ignore: cast_nullable_to_non_nullable
              as IceGatheringState,
    ));
  }
}

/// @nodoc

class _$IceGatheringStateChange implements IceGatheringStateChange {
  const _$IceGatheringStateChange(this.field0);

  @override
  final IceGatheringState field0;

  @override
  String toString() {
    return 'PeerConnectionEvent.iceGatheringStateChange(field0: $field0)';
  }

  @override
  bool operator ==(dynamic other) {
    return identical(this, other) ||
        (other is IceGatheringStateChange &&
            (identical(other.field0, field0) ||
                const DeepCollectionEquality().equals(other.field0, field0)));
  }

  @override
  int get hashCode =>
      runtimeType.hashCode ^ const DeepCollectionEquality().hash(field0);

  @JsonKey(ignore: true)
  @override
  $IceGatheringStateChangeCopyWith<IceGatheringStateChange> get copyWith =>
      _$IceGatheringStateChangeCopyWithImpl<IceGatheringStateChange>(
          this, _$identity);

  @override
  @optionalTypeArgs
  TResult when<TResult extends Object?>({
    required TResult Function(int id) peerCreated,
    required TResult Function(
            String sdpMid, int sdpMlineIndex, String candidate)
        iceCandidate,
    required TResult Function(IceGatheringState field0) iceGatheringStateChange,
    required TResult Function(String address, int port, String url,
            int errorCode, String errorText)
        iceCandidateError,
    required TResult Function() negotiationNeeded,
    required TResult Function(SignalingState field0) signallingChange,
    required TResult Function(IceConnectionState field0)
        iceConnectionStateChange,
    required TResult Function(PeerConnectionState field0) connectionStateChange,
    required TResult Function(RtcTrackEvent field0) track,
  }) {
    return iceGatheringStateChange(field0);
  }

  @override
  @optionalTypeArgs
  TResult maybeWhen<TResult extends Object?>({
    TResult Function(int id)? peerCreated,
    TResult Function(String sdpMid, int sdpMlineIndex, String candidate)?
        iceCandidate,
    TResult Function(IceGatheringState field0)? iceGatheringStateChange,
    TResult Function(String address, int port, String url, int errorCode,
            String errorText)?
        iceCandidateError,
    TResult Function()? negotiationNeeded,
    TResult Function(SignalingState field0)? signallingChange,
    TResult Function(IceConnectionState field0)? iceConnectionStateChange,
    TResult Function(PeerConnectionState field0)? connectionStateChange,
    TResult Function(RtcTrackEvent field0)? track,
    required TResult orElse(),
  }) {
    if (iceGatheringStateChange != null) {
      return iceGatheringStateChange(field0);
    }
    return orElse();
  }

  @override
  @optionalTypeArgs
  TResult map<TResult extends Object?>({
    required TResult Function(PeerCreated value) peerCreated,
    required TResult Function(IceCandidate value) iceCandidate,
    required TResult Function(IceGatheringStateChange value)
        iceGatheringStateChange,
    required TResult Function(IceCandidateError value) iceCandidateError,
    required TResult Function(NegotiationNeeded value) negotiationNeeded,
    required TResult Function(SignallingChange value) signallingChange,
    required TResult Function(IceConnectionStateChange value)
        iceConnectionStateChange,
    required TResult Function(ConnectionStateChange value)
        connectionStateChange,
    required TResult Function(Track value) track,
  }) {
    return iceGatheringStateChange(this);
  }

  @override
  @optionalTypeArgs
  TResult maybeMap<TResult extends Object?>({
    TResult Function(PeerCreated value)? peerCreated,
    TResult Function(IceCandidate value)? iceCandidate,
    TResult Function(IceGatheringStateChange value)? iceGatheringStateChange,
    TResult Function(IceCandidateError value)? iceCandidateError,
    TResult Function(NegotiationNeeded value)? negotiationNeeded,
    TResult Function(SignallingChange value)? signallingChange,
    TResult Function(IceConnectionStateChange value)? iceConnectionStateChange,
    TResult Function(ConnectionStateChange value)? connectionStateChange,
    TResult Function(Track value)? track,
    required TResult orElse(),
  }) {
    if (iceGatheringStateChange != null) {
      return iceGatheringStateChange(this);
    }
    return orElse();
  }
}

abstract class IceGatheringStateChange implements PeerConnectionEvent {
  const factory IceGatheringStateChange(IceGatheringState field0) =
      _$IceGatheringStateChange;

  IceGatheringState get field0 => throw _privateConstructorUsedError;
  @JsonKey(ignore: true)
  $IceGatheringStateChangeCopyWith<IceGatheringStateChange> get copyWith =>
      throw _privateConstructorUsedError;
}

/// @nodoc
abstract class $IceCandidateErrorCopyWith<$Res> {
  factory $IceCandidateErrorCopyWith(
          IceCandidateError value, $Res Function(IceCandidateError) then) =
      _$IceCandidateErrorCopyWithImpl<$Res>;
  $Res call(
      {String address, int port, String url, int errorCode, String errorText});
}

/// @nodoc
class _$IceCandidateErrorCopyWithImpl<$Res>
    extends _$PeerConnectionEventCopyWithImpl<$Res>
    implements $IceCandidateErrorCopyWith<$Res> {
  _$IceCandidateErrorCopyWithImpl(
      IceCandidateError _value, $Res Function(IceCandidateError) _then)
      : super(_value, (v) => _then(v as IceCandidateError));

  @override
  IceCandidateError get _value => super._value as IceCandidateError;

  @override
  $Res call({
    Object? address = freezed,
    Object? port = freezed,
    Object? url = freezed,
    Object? errorCode = freezed,
    Object? errorText = freezed,
  }) {
    return _then(IceCandidateError(
      address: address == freezed
          ? _value.address
          : address // ignore: cast_nullable_to_non_nullable
              as String,
      port: port == freezed
          ? _value.port
          : port // ignore: cast_nullable_to_non_nullable
              as int,
      url: url == freezed
          ? _value.url
          : url // ignore: cast_nullable_to_non_nullable
              as String,
      errorCode: errorCode == freezed
          ? _value.errorCode
          : errorCode // ignore: cast_nullable_to_non_nullable
              as int,
      errorText: errorText == freezed
          ? _value.errorText
          : errorText // ignore: cast_nullable_to_non_nullable
              as String,
    ));
  }
}

/// @nodoc

class _$IceCandidateError implements IceCandidateError {
  const _$IceCandidateError(
      {required this.address,
      required this.port,
      required this.url,
      required this.errorCode,
      required this.errorText});

  @override

  /// The address attribute is the local IP address used to communicate
  /// with the STUN or TURN server.
  final String address;
  @override

  /// The port attribute is the port used to communicate with the STUN or
  /// TURN server.
  final int port;
  @override

  /// The url attribute is the STUN or TURN URL that identifies the STUN
  /// or TURN server for which the failure occurred.
  final String url;
  @override

  /// The numeric STUN error code returned by the STUN or TURN server
  /// [`STUN-PARAMETERS`][1].
  ///
  /// If no host candidate can reach the server, errorCode will be set to
  /// the value 701 which is outside the STUN error code range.
  ///
  /// [1]: https://tinyurl.com/stun-parameters-6
  final int errorCode;
  @override

  /// The STUN reason text returned by the STUN or TURN server
  /// [`STUN-PARAMETERS`][1].
  ///
  /// If the server could not be reached, this will be set to an
  /// implementation-specific value providing details about the error.
  ///
  /// [1]: https://tinyurl.com/stun-parameters-6
  final String errorText;

  @override
  String toString() {
    return 'PeerConnectionEvent.iceCandidateError(address: $address, port: $port, url: $url, errorCode: $errorCode, errorText: $errorText)';
  }

  @override
  bool operator ==(dynamic other) {
    return identical(this, other) ||
        (other is IceCandidateError &&
            (identical(other.address, address) ||
                const DeepCollectionEquality()
                    .equals(other.address, address)) &&
            (identical(other.port, port) ||
                const DeepCollectionEquality().equals(other.port, port)) &&
            (identical(other.url, url) ||
                const DeepCollectionEquality().equals(other.url, url)) &&
            (identical(other.errorCode, errorCode) ||
                const DeepCollectionEquality()
                    .equals(other.errorCode, errorCode)) &&
            (identical(other.errorText, errorText) ||
                const DeepCollectionEquality()
                    .equals(other.errorText, errorText)));
  }

  @override
  int get hashCode =>
      runtimeType.hashCode ^
      const DeepCollectionEquality().hash(address) ^
      const DeepCollectionEquality().hash(port) ^
      const DeepCollectionEquality().hash(url) ^
      const DeepCollectionEquality().hash(errorCode) ^
      const DeepCollectionEquality().hash(errorText);

  @JsonKey(ignore: true)
  @override
  $IceCandidateErrorCopyWith<IceCandidateError> get copyWith =>
      _$IceCandidateErrorCopyWithImpl<IceCandidateError>(this, _$identity);

  @override
  @optionalTypeArgs
  TResult when<TResult extends Object?>({
    required TResult Function(int id) peerCreated,
    required TResult Function(
            String sdpMid, int sdpMlineIndex, String candidate)
        iceCandidate,
    required TResult Function(IceGatheringState field0) iceGatheringStateChange,
    required TResult Function(String address, int port, String url,
            int errorCode, String errorText)
        iceCandidateError,
    required TResult Function() negotiationNeeded,
    required TResult Function(SignalingState field0) signallingChange,
    required TResult Function(IceConnectionState field0)
        iceConnectionStateChange,
    required TResult Function(PeerConnectionState field0) connectionStateChange,
    required TResult Function(RtcTrackEvent field0) track,
  }) {
    return iceCandidateError(address, port, url, errorCode, errorText);
  }

  @override
  @optionalTypeArgs
  TResult maybeWhen<TResult extends Object?>({
    TResult Function(int id)? peerCreated,
    TResult Function(String sdpMid, int sdpMlineIndex, String candidate)?
        iceCandidate,
    TResult Function(IceGatheringState field0)? iceGatheringStateChange,
    TResult Function(String address, int port, String url, int errorCode,
            String errorText)?
        iceCandidateError,
    TResult Function()? negotiationNeeded,
    TResult Function(SignalingState field0)? signallingChange,
    TResult Function(IceConnectionState field0)? iceConnectionStateChange,
    TResult Function(PeerConnectionState field0)? connectionStateChange,
    TResult Function(RtcTrackEvent field0)? track,
    required TResult orElse(),
  }) {
    if (iceCandidateError != null) {
      return iceCandidateError(address, port, url, errorCode, errorText);
    }
    return orElse();
  }

  @override
  @optionalTypeArgs
  TResult map<TResult extends Object?>({
    required TResult Function(PeerCreated value) peerCreated,
    required TResult Function(IceCandidate value) iceCandidate,
    required TResult Function(IceGatheringStateChange value)
        iceGatheringStateChange,
    required TResult Function(IceCandidateError value) iceCandidateError,
    required TResult Function(NegotiationNeeded value) negotiationNeeded,
    required TResult Function(SignallingChange value) signallingChange,
    required TResult Function(IceConnectionStateChange value)
        iceConnectionStateChange,
    required TResult Function(ConnectionStateChange value)
        connectionStateChange,
    required TResult Function(Track value) track,
  }) {
    return iceCandidateError(this);
  }

  @override
  @optionalTypeArgs
  TResult maybeMap<TResult extends Object?>({
    TResult Function(PeerCreated value)? peerCreated,
    TResult Function(IceCandidate value)? iceCandidate,
    TResult Function(IceGatheringStateChange value)? iceGatheringStateChange,
    TResult Function(IceCandidateError value)? iceCandidateError,
    TResult Function(NegotiationNeeded value)? negotiationNeeded,
    TResult Function(SignallingChange value)? signallingChange,
    TResult Function(IceConnectionStateChange value)? iceConnectionStateChange,
    TResult Function(ConnectionStateChange value)? connectionStateChange,
    TResult Function(Track value)? track,
    required TResult orElse(),
  }) {
    if (iceCandidateError != null) {
      return iceCandidateError(this);
    }
    return orElse();
  }
}

abstract class IceCandidateError implements PeerConnectionEvent {
  const factory IceCandidateError(
      {required String address,
      required int port,
      required String url,
      required int errorCode,
      required String errorText}) = _$IceCandidateError;

<<<<<<< HEAD
  String get address => throw _privateConstructorUsedError;
  int get port => throw _privateConstructorUsedError;
  String get url => throw _privateConstructorUsedError;
  int get errorCode => throw _privateConstructorUsedError;
  String get errorText => throw _privateConstructorUsedError;
=======
  /// The address attribute is the local IP address used to communicate
  /// with the STUN or TURN server.
  String get address;

  /// The port attribute is the port used to communicate with the STUN or
  /// TURN server.
  int get port;

  /// The url attribute is the STUN or TURN URL that identifies the STUN
  /// or TURN server for which the failure occurred.
  String get url;

  /// The numeric STUN error code returned by the STUN or TURN server
  /// [`STUN-PARAMETERS`][1].
  ///
  /// If no host candidate can reach the server, errorCode will be set to
  /// the value 701 which is outside the STUN error code range.
  ///
  /// [1]: https://tinyurl.com/stun-parameters-6
  int get errorCode;

  /// The STUN reason text returned by the STUN or TURN server
  /// [`STUN-PARAMETERS`][1].
  ///
  /// If the server could not be reached, this will be set to an
  /// implementation-specific value providing details about the error.
  ///
  /// [1]: https://tinyurl.com/stun-parameters-6
  String get errorText;
>>>>>>> 17087922
  @JsonKey(ignore: true)
  $IceCandidateErrorCopyWith<IceCandidateError> get copyWith =>
      throw _privateConstructorUsedError;
}

/// @nodoc
abstract class $NegotiationNeededCopyWith<$Res> {
  factory $NegotiationNeededCopyWith(
          NegotiationNeeded value, $Res Function(NegotiationNeeded) then) =
      _$NegotiationNeededCopyWithImpl<$Res>;
}

/// @nodoc
class _$NegotiationNeededCopyWithImpl<$Res>
    extends _$PeerConnectionEventCopyWithImpl<$Res>
    implements $NegotiationNeededCopyWith<$Res> {
  _$NegotiationNeededCopyWithImpl(
      NegotiationNeeded _value, $Res Function(NegotiationNeeded) _then)
      : super(_value, (v) => _then(v as NegotiationNeeded));

  @override
  NegotiationNeeded get _value => super._value as NegotiationNeeded;
}

/// @nodoc

class _$NegotiationNeeded implements NegotiationNeeded {
  const _$NegotiationNeeded();

  @override
  String toString() {
    return 'PeerConnectionEvent.negotiationNeeded()';
  }

  @override
  bool operator ==(dynamic other) {
    return identical(this, other) || (other is NegotiationNeeded);
  }

  @override
  int get hashCode => runtimeType.hashCode;

  @override
  @optionalTypeArgs
  TResult when<TResult extends Object?>({
    required TResult Function(int id) peerCreated,
    required TResult Function(
            String sdpMid, int sdpMlineIndex, String candidate)
        iceCandidate,
    required TResult Function(IceGatheringState field0) iceGatheringStateChange,
    required TResult Function(String address, int port, String url,
            int errorCode, String errorText)
        iceCandidateError,
    required TResult Function() negotiationNeeded,
    required TResult Function(SignalingState field0) signallingChange,
    required TResult Function(IceConnectionState field0)
        iceConnectionStateChange,
    required TResult Function(PeerConnectionState field0) connectionStateChange,
    required TResult Function(RtcTrackEvent field0) track,
  }) {
    return negotiationNeeded();
  }

  @override
  @optionalTypeArgs
  TResult maybeWhen<TResult extends Object?>({
    TResult Function(int id)? peerCreated,
    TResult Function(String sdpMid, int sdpMlineIndex, String candidate)?
        iceCandidate,
    TResult Function(IceGatheringState field0)? iceGatheringStateChange,
    TResult Function(String address, int port, String url, int errorCode,
            String errorText)?
        iceCandidateError,
    TResult Function()? negotiationNeeded,
    TResult Function(SignalingState field0)? signallingChange,
    TResult Function(IceConnectionState field0)? iceConnectionStateChange,
    TResult Function(PeerConnectionState field0)? connectionStateChange,
    TResult Function(RtcTrackEvent field0)? track,
    required TResult orElse(),
  }) {
    if (negotiationNeeded != null) {
      return negotiationNeeded();
    }
    return orElse();
  }

  @override
  @optionalTypeArgs
  TResult map<TResult extends Object?>({
    required TResult Function(PeerCreated value) peerCreated,
    required TResult Function(IceCandidate value) iceCandidate,
    required TResult Function(IceGatheringStateChange value)
        iceGatheringStateChange,
    required TResult Function(IceCandidateError value) iceCandidateError,
    required TResult Function(NegotiationNeeded value) negotiationNeeded,
    required TResult Function(SignallingChange value) signallingChange,
    required TResult Function(IceConnectionStateChange value)
        iceConnectionStateChange,
    required TResult Function(ConnectionStateChange value)
        connectionStateChange,
    required TResult Function(Track value) track,
  }) {
    return negotiationNeeded(this);
  }

  @override
  @optionalTypeArgs
  TResult maybeMap<TResult extends Object?>({
    TResult Function(PeerCreated value)? peerCreated,
    TResult Function(IceCandidate value)? iceCandidate,
    TResult Function(IceGatheringStateChange value)? iceGatheringStateChange,
    TResult Function(IceCandidateError value)? iceCandidateError,
    TResult Function(NegotiationNeeded value)? negotiationNeeded,
    TResult Function(SignallingChange value)? signallingChange,
    TResult Function(IceConnectionStateChange value)? iceConnectionStateChange,
    TResult Function(ConnectionStateChange value)? connectionStateChange,
    TResult Function(Track value)? track,
    required TResult orElse(),
  }) {
    if (negotiationNeeded != null) {
      return negotiationNeeded(this);
    }
    return orElse();
  }
}

abstract class NegotiationNeeded implements PeerConnectionEvent {
  const factory NegotiationNeeded() = _$NegotiationNeeded;
}

/// @nodoc
abstract class $SignallingChangeCopyWith<$Res> {
  factory $SignallingChangeCopyWith(
          SignallingChange value, $Res Function(SignallingChange) then) =
      _$SignallingChangeCopyWithImpl<$Res>;
  $Res call({SignalingState field0});
}

/// @nodoc
class _$SignallingChangeCopyWithImpl<$Res>
    extends _$PeerConnectionEventCopyWithImpl<$Res>
    implements $SignallingChangeCopyWith<$Res> {
  _$SignallingChangeCopyWithImpl(
      SignallingChange _value, $Res Function(SignallingChange) _then)
      : super(_value, (v) => _then(v as SignallingChange));

  @override
  SignallingChange get _value => super._value as SignallingChange;

  @override
  $Res call({
    Object? field0 = freezed,
  }) {
    return _then(SignallingChange(
      field0 == freezed
          ? _value.field0
          : field0 // ignore: cast_nullable_to_non_nullable
              as SignalingState,
    ));
  }
}

/// @nodoc

class _$SignallingChange implements SignallingChange {
  const _$SignallingChange(this.field0);

  @override
  final SignalingState field0;

  @override
  String toString() {
    return 'PeerConnectionEvent.signallingChange(field0: $field0)';
  }

  @override
  bool operator ==(dynamic other) {
    return identical(this, other) ||
        (other is SignallingChange &&
            (identical(other.field0, field0) ||
                const DeepCollectionEquality().equals(other.field0, field0)));
  }

  @override
  int get hashCode =>
      runtimeType.hashCode ^ const DeepCollectionEquality().hash(field0);

  @JsonKey(ignore: true)
  @override
  $SignallingChangeCopyWith<SignallingChange> get copyWith =>
      _$SignallingChangeCopyWithImpl<SignallingChange>(this, _$identity);

  @override
  @optionalTypeArgs
  TResult when<TResult extends Object?>({
    required TResult Function(int id) peerCreated,
    required TResult Function(
            String sdpMid, int sdpMlineIndex, String candidate)
        iceCandidate,
    required TResult Function(IceGatheringState field0) iceGatheringStateChange,
    required TResult Function(String address, int port, String url,
            int errorCode, String errorText)
        iceCandidateError,
    required TResult Function() negotiationNeeded,
    required TResult Function(SignalingState field0) signallingChange,
    required TResult Function(IceConnectionState field0)
        iceConnectionStateChange,
    required TResult Function(PeerConnectionState field0) connectionStateChange,
    required TResult Function(RtcTrackEvent field0) track,
  }) {
    return signallingChange(field0);
  }

  @override
  @optionalTypeArgs
  TResult maybeWhen<TResult extends Object?>({
    TResult Function(int id)? peerCreated,
    TResult Function(String sdpMid, int sdpMlineIndex, String candidate)?
        iceCandidate,
    TResult Function(IceGatheringState field0)? iceGatheringStateChange,
    TResult Function(String address, int port, String url, int errorCode,
            String errorText)?
        iceCandidateError,
    TResult Function()? negotiationNeeded,
    TResult Function(SignalingState field0)? signallingChange,
    TResult Function(IceConnectionState field0)? iceConnectionStateChange,
    TResult Function(PeerConnectionState field0)? connectionStateChange,
    TResult Function(RtcTrackEvent field0)? track,
    required TResult orElse(),
  }) {
    if (signallingChange != null) {
      return signallingChange(field0);
    }
    return orElse();
  }

  @override
  @optionalTypeArgs
  TResult map<TResult extends Object?>({
    required TResult Function(PeerCreated value) peerCreated,
    required TResult Function(IceCandidate value) iceCandidate,
    required TResult Function(IceGatheringStateChange value)
        iceGatheringStateChange,
    required TResult Function(IceCandidateError value) iceCandidateError,
    required TResult Function(NegotiationNeeded value) negotiationNeeded,
    required TResult Function(SignallingChange value) signallingChange,
    required TResult Function(IceConnectionStateChange value)
        iceConnectionStateChange,
    required TResult Function(ConnectionStateChange value)
        connectionStateChange,
    required TResult Function(Track value) track,
  }) {
    return signallingChange(this);
  }

  @override
  @optionalTypeArgs
  TResult maybeMap<TResult extends Object?>({
    TResult Function(PeerCreated value)? peerCreated,
    TResult Function(IceCandidate value)? iceCandidate,
    TResult Function(IceGatheringStateChange value)? iceGatheringStateChange,
    TResult Function(IceCandidateError value)? iceCandidateError,
    TResult Function(NegotiationNeeded value)? negotiationNeeded,
    TResult Function(SignallingChange value)? signallingChange,
    TResult Function(IceConnectionStateChange value)? iceConnectionStateChange,
    TResult Function(ConnectionStateChange value)? connectionStateChange,
    TResult Function(Track value)? track,
    required TResult orElse(),
  }) {
    if (signallingChange != null) {
      return signallingChange(this);
    }
    return orElse();
  }
}

abstract class SignallingChange implements PeerConnectionEvent {
  const factory SignallingChange(SignalingState field0) = _$SignallingChange;

  SignalingState get field0 => throw _privateConstructorUsedError;
  @JsonKey(ignore: true)
  $SignallingChangeCopyWith<SignallingChange> get copyWith =>
      throw _privateConstructorUsedError;
}

/// @nodoc
abstract class $IceConnectionStateChangeCopyWith<$Res> {
  factory $IceConnectionStateChangeCopyWith(IceConnectionStateChange value,
          $Res Function(IceConnectionStateChange) then) =
      _$IceConnectionStateChangeCopyWithImpl<$Res>;
  $Res call({IceConnectionState field0});
}

/// @nodoc
class _$IceConnectionStateChangeCopyWithImpl<$Res>
    extends _$PeerConnectionEventCopyWithImpl<$Res>
    implements $IceConnectionStateChangeCopyWith<$Res> {
  _$IceConnectionStateChangeCopyWithImpl(IceConnectionStateChange _value,
      $Res Function(IceConnectionStateChange) _then)
      : super(_value, (v) => _then(v as IceConnectionStateChange));

  @override
  IceConnectionStateChange get _value =>
      super._value as IceConnectionStateChange;

  @override
  $Res call({
    Object? field0 = freezed,
  }) {
    return _then(IceConnectionStateChange(
      field0 == freezed
          ? _value.field0
          : field0 // ignore: cast_nullable_to_non_nullable
              as IceConnectionState,
    ));
  }
}

/// @nodoc

class _$IceConnectionStateChange implements IceConnectionStateChange {
  const _$IceConnectionStateChange(this.field0);

  @override
  final IceConnectionState field0;

  @override
  String toString() {
    return 'PeerConnectionEvent.iceConnectionStateChange(field0: $field0)';
  }

  @override
  bool operator ==(dynamic other) {
    return identical(this, other) ||
        (other is IceConnectionStateChange &&
            (identical(other.field0, field0) ||
                const DeepCollectionEquality().equals(other.field0, field0)));
  }

  @override
  int get hashCode =>
      runtimeType.hashCode ^ const DeepCollectionEquality().hash(field0);

  @JsonKey(ignore: true)
  @override
  $IceConnectionStateChangeCopyWith<IceConnectionStateChange> get copyWith =>
      _$IceConnectionStateChangeCopyWithImpl<IceConnectionStateChange>(
          this, _$identity);

  @override
  @optionalTypeArgs
  TResult when<TResult extends Object?>({
    required TResult Function(int id) peerCreated,
    required TResult Function(
            String sdpMid, int sdpMlineIndex, String candidate)
        iceCandidate,
    required TResult Function(IceGatheringState field0) iceGatheringStateChange,
    required TResult Function(String address, int port, String url,
            int errorCode, String errorText)
        iceCandidateError,
    required TResult Function() negotiationNeeded,
    required TResult Function(SignalingState field0) signallingChange,
    required TResult Function(IceConnectionState field0)
        iceConnectionStateChange,
    required TResult Function(PeerConnectionState field0) connectionStateChange,
    required TResult Function(RtcTrackEvent field0) track,
  }) {
    return iceConnectionStateChange(field0);
  }

  @override
  @optionalTypeArgs
  TResult maybeWhen<TResult extends Object?>({
    TResult Function(int id)? peerCreated,
    TResult Function(String sdpMid, int sdpMlineIndex, String candidate)?
        iceCandidate,
    TResult Function(IceGatheringState field0)? iceGatheringStateChange,
    TResult Function(String address, int port, String url, int errorCode,
            String errorText)?
        iceCandidateError,
    TResult Function()? negotiationNeeded,
    TResult Function(SignalingState field0)? signallingChange,
    TResult Function(IceConnectionState field0)? iceConnectionStateChange,
    TResult Function(PeerConnectionState field0)? connectionStateChange,
    TResult Function(RtcTrackEvent field0)? track,
    required TResult orElse(),
  }) {
    if (iceConnectionStateChange != null) {
      return iceConnectionStateChange(field0);
    }
    return orElse();
  }

  @override
  @optionalTypeArgs
  TResult map<TResult extends Object?>({
    required TResult Function(PeerCreated value) peerCreated,
    required TResult Function(IceCandidate value) iceCandidate,
    required TResult Function(IceGatheringStateChange value)
        iceGatheringStateChange,
    required TResult Function(IceCandidateError value) iceCandidateError,
    required TResult Function(NegotiationNeeded value) negotiationNeeded,
    required TResult Function(SignallingChange value) signallingChange,
    required TResult Function(IceConnectionStateChange value)
        iceConnectionStateChange,
    required TResult Function(ConnectionStateChange value)
        connectionStateChange,
    required TResult Function(Track value) track,
  }) {
    return iceConnectionStateChange(this);
  }

  @override
  @optionalTypeArgs
  TResult maybeMap<TResult extends Object?>({
    TResult Function(PeerCreated value)? peerCreated,
    TResult Function(IceCandidate value)? iceCandidate,
    TResult Function(IceGatheringStateChange value)? iceGatheringStateChange,
    TResult Function(IceCandidateError value)? iceCandidateError,
    TResult Function(NegotiationNeeded value)? negotiationNeeded,
    TResult Function(SignallingChange value)? signallingChange,
    TResult Function(IceConnectionStateChange value)? iceConnectionStateChange,
    TResult Function(ConnectionStateChange value)? connectionStateChange,
    TResult Function(Track value)? track,
    required TResult orElse(),
  }) {
    if (iceConnectionStateChange != null) {
      return iceConnectionStateChange(this);
    }
    return orElse();
  }
}

abstract class IceConnectionStateChange implements PeerConnectionEvent {
  const factory IceConnectionStateChange(IceConnectionState field0) =
      _$IceConnectionStateChange;

  IceConnectionState get field0 => throw _privateConstructorUsedError;
  @JsonKey(ignore: true)
  $IceConnectionStateChangeCopyWith<IceConnectionStateChange> get copyWith =>
      throw _privateConstructorUsedError;
}

/// @nodoc
abstract class $ConnectionStateChangeCopyWith<$Res> {
  factory $ConnectionStateChangeCopyWith(ConnectionStateChange value,
          $Res Function(ConnectionStateChange) then) =
      _$ConnectionStateChangeCopyWithImpl<$Res>;
  $Res call({PeerConnectionState field0});
}

/// @nodoc
class _$ConnectionStateChangeCopyWithImpl<$Res>
    extends _$PeerConnectionEventCopyWithImpl<$Res>
    implements $ConnectionStateChangeCopyWith<$Res> {
  _$ConnectionStateChangeCopyWithImpl(
      ConnectionStateChange _value, $Res Function(ConnectionStateChange) _then)
      : super(_value, (v) => _then(v as ConnectionStateChange));

  @override
  ConnectionStateChange get _value => super._value as ConnectionStateChange;

  @override
  $Res call({
    Object? field0 = freezed,
  }) {
    return _then(ConnectionStateChange(
      field0 == freezed
          ? _value.field0
          : field0 // ignore: cast_nullable_to_non_nullable
              as PeerConnectionState,
    ));
  }
}

/// @nodoc

class _$ConnectionStateChange implements ConnectionStateChange {
  const _$ConnectionStateChange(this.field0);

  @override
  final PeerConnectionState field0;

  @override
  String toString() {
    return 'PeerConnectionEvent.connectionStateChange(field0: $field0)';
  }

  @override
  bool operator ==(dynamic other) {
    return identical(this, other) ||
        (other is ConnectionStateChange &&
            (identical(other.field0, field0) ||
                const DeepCollectionEquality().equals(other.field0, field0)));
  }

  @override
  int get hashCode =>
      runtimeType.hashCode ^ const DeepCollectionEquality().hash(field0);

  @JsonKey(ignore: true)
  @override
  $ConnectionStateChangeCopyWith<ConnectionStateChange> get copyWith =>
      _$ConnectionStateChangeCopyWithImpl<ConnectionStateChange>(
          this, _$identity);

  @override
  @optionalTypeArgs
  TResult when<TResult extends Object?>({
    required TResult Function(int id) peerCreated,
    required TResult Function(
            String sdpMid, int sdpMlineIndex, String candidate)
        iceCandidate,
    required TResult Function(IceGatheringState field0) iceGatheringStateChange,
    required TResult Function(String address, int port, String url,
            int errorCode, String errorText)
        iceCandidateError,
    required TResult Function() negotiationNeeded,
    required TResult Function(SignalingState field0) signallingChange,
    required TResult Function(IceConnectionState field0)
        iceConnectionStateChange,
    required TResult Function(PeerConnectionState field0) connectionStateChange,
    required TResult Function(RtcTrackEvent field0) track,
  }) {
    return connectionStateChange(field0);
  }

  @override
  @optionalTypeArgs
  TResult maybeWhen<TResult extends Object?>({
    TResult Function(int id)? peerCreated,
    TResult Function(String sdpMid, int sdpMlineIndex, String candidate)?
        iceCandidate,
    TResult Function(IceGatheringState field0)? iceGatheringStateChange,
    TResult Function(String address, int port, String url, int errorCode,
            String errorText)?
        iceCandidateError,
    TResult Function()? negotiationNeeded,
    TResult Function(SignalingState field0)? signallingChange,
    TResult Function(IceConnectionState field0)? iceConnectionStateChange,
    TResult Function(PeerConnectionState field0)? connectionStateChange,
    TResult Function(RtcTrackEvent field0)? track,
    required TResult orElse(),
  }) {
    if (connectionStateChange != null) {
      return connectionStateChange(field0);
    }
    return orElse();
  }

  @override
  @optionalTypeArgs
  TResult map<TResult extends Object?>({
    required TResult Function(PeerCreated value) peerCreated,
    required TResult Function(IceCandidate value) iceCandidate,
    required TResult Function(IceGatheringStateChange value)
        iceGatheringStateChange,
    required TResult Function(IceCandidateError value) iceCandidateError,
    required TResult Function(NegotiationNeeded value) negotiationNeeded,
    required TResult Function(SignallingChange value) signallingChange,
    required TResult Function(IceConnectionStateChange value)
        iceConnectionStateChange,
    required TResult Function(ConnectionStateChange value)
        connectionStateChange,
    required TResult Function(Track value) track,
  }) {
    return connectionStateChange(this);
  }

  @override
  @optionalTypeArgs
  TResult maybeMap<TResult extends Object?>({
    TResult Function(PeerCreated value)? peerCreated,
    TResult Function(IceCandidate value)? iceCandidate,
    TResult Function(IceGatheringStateChange value)? iceGatheringStateChange,
    TResult Function(IceCandidateError value)? iceCandidateError,
    TResult Function(NegotiationNeeded value)? negotiationNeeded,
    TResult Function(SignallingChange value)? signallingChange,
    TResult Function(IceConnectionStateChange value)? iceConnectionStateChange,
    TResult Function(ConnectionStateChange value)? connectionStateChange,
    TResult Function(Track value)? track,
    required TResult orElse(),
  }) {
    if (connectionStateChange != null) {
      return connectionStateChange(this);
    }
    return orElse();
  }
}

abstract class ConnectionStateChange implements PeerConnectionEvent {
  const factory ConnectionStateChange(PeerConnectionState field0) =
      _$ConnectionStateChange;

  PeerConnectionState get field0 => throw _privateConstructorUsedError;
  @JsonKey(ignore: true)
  $ConnectionStateChangeCopyWith<ConnectionStateChange> get copyWith =>
      throw _privateConstructorUsedError;
}

/// @nodoc
abstract class $TrackCopyWith<$Res> {
  factory $TrackCopyWith(Track value, $Res Function(Track) then) =
      _$TrackCopyWithImpl<$Res>;
  $Res call({RtcTrackEvent field0});
}

/// @nodoc
class _$TrackCopyWithImpl<$Res> extends _$PeerConnectionEventCopyWithImpl<$Res>
    implements $TrackCopyWith<$Res> {
  _$TrackCopyWithImpl(Track _value, $Res Function(Track) _then)
      : super(_value, (v) => _then(v as Track));

  @override
  Track get _value => super._value as Track;

  @override
  $Res call({
    Object? field0 = freezed,
  }) {
    return _then(Track(
      field0 == freezed
          ? _value.field0
          : field0 // ignore: cast_nullable_to_non_nullable
              as RtcTrackEvent,
    ));
  }
}

/// @nodoc

class _$Track implements Track {
  const _$Track(this.field0);

  @override
  final RtcTrackEvent field0;

  @override
  String toString() {
    return 'PeerConnectionEvent.track(field0: $field0)';
  }

  @override
  bool operator ==(dynamic other) {
    return identical(this, other) ||
        (other is Track &&
            (identical(other.field0, field0) ||
                const DeepCollectionEquality().equals(other.field0, field0)));
  }

  @override
  int get hashCode =>
      runtimeType.hashCode ^ const DeepCollectionEquality().hash(field0);

  @JsonKey(ignore: true)
  @override
  $TrackCopyWith<Track> get copyWith =>
      _$TrackCopyWithImpl<Track>(this, _$identity);

  @override
  @optionalTypeArgs
  TResult when<TResult extends Object?>({
    required TResult Function(int id) peerCreated,
    required TResult Function(
            String sdpMid, int sdpMlineIndex, String candidate)
        iceCandidate,
    required TResult Function(IceGatheringState field0) iceGatheringStateChange,
    required TResult Function(String address, int port, String url,
            int errorCode, String errorText)
        iceCandidateError,
    required TResult Function() negotiationNeeded,
    required TResult Function(SignalingState field0) signallingChange,
    required TResult Function(IceConnectionState field0)
        iceConnectionStateChange,
    required TResult Function(PeerConnectionState field0) connectionStateChange,
    required TResult Function(RtcTrackEvent field0) track,
  }) {
    return track(field0);
  }

  @override
  @optionalTypeArgs
  TResult maybeWhen<TResult extends Object?>({
    TResult Function(int id)? peerCreated,
    TResult Function(String sdpMid, int sdpMlineIndex, String candidate)?
        iceCandidate,
    TResult Function(IceGatheringState field0)? iceGatheringStateChange,
    TResult Function(String address, int port, String url, int errorCode,
            String errorText)?
        iceCandidateError,
    TResult Function()? negotiationNeeded,
    TResult Function(SignalingState field0)? signallingChange,
    TResult Function(IceConnectionState field0)? iceConnectionStateChange,
    TResult Function(PeerConnectionState field0)? connectionStateChange,
    TResult Function(RtcTrackEvent field0)? track,
    required TResult orElse(),
  }) {
    if (track != null) {
      return track(field0);
    }
    return orElse();
  }

  @override
  @optionalTypeArgs
  TResult map<TResult extends Object?>({
    required TResult Function(PeerCreated value) peerCreated,
    required TResult Function(IceCandidate value) iceCandidate,
    required TResult Function(IceGatheringStateChange value)
        iceGatheringStateChange,
    required TResult Function(IceCandidateError value) iceCandidateError,
    required TResult Function(NegotiationNeeded value) negotiationNeeded,
    required TResult Function(SignallingChange value) signallingChange,
    required TResult Function(IceConnectionStateChange value)
        iceConnectionStateChange,
    required TResult Function(ConnectionStateChange value)
        connectionStateChange,
    required TResult Function(Track value) track,
  }) {
    return track(this);
  }

  @override
  @optionalTypeArgs
  TResult maybeMap<TResult extends Object?>({
    TResult Function(PeerCreated value)? peerCreated,
    TResult Function(IceCandidate value)? iceCandidate,
    TResult Function(IceGatheringStateChange value)? iceGatheringStateChange,
    TResult Function(IceCandidateError value)? iceCandidateError,
    TResult Function(NegotiationNeeded value)? negotiationNeeded,
    TResult Function(SignallingChange value)? signallingChange,
    TResult Function(IceConnectionStateChange value)? iceConnectionStateChange,
    TResult Function(ConnectionStateChange value)? connectionStateChange,
    TResult Function(Track value)? track,
    required TResult orElse(),
  }) {
    if (track != null) {
      return track(this);
    }
    return orElse();
  }
}

abstract class Track implements PeerConnectionEvent {
  const factory Track(RtcTrackEvent field0) = _$Track;

  RtcTrackEvent get field0 => throw _privateConstructorUsedError;
  @JsonKey(ignore: true)
  $TrackCopyWith<Track> get copyWith => throw _privateConstructorUsedError;
}<|MERGE_RESOLUTION|>--- conflicted
+++ resolved
@@ -521,11 +521,6 @@
       required int sdpMlineIndex,
       required String candidate}) = _$IceCandidate;
 
-<<<<<<< HEAD
-  String get sdpMid => throw _privateConstructorUsedError;
-  int get sdpMlineIndex => throw _privateConstructorUsedError;
-  String get candidate => throw _privateConstructorUsedError;
-=======
   /// Contains the media stream "identification-tag" defined in
   /// [RFC5888][1] for the media component this candidate is associated
   /// with.
@@ -544,7 +539,6 @@
   ///
   /// [1]: https://tools.ietf.org/html/rfc5245
   String get candidate;
->>>>>>> 17087922
   @JsonKey(ignore: true)
   $IceCandidateCopyWith<IceCandidate> get copyWith =>
       throw _privateConstructorUsedError;
@@ -936,13 +930,6 @@
       required int errorCode,
       required String errorText}) = _$IceCandidateError;
 
-<<<<<<< HEAD
-  String get address => throw _privateConstructorUsedError;
-  int get port => throw _privateConstructorUsedError;
-  String get url => throw _privateConstructorUsedError;
-  int get errorCode => throw _privateConstructorUsedError;
-  String get errorText => throw _privateConstructorUsedError;
-=======
   /// The address attribute is the local IP address used to communicate
   /// with the STUN or TURN server.
   String get address;
@@ -972,7 +959,6 @@
   ///
   /// [1]: https://tinyurl.com/stun-parameters-6
   String get errorText;
->>>>>>> 17087922
   @JsonKey(ignore: true)
   $IceCandidateErrorCopyWith<IceCandidateError> get copyWith =>
       throw _privateConstructorUsedError;
