--- conflicted
+++ resolved
@@ -3,33 +3,21 @@
 version: 0.8.0-dev
 homepage: https://github.com/cloudwebrtc/flutter-webrtc
 environment:
-<<<<<<< HEAD
   sdk: '>=2.16.0 <3.0.0'
-=======
-  sdk: '>=2.15.0 <3.0.0'
->>>>>>> 701cc592
   flutter: '>=1.22.0'
 
 dependencies:
   flutter:
     sdk: flutter
-<<<<<<< HEAD
   flutter_rust_bridge: ^1.23.0
   freezed: 1.1.1
 dev_dependencies:
   build_runner: ^2.1.8
-=======
-  path_provider: ^2.0.9
-dev_dependencies:
->>>>>>> 701cc592
   flutter_lints: ^1.0.4
   flutter_test:
     sdk: flutter
   import_sorter: ^4.6.0
-<<<<<<< HEAD
-=======
   test: any
->>>>>>> 701cc592
 
 flutter:
   plugin:
