name: medea_flutter_webrtc
description: Flutter WebRTC plugin for iOS/Android/Desktop/Web, based on GoogleWebRTC.
version: 0.8.0-dev
homepage: https://github.com/instrumentisto/flutter-webrtc
environment:
  sdk: '>=2.16.0 <3.0.0'
  flutter: '>=1.22.0'

dependencies:
<<<<<<< HEAD
  ffi: ^1.0.0
=======
  ffi: ^2.0.1
  js: ^0.6.4
>>>>>>> a909030f
  flutter:
    sdk: flutter
  flutter_rust_bridge: 1.44.0  # should be the same as in `Cargo.lock`
  freezed_annotation: ^2.1.0
dev_dependencies:
  build_runner: ^2.2.0
  ffigen: 6.1.2
  flutter_lints: ^2.0.1
  flutter_test:
    sdk: flutter
  freezed: ^2.1.0
  import_sorter: ^4.6.0

flutter:
  plugin:
    platforms:
      android:
        package: com.instrumentisto.medea_flutter_webrtc
        pluginClass: MedeaFlutterWebrtcPlugin
      ios:
        pluginClass: MedeaFlutterWebrtcPlugin
      linux:
        pluginClass: MedeaFlutterWebrtcPlugin
      macos:
        pluginClass: MedeaFlutterWebrtcPlugin
      windows:
        pluginClass: MedeaFlutterWebrtcPluginCApi<|MERGE_RESOLUTION|>--- conflicted
+++ resolved
@@ -7,12 +7,8 @@
   flutter: '>=1.22.0'
 
 dependencies:
-<<<<<<< HEAD
   ffi: ^1.0.0
-=======
-  ffi: ^2.0.1
   js: ^0.6.4
->>>>>>> a909030f
   flutter:
     sdk: flutter
   flutter_rust_bridge: 1.44.0  # should be the same as in `Cargo.lock`
