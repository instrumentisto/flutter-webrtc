--- conflicted
+++ resolved
@@ -6,7 +6,6 @@
 #include "flutter_webrtc.h"
 #include "flutter_webrtc/flutter_web_r_t_c_plugin.h"
 #include "flutter_webrtc/flutter_webrtc_plugin.h"
-#include "flutter_webrtc_base.h"
 
 using namespace rust::cxxbridge1;
 
@@ -14,7 +13,10 @@
 #define DEFAULT_HEIGHT 480
 #define DEFAULT_FPS 30
 
-<<<<<<< HEAD
+// Calls Rust `EnumerateDevices()` and converts the received Rust vector of
+// `MediaDeviceInfo` info for Dart.
+void enumerate_device(rust::Box<Webrtc>& webrtc,
+                      std::unique_ptr<MethodResult<EncodableValue>> result);
 namespace flutter_webrtc_plugin {
 
 // Class with the methods related to media tracks, streams and devices.
@@ -50,31 +52,4 @@
   // for passing to Dart according to `TrackKind`.
   static EncodableList GetParams(TrackKind type, MediaStream& user_media);
 };
-}  // namespace flutter_webrtc_plugin
-=======
-// Calls Rust `EnumerateDevices()` and converts the received Rust vector of
-// `MediaDeviceInfo` info for Dart.
-void enumerate_device(rust::Box<Webrtc>& webrtc,
-                      std::unique_ptr<MethodResult<EncodableValue>> result);
-
-// Parses the received constraints from Dart and passes them to Rust
-// `GetUserMedia()`, then converts the backed `MediaStream` info for Dart.
-void get_user_media(const flutter::MethodCall<EncodableValue>& method_call,
-                    Box<Webrtc>& webrtc,
-                    std::unique_ptr<MethodResult<EncodableValue>> result);
-
-// Parses video constraints received from Dart to Rust `VideoConstraints`.
-VideoConstraints parse_video_constraints(const EncodableValue video_arg);
-
-// Parses audio constraints received from Dart to Rust `AudioConstraints`.
-AudioConstraints parse_audio_constraints(const EncodableValue audio_arg);
-
-// Converts Rust `VideoConstraints` or `AudioConstraints` to `EncodableList`
-// for passing to Dart according to `TrackKind`.
-EncodableList get_params(TrackKind type, MediaStream& user_media);
-
-// Disposes some media stream calling Rust `DisposeStream`.
-void dispose_stream(const flutter::MethodCall<EncodableValue>& method_call,
-                    Box<Webrtc>& webrtc,
-                    std::unique_ptr<MethodResult<EncodableValue>> result);
->>>>>>> 60ac5698
+}  // namespace flutter_webrtc_plugin