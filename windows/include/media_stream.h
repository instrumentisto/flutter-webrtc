--- conflicted
+++ resolved
@@ -9,37 +9,7 @@
 #define DEFAULT_HEIGHT 480
 #define DEFAULT_FPS 30
 
-<<<<<<< HEAD
-template <typename T>
-inline bool TypeIs(const EncodableValue val) {
-  return std::holds_alternative<T>(val);
-}
-
-template <typename T>
-inline const T GetValue(EncodableValue val) {
-  return std::get<T>(val);
-}
-
-// Returns an `EncodableMap` value from the given `EncodableMap` by the given
-// `key` if any, or an empty `EncodableMap` otherwise.
-inline EncodableMap findMap(const EncodableMap& map, const std::string& key) {
-  auto it = map.find(EncodableValue(key));
-  if (it != map.end() && TypeIs<EncodableMap>(it->second))
-    return GetValue<EncodableMap>(it->second);
-  return EncodableMap();
-}
-
-// Returns an `std::string` value from the given `EncodableMap` by the given
-// `key` if any, or an empty `std::string` otherwise.
-inline std::string findString(const EncodableMap& map, const std::string& key) {
-  auto it = map.find(EncodableValue(key));
-  if (it != map.end() && TypeIs<std::string>(it->second))
-    return GetValue<std::string>(it->second);
-  return std::string();
-}
-=======
 namespace flutter_webrtc_plugin {
->>>>>>> f7a56a92
 
 // Calls Rust `EnumerateDevices()` and converts the received Rust vector of
 // `MediaDeviceInfo` info for Dart.
