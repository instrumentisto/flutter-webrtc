#pragma once

#include "flutter_webrtc.h"

using namespace rust::cxxbridge1;
using namespace flutter;

#define DEFAULT_WIDTH 640
#define DEFAULT_HEIGHT 480
#define DEFAULT_FPS 30

namespace flutter_webrtc_plugin {

// Calls Rust `EnumerateDevices()` and converts the received Rust vector of
// `MediaDeviceInfo` info for Dart.
void EnumerateDevice(rust::Box<Webrtc>& webrtc,
                     std::unique_ptr<MethodResult<EncodableValue>> result);

// Parses the received constraints from Dart and passes them to Rust
<<<<<<< HEAD
// `GetUserMedia()`, then converts the backed `MediaStream` info for Dart.
void GetUserMedia(const flutter::MethodCall<EncodableValue>& method_call,
                  Box<Webrtc>& webrtc,
                  std::unique_ptr<MethodResult<EncodableValue>> result);
=======
// `GetMedia()`, then converts the backed `MediaStream` info for Dart.
void GetMedia(
    const flutter::MethodCall<EncodableValue>& method_call,
    Box<Webrtc>& webrtc,
    std::unique_ptr<MethodResult<EncodableValue>> result,
    bool is_display = false);
>>>>>>> 93cf568b

// Changes the `enabled` property of the specified media track.
void SetTrackEnabled(const flutter::MethodCall<EncodableValue>& method_call,
                     Box<Webrtc>& webrtc,
                     std::unique_ptr<MethodResult<EncodableValue>> result);

// Disposes some media stream calling Rust `DisposeStream`.
void DisposeStream(const flutter::MethodCall<EncodableValue>& method_call,
                   Box<Webrtc>& webrtc,
                   std::unique_ptr<MethodResult<EncodableValue>> result);

// Parses video constraints received from Dart to Rust `VideoConstraints`.
VideoConstraints ParseVideoConstraints(const EncodableValue video_arg);

// Parses audio constraints received from Dart to Rust `AudioConstraints`.
AudioConstraints ParseAudioConstraints(const EncodableValue audio_arg);

// Converts Rust `VideoConstraints` or `AudioConstraints` to `EncodableList`
// for passing to Dart according to `TrackKind`.
EncodableList GetParams(TrackKind type, MediaStream& user_media);

// Handler for changing media devices in system.
class DeviceChangeHandler : public OnDeviceChangeCallback {
 public:
  DeviceChangeHandler(flutter::BinaryMessenger* binary_messanger);

  // `OnDeviceChangeCallback` implementation.
  void OnDeviceChange();

 private:
  // A named channel for communicating with the Flutter application using
  // asynchronous event streams.
  std::unique_ptr<EventChannel<EncodableValue>> event_channel_;

  // Event callback. Events to be sent to Flutter application
  // act as clients of this interface for sending events.
  std::unique_ptr<EventSink<EncodableValue>> event_sink_;
};

}  // namespace flutter_webrtc_plugin<|MERGE_RESOLUTION|>--- conflicted
+++ resolved
@@ -17,19 +17,11 @@
                      std::unique_ptr<MethodResult<EncodableValue>> result);
 
 // Parses the received constraints from Dart and passes them to Rust
-<<<<<<< HEAD
-// `GetUserMedia()`, then converts the backed `MediaStream` info for Dart.
-void GetUserMedia(const flutter::MethodCall<EncodableValue>& method_call,
-                  Box<Webrtc>& webrtc,
-                  std::unique_ptr<MethodResult<EncodableValue>> result);
-=======
 // `GetMedia()`, then converts the backed `MediaStream` info for Dart.
-void GetMedia(
-    const flutter::MethodCall<EncodableValue>& method_call,
-    Box<Webrtc>& webrtc,
-    std::unique_ptr<MethodResult<EncodableValue>> result,
-    bool is_display = false);
->>>>>>> 93cf568b
+void GetMedia(const flutter::MethodCall<EncodableValue>& method_call,
+              Box<Webrtc>& webrtc,
+              std::unique_ptr<MethodResult<EncodableValue>> result,
+              bool is_display = false);
 
 // Changes the `enabled` property of the specified media track.
 void SetTrackEnabled(const flutter::MethodCall<EncodableValue>& method_call,
