#pragma once
#include "flutter_webrtc.h"

using namespace flutter;
using namespace rust::cxxbridge1;

namespace flutter_webrtc_plugin {

// Calls Rust `CreatePeerConnection()` and writes newly created Peer ID to the
// provided `MethodResult`.
void CreateRTCPeerConnection(
    flutter::BinaryMessenger* messenger,
    Box<Webrtc>& webrtc,
    flutter::BinaryMessenger* messenger,
    const flutter::MethodCall<EncodableValue>& method_call,
    std::unique_ptr<flutter::MethodResult<EncodableValue>> result);

// Calls Rust `CreateOffer()` and writes the returned session description to the
// provided `MethodResult`.
void CreateOffer(
    Box<Webrtc>& webrtc,
    const flutter::MethodCall<EncodableValue>& method_call,
    std::unique_ptr<flutter::MethodResult<EncodableValue>> result);

// Calls Rust `CreateAnswer()`and writes the returned session description to the
// provided `MethodResult`.
void CreateAnswer(
    Box<Webrtc>& webrtc,
    const flutter::MethodCall<EncodableValue>& method_call,
    std::unique_ptr<flutter::MethodResult<EncodableValue>> result);

// Calls Rust `SetLocalDescription()`.
void SetLocalDescription(
    Box<Webrtc>& webrtc,
    const flutter::MethodCall<EncodableValue>& method_call,
    std::unique_ptr<flutter::MethodResult<EncodableValue>> result);

// Calls Rust `SetRemoteDescription()`.
void SetRemoteDescription(
    Box<Webrtc>& webrtc,
    const flutter::MethodCall<EncodableValue>& method_call,
    std::unique_ptr<flutter::MethodResult<EncodableValue>> result);
<<<<<<< HEAD
=======

// Adds a new `RTCRtpTransceiver` to a `PeerConnectionInterface`.
void AddTransceiver(
    Box<Webrtc>& webrtc,
    const flutter::MethodCall<EncodableValue>& method_call,
    std::unique_ptr<flutter::MethodResult<EncodableValue>> result);

// Returns a list of `RTCRtpTransceiver`s of a `PeerConnectionInterface`.
void GetTransceivers(
    Box<Webrtc>& webrtc,
    const flutter::MethodCall<EncodableValue>& method_call,
    std::unique_ptr<flutter::MethodResult<EncodableValue>> result);

>>>>>>> 248164d6
}  // namespace flutter_webrtc_plugin<|MERGE_RESOLUTION|>--- conflicted
+++ resolved
@@ -40,8 +40,6 @@
     Box<Webrtc>& webrtc,
     const flutter::MethodCall<EncodableValue>& method_call,
     std::unique_ptr<flutter::MethodResult<EncodableValue>> result);
-<<<<<<< HEAD
-=======
 
 // Adds a new `RTCRtpTransceiver` to a `PeerConnectionInterface`.
 void AddTransceiver(
@@ -55,5 +53,4 @@
     const flutter::MethodCall<EncodableValue>& method_call,
     std::unique_ptr<flutter::MethodResult<EncodableValue>> result);
 
->>>>>>> 248164d6
 }  // namespace flutter_webrtc_plugin