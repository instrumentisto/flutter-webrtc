--- conflicted
+++ resolved
@@ -17,10 +17,9 @@
 
 // Calls Rust `CreateOffer()` and writes the returned session description to the
 // provided `MethodResult`.
-void CreateOffer(
-    Box<Webrtc>& webrtc,
-    const flutter::MethodCall<EncodableValue>& method_call,
-    std::unique_ptr<flutter::MethodResult<EncodableValue>> result);
+void CreateOffer(Box<Webrtc>& webrtc,
+                 const flutter::MethodCall<EncodableValue>& method_call,
+                 std::unique_ptr<flutter::MethodResult<EncodableValue>> result);
 
 // Calls Rust `CreateAnswer()`and writes the returned session description to the
 // provided `MethodResult`.
@@ -41,27 +40,18 @@
     const flutter::MethodCall<EncodableValue>& method_call,
     std::unique_ptr<flutter::MethodResult<EncodableValue>> result);
 
-<<<<<<< HEAD
-// Adds a new `RTCRtpTransceiver`.
-=======
 // Adds a new `RTCRtpTransceiver` to a `PeerConnectionInterface`.
->>>>>>> 248164d6
 void AddTransceiver(
     Box<Webrtc>& webrtc,
     const flutter::MethodCall<EncodableValue>& method_call,
     std::unique_ptr<flutter::MethodResult<EncodableValue>> result);
 
-<<<<<<< HEAD
-// Gets the `RTCRtpTransceiver`'s of some `PeerConnectionInterface`.
-=======
 // Returns a list of `RTCRtpTransceiver`s of a `PeerConnectionInterface`.
->>>>>>> 248164d6
 void GetTransceivers(
     Box<Webrtc>& webrtc,
     const flutter::MethodCall<EncodableValue>& method_call,
     std::unique_ptr<flutter::MethodResult<EncodableValue>> result);
 
-<<<<<<< HEAD
 // Gets the `RTCRtpTransceiver`.
 void StopTransceiver(
     Box<Webrtc>& webrtc,
@@ -92,6 +82,4 @@
     const flutter::MethodCall<EncodableValue>& method_call,
     std::unique_ptr<flutter::MethodResult<EncodableValue>> result);
 
-=======
->>>>>>> 248164d6
 }  // namespace flutter_webrtc_plugin