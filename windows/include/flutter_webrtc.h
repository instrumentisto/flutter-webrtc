--- conflicted
+++ resolved
@@ -5,12 +5,6 @@
 #include "flutter/texture_registrar.h"
 #include "flutter_webrtc_native.h"
 #include "video_renderer.h"
-
-#include "flutter_video_renderer.h"
-#include "media_stream.h"
-
-#include <flutter_webrtc_native.h>
-#include "flutter_webrtc_base.h"
 
 using namespace flutter;
 using namespace rust::cxxbridge1;
@@ -24,12 +18,7 @@
   virtual flutter::TextureRegistrar* textures() = 0;
 };
 
-<<<<<<< HEAD
-class FlutterWebRTC : public FlutterWebRTCBase,
-                      public FlutterVideoRendererManager {
-=======
 class FlutterWebRTC : public FlutterVideoRendererManager {
->>>>>>> f7a56a92
  public:
   FlutterWebRTC(FlutterWebRTCPlugin* plugin);
   virtual ~FlutterWebRTC();
