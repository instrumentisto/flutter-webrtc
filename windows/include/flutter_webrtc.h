--- conflicted
+++ resolved
@@ -5,16 +5,11 @@
 #include "flutter/method_result.h"
 #include "flutter/plugin_registrar.h"
 #include "flutter/texture_registrar.h"
-<<<<<<< HEAD
+// #include "flutter_webrtc_native.h"
 #include "video_renderer.h"
 
 using namespace flutter;
-=======
-// #include "flutter_webrtc_native.h"
-
-using namespace flutter;
 // using namespace rust::cxxbridge1;
->>>>>>> a2220677
 
 namespace flutter_webrtc_plugin {
 
@@ -25,16 +20,11 @@
   virtual flutter::TextureRegistrar* textures() = 0;
 };
 
-class FlutterWebRTC {
+class FlutterWebRTC : public FlutterVideoRendererManager {
  public:
   FlutterWebRTC(FlutterWebRTCPlugin* plugin);
   virtual ~FlutterWebRTC();
 
-<<<<<<< HEAD
-=======
-  // Box<Webrtc> webrtc = Init();
-
->>>>>>> a2220677
   // `BinaryMessenger` is used to open `EventChannel`s to the Dart side.
   flutter::BinaryMessenger* messenger_;
 
