--- conflicted
+++ resolved
@@ -180,23 +180,12 @@
   receive_video = findBool(mandatory, "OfferToReceiveVideo");
 
   auto res = result.release();
-<<<<<<< HEAD
-  size_t context = (size_t) res;
-  size_t success = (size_t) &callbacks::OnSuccessCreate;
-  size_t fail = (size_t) &callbacks::OnFail;
-
-  auto sdp_callback = create_sdp_callback(
-      success,
-      fail,
-      context);
-=======
 
   auto sdp_callback = create_sdp_callback(
       (size_t) callbacks::OnSuccessCreate,
       (size_t) callbacks::OnFail,
       (size_t) callbacks::drop,
       (size_t) res);
->>>>>>> 4cb72f9f
 
   rust::String error;
   webrtc->CreateAnswer(
