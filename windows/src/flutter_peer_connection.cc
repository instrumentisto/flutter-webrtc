#include "flutter_peer_connection.h"
#include "media_stream.h"

#include <atomic>
#include <condition_variable>
#include <mutex>
#include <thread>
#include "flutter_webrtc.h"

using namespace rust::cxxbridge1;

template <class T>
class atomic_unique_ptr {
  using pointer = T*;
  std::atomic<pointer> ptr;

 public:
  constexpr atomic_unique_ptr() noexcept : ptr() {}
  explicit atomic_unique_ptr(pointer p) noexcept : ptr(p) {}
  atomic_unique_ptr(atomic_unique_ptr&& p) noexcept : ptr(p.release()) {}
  atomic_unique_ptr& operator=(atomic_unique_ptr&& p) noexcept {
    reset(p.release());
    return *this;
  }
  atomic_unique_ptr(std::unique_ptr<T>&& p) noexcept : ptr(p.release()) {}
  atomic_unique_ptr& operator=(std::unique_ptr<T>&& p) noexcept {
    reset(p.release());
    return *this;
  }

  void reset(pointer p = pointer()) {
    auto old = ptr.exchange(p);
    if (old)
      delete old;
  }
  operator pointer() const { return ptr; }
  pointer operator->() const { return ptr; }
  pointer get() const { return ptr; }
  explicit operator bool() const { return ptr != pointer(); }
  pointer release() { return ptr.exchange(pointer()); }
  ~atomic_unique_ptr() { reset(); }
};

// todo.
struct EventContext {
 public:
  atomic_unique_ptr<flutter::EventSink<flutter::EncodableValue>> event_sink;
  atomic_unique_ptr<flutter::EventChannel<flutter::EncodableValue>> lt_channel;
};

#include "flutter_webrtc.h"
#include "flutter-webrtc-native/include/api.h"

using namespace rust::cxxbridge1;

// `CreateSdpCallbackInterface` implementation that forwards completion result
// to the Flutter side via inner `flutter::MethodResult`.
class CreateSdpCallback : public CreateSdpCallbackInterface {
 public:
  // Creates a new `CreateSdpCallback`.
  CreateSdpCallback(
      std::shared_ptr<flutter::MethodResult<flutter::EncodableValue>> res)
      : result_(std::move(res)) {}

  // Forwards the provided SDP to the `flutter::MethodResult` success.
  void OnSuccess(const std::string& sdp, const std::string& type_) {
    flutter::EncodableMap params;
    params[flutter::EncodableValue("sdp")] = sdp;
    params[flutter::EncodableValue("type")] = type_;
    result_->Success(flutter::EncodableValue(params));
  }

  // Forwards the provided error to the `flutter::MethodResult` error.
  void OnFail(const std::string& error) { result_->Error(error); }

 private:
  std::shared_ptr<flutter::MethodResult<flutter::EncodableValue>> result_;
};

// `SetDescriptionCallbackInterface` implementation that forwards completion
// result to the Flutter side via inner `flutter::MethodResult`.
class SetDescriptionCallBack : public SetDescriptionCallbackInterface {
 public:
  SetDescriptionCallBack(
      std::shared_ptr<flutter::MethodResult<flutter::EncodableValue>> res)
      : result_(std::move(res)) {}

  // Successfully completes an inner `flutter::MethodResult`.
  void OnSuccess() { result_->Success(nullptr); }

  // Forwards the provided error to the `flutter::MethodResult` error.
  void OnFail(const std::string& error) { result_->Error(error); }

 private:
  std::shared_ptr<flutter::MethodResult<flutter::EncodableValue>> result_;
};

class PeerConnectionOnEvent : public PeerConnectionOnEventInterface {
 public:
  PeerConnectionOnEvent(std::shared_ptr<EventContext> context)
      : context(context){};
  void OnSignalingChange(const std::string& event) {
    context->event_sink.get()->Success(EncodableValue(event));
  }
  ~PeerConnectionOnEvent() {
    context->event_sink.get()->EndOfStream();
    printf("drop magic\n");
  }

 private:
  std::shared_ptr<EventContext> context;
};

namespace flutter_webrtc_plugin {

using namespace flutter;
// Calls Rust `CreatePeerConnection()` and writes newly created Peer ID to the
// provided `MethodResult`.
void CreateRTCPeerConnection(
    flutter::BinaryMessenger* messenger,
    Box<Webrtc>& webrtc,
    const flutter::MethodCall<EncodableValue>& method_call,
    std::unique_ptr<flutter::MethodResult<EncodableValue>> result) {
<<<<<<< HEAD
  std::shared_ptr<EventContext> event_context =
      std::make_shared<EventContext>(EventContext());
  std::unique_ptr<PeerConnectionOnEventInterface> event_callback =
      std::unique_ptr<PeerConnectionOnEventInterface>(
          new PeerConnectionOnEvent(event_context));

  // create id
  rust::String error;
  uint64_t id = webrtc->CreatePeerConnection(error, std::move(event_callback));

  auto handler = std::make_unique<StreamHandlerFunctions<EncodableValue>>(
      [=](const flutter::EncodableValue* arguments,
          std::unique_ptr<flutter::EventSink<flutter::EncodableValue>>&& events)
          -> std::unique_ptr<StreamHandlerError<flutter::EncodableValue>> {
        event_context->event_sink = std::move(events);
        return nullptr;
      },

      [=](const flutter::EncodableValue* arguments)
          -> std::unique_ptr<StreamHandlerError<flutter::EncodableValue>> {
      event_context->event_sink.reset();
        return nullptr;
      });

  std::string peer_connection_id = std::to_string(id);
  auto event_channel = std::unique_ptr<EventChannel<EncodableValue>>(
      new EventChannel<EncodableValue>(
          messenger, "PeerConnection/Event/channel/id/" + peer_connection_id,
          &StandardMethodCodec::GetInstance()));
  event_channel->SetStreamHandler(std::move(handler));

  event_context->lt_channel = std::move(event_channel);
=======

  rust::String error;
  uint64_t id = webrtc->CreatePeerConnection(error);
>>>>>>> 3c873f37

  if (error == "") {
    EncodableMap params;
    params[EncodableValue("peerConnectionId")] = std::to_string(id);
    result->Success(EncodableValue(params));
  } else {
    result->Error(std::string(error));
  }
}

// Calls Rust `CreateOffer()` and writes the returned session description to the
// provided `MethodResult`.
void CreateOffer(
    Box<Webrtc>& webrtc,
    const flutter::MethodCall<EncodableValue>& method_call,
    std::unique_ptr<flutter::MethodResult<EncodableValue>> result) {

  if (!method_call.arguments()) {
    result->Error("Bad Arguments", "Null constraints arguments received");
    return;
  }

  const EncodableMap params = GetValue<EncodableMap>(*method_call.arguments());
  const std::string peerConnectionId = findString(params, "peerConnectionId");
  const EncodableMap constraints = findMap(params, "constraints");
  const EncodableMap mandatory = findMap(constraints, "mandatory");
  const EncodableList list = findList(constraints, "optional");

  bool voice_activity_detection = true;
  bool ice_restart = false;
  bool use_rtp_mux = true;

  auto iter = list.begin();
  if (iter != list.end()) {
    voice_activity_detection = GetValue<bool>((*iter));
    ++iter;
  }
  if (iter != list.end()) {
    ice_restart = GetValue<bool>((*iter));
    ++iter;
  }
  if (iter != list.end()) {
    use_rtp_mux = GetValue<bool>((*iter));
    ++iter;
  }

  auto shared_result =
      std::shared_ptr<flutter::MethodResult<EncodableValue>>(result.release());

  auto callback = std::unique_ptr<CreateSdpCallbackInterface>(
      new CreateSdpCallback(shared_result));

  rust::String error = webrtc->CreateOffer(std::stoi(peerConnectionId),
                                           voice_activity_detection,
                                           ice_restart,
                                           use_rtp_mux,
                                           std::move(callback));

  if (error != "") {
    shared_result->Error("createAnswerOffer", std::string(error));
  }
};

// Calls Rust `CreateAnswer()`and writes the returned session description to the
// provided `MethodResult`.
void CreateAnswer(
    Box<Webrtc>& webrtc,
    const flutter::MethodCall<EncodableValue>& method_call,
    std::unique_ptr<flutter::MethodResult<EncodableValue>> result) {

  if (!method_call.arguments()) {
    result->Error("Bad Arguments", "Null constraints arguments received");
    return;
  }

  const EncodableMap params = GetValue<EncodableMap>(*method_call.arguments());
  const std::string peerConnectionId = findString(params, "peerConnectionId");
  const EncodableMap constraints = findMap(params, "constraints");
  const EncodableMap mandatory = findMap(constraints, "mandatory");
  const EncodableList list = findList(constraints, "optional");

  bool voice_activity_detection = true;
  bool ice_restart = false;
  bool use_rtp_mux = true;

  auto iter = list.begin();
  if (iter != list.end()) {
    voice_activity_detection = GetValue<bool>((*iter));
    ++iter;
  }
  if (iter != list.end()) {
    ice_restart = GetValue<bool>((*iter));
    ++iter;
  }
  if (iter != list.end()) {
    use_rtp_mux = GetValue<bool>((*iter));
    ++iter;
  }

  auto shared_result =
      std::shared_ptr<flutter::MethodResult<EncodableValue>>(result.release());

  auto callback = std::unique_ptr<CreateSdpCallbackInterface>(
      new CreateSdpCallback(shared_result));

  rust::String error = webrtc->CreateAnswer(std::stoi(peerConnectionId),
                                            voice_activity_detection,
                                            ice_restart,
                                            use_rtp_mux,
                                            std::move(callback));

  if (error != "") {
    shared_result->Error("createAnswerOffer", std::string(error));
  }
};

// Calls Rust `SetLocalDescription()`.
void SetLocalDescription(
    Box<Webrtc>& webrtc,
    const flutter::MethodCall<EncodableValue>& method_call,
    std::unique_ptr<flutter::MethodResult<EncodableValue>> result) {

  if (!method_call.arguments()) {
    result->Error("Bad Arguments", "Null constraints arguments received");
    return;
  }

  const EncodableMap params = GetValue<EncodableMap>(*method_call.arguments());
  const std::string peerConnectionId = findString(params, "peerConnectionId");

  const EncodableMap constraints = findMap(params, "description");
  rust::String type = findString(constraints, "type");
  rust::String sdp = findString(constraints, "sdp");

  auto shared_result =
      std::shared_ptr<flutter::MethodResult<EncodableValue>>(result.release());

  auto callback = std::unique_ptr<SetDescriptionCallbackInterface>(
      new SetDescriptionCallBack(shared_result));

  rust::String error = webrtc->SetLocalDescription(std::stoi(peerConnectionId),
                                                   type,
                                                   sdp,
                                                   std::move(callback));

  if (error != "") {
    shared_result->Error("SetLocalDescription", std::string(error));
  }
};

// Calls Rust `SetRemoteDescription()`.
void SetRemoteDescription(
    Box<Webrtc>& webrtc,
    const flutter::MethodCall<EncodableValue>& method_call,
    std::unique_ptr<flutter::MethodResult<EncodableValue>> result) {

  if (!method_call.arguments()) {
    result->Error("Bad Arguments", "Null constraints arguments received");
    return;
  }

  const EncodableMap params = GetValue<EncodableMap>(*method_call.arguments());
  const std::string peerConnectionId = findString(params, "peerConnectionId");

  const EncodableMap constraints = findMap(params, "description");
  rust::String type = findString(constraints, "type");
  rust::String sdp = findString(constraints, "sdp");

  auto shared_result =
      std::shared_ptr<flutter::MethodResult<EncodableValue>>(result.release());

  auto callback = std::unique_ptr<SetDescriptionCallbackInterface>(
      new SetDescriptionCallBack(shared_result));

  rust::String error = webrtc->SetRemoteDescription(std::stoi(peerConnectionId),
                                                    type,
                                                    sdp,
                                                    std::move(callback));

  if (error != "") {
    shared_result->Error("SetLocalDescription", std::string(error));
  }
};

void DeletePC(Box<Webrtc>& webrtc,
              const flutter::MethodCall<EncodableValue>& method_call,
              std::unique_ptr<flutter::MethodResult<EncodableValue>> result) {
  const EncodableMap params = GetValue<EncodableMap>(*method_call.arguments());
  const std::string peerConnectionId = findString(params, "peerConnectionId");
  webrtc->DeletePeerConnection(stoi(peerConnectionId));
  result->Success(nullptr);
};

}  // namespace flutter_webrtc_plugin<|MERGE_RESOLUTION|>--- conflicted
+++ resolved
@@ -100,11 +100,12 @@
   PeerConnectionOnEvent(std::shared_ptr<EventContext> context)
       : context(context){};
   void OnSignalingChange(const std::string& event) {
-    context->event_sink.get()->Success(EncodableValue(event));
+    if(context->event_sink.get() != nullptr) {
+      context->event_sink.get()->Success(EncodableValue(event)); 
+    }
   }
   ~PeerConnectionOnEvent() {
     context->event_sink.get()->EndOfStream();
-    printf("drop magic\n");
   }
 
  private:
@@ -121,16 +122,11 @@
     Box<Webrtc>& webrtc,
     const flutter::MethodCall<EncodableValue>& method_call,
     std::unique_ptr<flutter::MethodResult<EncodableValue>> result) {
-<<<<<<< HEAD
   std::shared_ptr<EventContext> event_context =
       std::make_shared<EventContext>(EventContext());
   std::unique_ptr<PeerConnectionOnEventInterface> event_callback =
       std::unique_ptr<PeerConnectionOnEventInterface>(
           new PeerConnectionOnEvent(event_context));
-
-  // create id
-  rust::String error;
-  uint64_t id = webrtc->CreatePeerConnection(error, std::move(event_callback));
 
   auto handler = std::make_unique<StreamHandlerFunctions<EncodableValue>>(
       [=](const flutter::EncodableValue* arguments,
@@ -146,27 +142,26 @@
         return nullptr;
       });
 
-  std::string peer_connection_id = std::to_string(id);
-  auto event_channel = std::unique_ptr<EventChannel<EncodableValue>>(
-      new EventChannel<EncodableValue>(
-          messenger, "PeerConnection/Event/channel/id/" + peer_connection_id,
-          &StandardMethodCodec::GetInstance()));
-  event_channel->SetStreamHandler(std::move(handler));
-
-  event_context->lt_channel = std::move(event_channel);
-=======
-
+  // create id
   rust::String error;
-  uint64_t id = webrtc->CreatePeerConnection(error);
->>>>>>> 3c873f37
+  uint64_t id = webrtc->CreatePeerConnection(std::move(event_callback), error);
 
   if (error == "") {
+    std::string peer_connection_id = std::to_string(id);
+    auto event_channel = std::unique_ptr<EventChannel<EncodableValue>>(
+        new EventChannel<EncodableValue>(
+            messenger, "PeerConnection/Event/channel/id/" + peer_connection_id,
+            &StandardMethodCodec::GetInstance()));
+    event_channel->SetStreamHandler(std::move(handler));
+    event_context->lt_channel = std::move(event_channel);
+
     EncodableMap params;
     params[EncodableValue("peerConnectionId")] = std::to_string(id);
     result->Success(EncodableValue(params));
   } else {
     result->Error(std::string(error));
   }
+
 }
 
 // Calls Rust `CreateOffer()` and writes the returned session description to the
