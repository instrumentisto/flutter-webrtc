--- conflicted
+++ resolved
@@ -2,11 +2,6 @@
 
 #include "peer_connection.h"
 #include "media_stream.h"
-<<<<<<< HEAD
-
-#include <mutex>
-=======
->>>>>>> 248164d6
 #include "flutter_webrtc.h"
 #include "flutter-webrtc-native/include/api.h"
 #include "flutter/standard_method_codec.h"
@@ -56,119 +51,6 @@
   std::shared_ptr<flutter::MethodResult<flutter::EncodableValue>> result_;
 };
 
-<<<<<<< HEAD
-
-// `PeerConnectionOnEventInterface` implementation that forwards completion
-// events to the Flutter side via inner `flutter::EventSink`.
-class PeerConnectionOnEvent : public PeerConnectionOnEventInterface {
- public:
-
-  // `EventContext` provides `PeerConnection` events recording to flutter.
-  struct EventContext {
-    // Mutex uses for thread safe access `event_sink`.
-    std::unique_ptr<std::mutex> channel_mutex = std::make_unique<std::mutex>();
-    // flutter::EventSink for writes PeerConnection events.
-    std::unique_ptr<flutter::EventSink<flutter::EncodableValue>> event_sink;
-    // Owns for lifetime flutter::EventChannel.
-    std::unique_ptr<flutter::EventChannel<flutter::EncodableValue>> _lt_channel;
-  };
-
-  // Creates a new `CreateSdpCallback`.
-  PeerConnectionOnEvent(std::shared_ptr<EventContext> context)
-      : context_(std::move(context)) {};
-
-  ~PeerConnectionOnEvent() {
-    if (context_->_lt_channel.get() != nullptr){
-      context_->_lt_channel->SetStreamHandler(nullptr);
-    }
-  }
-
-  // Successfully writes serialized `OnSignalingChange` event 
-  // an inner `flutter::EventSink`.
-  void OnSignalingChange(const std::string& new_state) {
-    const std::lock_guard<std::mutex> lock(*context_->channel_mutex);
-    if (context_->event_sink.get() != nullptr) {
-      flutter::EncodableMap params;
-      params[flutter::EncodableValue("event")] = "OnSignalingChange";
-      params[flutter::EncodableValue("new_state")] =
-          new_state;
-      context_->event_sink.get()->Success(flutter::EncodableValue(params));
-    }
-  }
-
-  // Successfully writes serialized `OnStandardizedIceConnectionChange` event 
-  // an inner `flutter::EventSink`.
-  void OnStandardizedIceConnectionChange(const std::string& new_state) {
-    const std::lock_guard<std::mutex> lock(*context_->channel_mutex);
-    if (context_->event_sink.get() != nullptr) {
-      flutter::EncodableMap params;
-      params[flutter::EncodableValue("event")] = "OnStandardizedIceConnectionChange";
-      params[flutter::EncodableValue("new_state")] =
-          new_state;
-      context_->event_sink.get()->Success(flutter::EncodableValue(params));
-    }
-  };
-
-  // Successfully writes serialized `OnConnectionChange` event 
-  // an inner `flutter::EventSink`.
-  void OnConnectionChange(const std::string& new_state) {
-    const std::lock_guard<std::mutex> lock(*context_->channel_mutex);
-    if (context_->event_sink.get() != nullptr) {
-      flutter::EncodableMap params;
-      params[flutter::EncodableValue("event")] = "OnConnectionChange";
-      params[flutter::EncodableValue("new_state")] =
-          std::string(new_state);
-      context_->event_sink.get()->Success(flutter::EncodableValue(params));
-    }
-  };
-
-  // Successfully writes serialized `OnIceGatheringChange` event 
-  // an inner `flutter::EventSink`.
-  void OnIceGatheringChange(const std::string& new_state) {
-    const std::lock_guard<std::mutex> lock(*context_->channel_mutex);
-    if (context_->event_sink.get() != nullptr) {
-      flutter::EncodableMap params;
-      params[flutter::EncodableValue("event")] = "OnIceGatheringChange";
-      params[flutter::EncodableValue("new_state")] =
-          new_state;
-      context_->event_sink.get()->Success(flutter::EncodableValue(params));
-    }
-  };
-
-  // Successfully writes `OnNegotiationNeededEvent` event 
-  // an inner `flutter::EventSink`.
-  void OnNegotiationNeededEvent(uint32_t event_id) {
-    const std::lock_guard<std::mutex> lock(*context_->channel_mutex);
-    if (context_->event_sink.get() != nullptr) {
-      flutter::EncodableMap params;
-      params[flutter::EncodableValue("event")] = "OnNegotiationNeededEvent";
-      params[flutter::EncodableValue("event_id")] = (int64_t)event_id;
-      context_->event_sink.get()->Success(flutter::EncodableValue(params));
-    }
-  };
-
-  // Successfully writes `OnIceCandidateError` event 
-  // an inner `flutter::EventSink`.
-  void OnIceCandidateError(const std::string& host_candidate,
-                           const std::string& url,
-                           int error_code,
-                           const std::string& error_text) {
-    const std::lock_guard<std::mutex> lock(*context_->channel_mutex);
-    if (context_->event_sink.get() != nullptr) {
-      flutter::EncodableMap params;
-      params[flutter::EncodableValue("event")] = "OnIceCandidateError";
-      params[flutter::EncodableValue("host_candidate")] = host_candidate;
-      params[flutter::EncodableValue("url")] = url;
-      params[flutter::EncodableValue("error_code")] = error_code;
-      params[flutter::EncodableValue("error_text")] = error_text;
-
-      context_->event_sink.get()->Success(flutter::EncodableValue(params));
-    }
-  };
-
-  // Successfully writes `OnIceCandidateError` event 
-  // an inner `flutter::EventSink`.
-=======
 // `PeerConnectionObserverInterface` implementation forwarding events to the
 // Flutter side via `flutter::EventSink`.
 class PeerConnectionObserver : public PeerConnectionObserverInterface {
@@ -225,107 +107,11 @@
   // `RTCPeerConnectionIceErrorEvent` to the Dart side.
   //
   // See: https://w3.org/TR/webrtc#dom-rtcpeerconnectioniceerrorevent
->>>>>>> 248164d6
   void OnIceCandidateError(const std::string& address,
                            int port,
                            const std::string& url,
                            int error_code,
                            const std::string& error_text) {
-<<<<<<< HEAD
-    const std::lock_guard<std::mutex> lock(*context_->channel_mutex);
-    if (context_->event_sink.get() != nullptr) {
-      flutter::EncodableMap params;
-      params[flutter::EncodableValue("event")] = "OnIceCandidateError";
-      params[flutter::EncodableValue("address")] = address;
-      params[flutter::EncodableValue("port")] = port;
-      params[flutter::EncodableValue("error_code")] = error_code;
-      params[flutter::EncodableValue("error_text")] = error_text;
-
-      context_->event_sink.get()->Success(flutter::EncodableValue(params));
-    }
-  };
-
-  // Successfully writes `OnIceConnectionReceivingChange` event 
-  // an inner `flutter::EventSink`.
-  void OnIceConnectionReceivingChange(bool receiving) {
-    const std::lock_guard<std::mutex> lock(*context_->channel_mutex);
-    if (context_->event_sink.get() != nullptr) {
-      flutter::EncodableMap params;
-      params[flutter::EncodableValue("event")] = "OnIceConnectionReceivingChange";
-      params[flutter::EncodableValue("receiving")] = receiving;
-      context_->event_sink.get()->Success(flutter::EncodableValue(params));
-    }
-  };
-
-  // Successfully writes `OnInterestingUsage` event 
-  // an inner `flutter::EventSink`.
-  void OnInterestingUsage(int usage_pattern) {
-    const std::lock_guard<std::mutex> lock(*context_->channel_mutex);
-    if (context_->event_sink.get() != nullptr) {
-      flutter::EncodableMap params;
-      params[flutter::EncodableValue("event")] = "OnInterestingUsage";
-      params[flutter::EncodableValue("usage_pattern")] = usage_pattern;
-      context_->event_sink.get()->Success(flutter::EncodableValue(params));
-    }
-  };
-
-  // Successfully writes serialized `OnInterestingUsage` event 
-  // an inner `flutter::EventSink`.
-  void OnIceCandidate(const std::string& candidate) {
-    const std::lock_guard<std::mutex> lock(*context_->channel_mutex);
-    if (context_->event_sink.get() != nullptr) {
-      flutter::EncodableMap params;
-      params[flutter::EncodableValue("event")] = "OnIceCandidate";
-      params[flutter::EncodableValue("candidate")] = candidate;
-      context_->event_sink.get()->Success(flutter::EncodableValue(params));
-    }
-  }
-
-  // Successfully writes serialized `OnIceCandidatesRemoved` event 
-  // an inner `flutter::EventSink`.
-  void OnIceCandidatesRemoved(rust::Vec<rust::String> candidates) {
-    const std::lock_guard<std::mutex> lock(*context_->channel_mutex);
-    if (context_->event_sink.get() != nullptr) {
-      flutter::EncodableList candidate_list;
-      for (int i = 0; i<candidates.size(); ++i) {
-        candidate_list.push_back(std::string(candidates[i]));
-      }
-      flutter::EncodableMap params;
-      params[flutter::EncodableValue("event")] = "OnIceCandidatesRemoved";
-      params[flutter::EncodableValue("candidates")] = flutter::EncodableValue(candidate_list);
-      context_->event_sink.get()->Success(flutter::EncodableValue(params));
-    }
-  }
-
-  // Successfully writes serialized `OnIceSelectedCandidatePairChanged` event 
-  // an inner `flutter::EventSink`.
-  void OnIceSelectedCandidatePairChanged(CandidatePairChangeEventSerialized event) {
-    const std::lock_guard<std::mutex> lock(*context_->channel_mutex);
-    if (context_->event_sink.get() != nullptr) {
-      flutter::EncodableMap pair;
-      pair[flutter::EncodableValue("local")] = std::string(event.selected_candidate_pair.local);
-      pair[flutter::EncodableValue("remote")] = std::string(event.selected_candidate_pair.remote);
-
-      flutter::EncodableMap params;
-      params[flutter::EncodableValue("event")] = "OnIceSelectedCandidatePairChanged";
-      params[flutter::EncodableValue("selected_candidate_pair")] = EncodableValue(pair);
-      params[flutter::EncodableValue("estimated_disconnected_time_ms")] = event.estimated_disconnected_time_ms;
-      params[flutter::EncodableValue("reason")] = std::string(event.reason);
-      params[flutter::EncodableValue("last_data_received_ms")] = event.last_data_received_ms;
-      context_->event_sink.get()->Success(flutter::EncodableValue(params));
-    }
-  }
-
-  void OnTrack(OnTrackSerialized event) {
-    const std::lock_guard<std::mutex> lock(*context_->channel_mutex);
-    if (context_->event_sink.get() != nullptr) {
-      flutter::EncodableMap info;
-      info[EncodableValue("event")] = "onTrack";
-      info[EncodableValue("track")] = EncodableValue(mediaTrackToMap(event.track));
-      info[EncodableValue("transceiver")] = EncodableValue(transceiverToMap(event.transceiver));
-
-      context_->event_sink.get()->Success(flutter::EncodableValue(info));
-=======
     const std::lock_guard<std::mutex> lock(*deps_->lock_);
     if (deps_->sink_) {
       flutter::EncodableMap params;
@@ -391,17 +177,24 @@
       params[EncodableValue("event")] = "OnSignalingChange";
       params[flutter::EncodableValue("state")] = new_state;
       deps_->sink_->Success(flutter::EncodableValue(params));
->>>>>>> 248164d6
+    }
+  }
+
+  void OnTrack(OnTrackSerialized event) {
+    const std::lock_guard<std::mutex> lock(*deps_->channel_mutex);
+    if (context_->event_sink.get() != nullptr) {
+      flutter::EncodableMap info;
+      info[EncodableValue("event")] = "onTrack";
+      info[EncodableValue("track")] = EncodableValue(mediaTrackToMap(event.track));
+      info[EncodableValue("transceiver")] = EncodableValue(transceiverToMap(event.transceiver));
+
+      context_->event_sink.get()->Success(flutter::EncodableValue(info));
     }
   }
 
  private:
-<<<<<<< HEAD
-  // For initialization/reset `EventContext.event_sink` 
-  // in flutter subscribe/unsubscribe event.
-  // `shared_ptr` for shared context 
-  // in `flutter::StreamHandlerFunctions` (subscribe/unsubscribe event).
-  std::shared_ptr<EventContext> context_;
+  // `PeerConnectionObserver` dependencies.
+  std::shared_ptr<Dependencies> deps_;
   
   EncodableMap mediaTrackToMap(TrackInterfaceSerialized track) {
       flutter::EncodableMap info;
@@ -430,10 +223,6 @@
       return info;
 
   }
-=======
-  // `PeerConnectionObserver` dependencies.
-  std::shared_ptr<Dependencies> deps_;
->>>>>>> 248164d6
 };
 
 namespace flutter_webrtc_plugin {
@@ -464,55 +253,6 @@
     const flutter::MethodCall<EncodableValue>& method_call,
     std::unique_ptr<flutter::MethodResult<EncodableValue>> result) {
 
-<<<<<<< HEAD
-  std::shared_ptr<PeerConnectionOnEvent::EventContext> event_context =
-      std::make_shared<PeerConnectionOnEvent::EventContext>(
-        std::move(PeerConnectionOnEvent::EventContext()));
-
-  std::unique_ptr<PeerConnectionOnEventInterface> event_callback =
-      std::unique_ptr<PeerConnectionOnEventInterface>(
-          new PeerConnectionOnEvent(event_context));
-
-  std::weak_ptr<PeerConnectionOnEvent::EventContext> weak_context(
-      event_context);
-  auto handler = std::make_unique<StreamHandlerFunctions<EncodableValue>>(
-      [=](
-          const flutter::EncodableValue* arguments,
-          std::unique_ptr<flutter::EventSink<flutter::EncodableValue>>&& events)
-          -> std::unique_ptr<StreamHandlerError<flutter::EncodableValue>> {
-        auto context = weak_context.lock();
-        if (context) {
-          const std::lock_guard<std::mutex> lock(*context->channel_mutex);
-          context->event_sink = std::move(events);
-        }
-        return nullptr;
-      },
-
-      [=](const flutter::EncodableValue* arguments)
-          -> std::unique_ptr<StreamHandlerError<flutter::EncodableValue>> {
-        auto context = weak_context.lock();
-        if (context) {
-          const std::lock_guard<std::mutex> lock(*context->channel_mutex);
-          context->event_sink.reset();
-        }
-        return nullptr;
-      });
-
-  rust::String error;
-  uint64_t id = webrtc->CreatePeerConnection(std::move(event_callback), error);
-  if (error == "") {
-      std::string peer_connection_id = std::to_string(id);
-      auto event_channel = std::unique_ptr<EventChannel<EncodableValue>>(
-          new EventChannel<EncodableValue>(
-              messenger, "PeerConnection/Event/channel/id/" + peer_connection_id,
-              &StandardMethodCodec::GetInstance()));
-
-      event_channel->SetStreamHandler(std::move(handler));
-      event_context->_lt_channel = std::move(event_channel);
-
-      EncodableMap params;
-      params[flutter::EncodableValue("peerConnectionId")] = std::to_string(id);
-=======
   auto ctx = std::make_shared<PeerConnectionObserver::Dependencies>();
   auto observer = std::make_unique<PeerConnectionObserver>(ctx);
 
@@ -550,7 +290,6 @@
 
       EncodableMap params;
       params[EncodableValue("peerConnectionId")] = peer_id;
->>>>>>> 248164d6
       result->Success(EncodableValue(params));
     } else {
      result->Error(std::string(error));
