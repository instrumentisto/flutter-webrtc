#include "flutter_webrtc.h"
#include "media_stream.h"
#include "parsing.h"

namespace flutter_webrtc_plugin {

<<<<<<< HEAD
namespace flutter_webrtc_plugin {
// Calls Rust `EnumerateDevices()` and converts the received Rust vector of
// `MediaDeviceInfo` info for Dart.
void MediaStreamMethods::EnumerateDevice(
    Box<Webrtc>& webrtc,
    std::unique_ptr<MethodResult<EncodableValue>> result) {
=======
/// Calls Rust `EnumerateDevices()` and converts the received Rust vector of
/// `MediaDeviceInfo` info for Dart.
void EnumerateDevice(Box<Webrtc>& webrtc,
                    std::unique_ptr<MethodResult<EncodableValue>> result) {
>>>>>>> f7a56a92
  rust::Vec<MediaDeviceInfo> devices = webrtc->EnumerateDevices();

  EncodableList sources;

  for (size_t i = 0; i < devices.size(); ++i) {
    std::string kind;
    switch (devices[i].kind) {
      case MediaDeviceKind::kAudioInput:
        kind = "audioinput";
        break;

      case MediaDeviceKind::kAudioOutput:
        kind = "audiooutput";
        break;

      case MediaDeviceKind::kVideoInput:
        kind = "videoinput";
        break;

      default:
        result->Error("Invalid MediaDeviceKind");
        return;
    }

    EncodableMap info;
    info[EncodableValue("label")] =
        EncodableValue(std::string(devices[i].label));
    info[EncodableValue("deviceId")] =
        EncodableValue(std::string(devices[i].device_id));
    info[EncodableValue("kind")] = EncodableValue(kind);
    info[EncodableValue("groupId")] = EncodableValue(std::string(""));

    sources.push_back(EncodableValue(info));
  }

  EncodableMap params;
  params[EncodableValue("sources")] = EncodableValue(sources);

  result->Success(EncodableValue(params));
}

<<<<<<< HEAD
// Parses the received constraints from Dart and passes them to Rust
// `GetUserMedia()`, then converts the backed `MediaStream` info for Dart.
void MediaStreamMethods::GetUserMedia(
    const flutter::MethodCall<EncodableValue>& method_call,
    Box<Webrtc>& webrtc,
    std::unique_ptr<MethodResult<EncodableValue>> result) {
=======
/// Parses the received constraints from Dart and passes them to Rust
/// `GetUserMedia()`, then converts the backed `MediaStream` info for Dart.
void GetUserMedia(const flutter::MethodCall<EncodableValue>& method_call,
                  Box<Webrtc>& webrtc,
                  std::unique_ptr<MethodResult<EncodableValue>> result) {
>>>>>>> f7a56a92
  if (!method_call.arguments()) {
    result->Error("Bad Arguments", "Null constraints arguments received");
    return;
  }

  auto args = GetValue<EncodableMap>(*method_call.arguments());
  auto constraints_arg = findMap(args, "constraints");

  auto video_arg = findMap(constraints_arg, "video");
  auto audio_arg = findMap(constraints_arg, "audio");

  MediaStreamConstraints constraints;

  constraints.video = ParseVideoConstraints(video_arg);
  constraints.audio = ParseAudioConstraints(audio_arg);

  MediaStream user_media = webrtc->GetUserMedia(constraints);
  EncodableMap params;

  params[EncodableValue("streamId")] =
      EncodableValue(std::to_string(user_media.stream_id).c_str());
  params[EncodableValue("videoTracks")] =
      EncodableValue(GetParams(TrackKind::kVideo, user_media));
  params[EncodableValue("audioTracks")] =
      EncodableValue(GetParams(TrackKind::kAudio, user_media));

  result->Success(EncodableValue(params));
}

<<<<<<< HEAD
// Parses video constraints recieved from Dart to Rust `VideoConstraints`.
VideoConstraints MediaStreamMethods::ParseVideoConstraints(
    EncodableValue video_arg) {
=======
/// Parses video constraints recieved from Dart to Rust `VideoConstraints`.
VideoConstraints ParseVideoConstraints(EncodableValue video_arg) {
>>>>>>> f7a56a92
  EncodableMap video_mandatory;

  size_t width = DEFAULT_WIDTH;
  size_t height = DEFAULT_HEIGHT;
  size_t fps = DEFAULT_FPS;
  std::string video_device_id;
  bool video_required;

  if (TypeIs<bool>(video_arg)) {
    if (GetValue<bool>(video_arg)) {
      video_required = true;
    } else {
      width = 0;
      height = 0;
      fps = 0;
      video_required = false;
    }
    video_device_id = std::string();
  } else {
    EncodableMap video_map = GetValue<EncodableMap>(video_arg);
    video_mandatory = findMap(video_map, "mandatory");
    if (!video_mandatory.empty()) {
      std::string width_s = findString(video_mandatory, "minWidth");
      std::string height_s = findString(video_mandatory, "minHeight");
      std::string fps_s = findString(video_mandatory, "minFrameRate");
      if (!width_s.empty()) {
        int width_n = std::stoi(width_s);
        if (width_n > 0) {
          width = width_n;
        }
      }
      if (!height_s.empty()) {
        int height_n = std::stoi(height_s);
        if (height_n > 0) {
          height = height_n;
        }
      }
      if (!fps_s.empty()) {
        int fps_n = std::stoi(fps_s);
        if (fps_n > 0) {
          fps = fps_n;
        }
      }
    }
    video_device_id = findString(video_map, "deviceId");
    video_required = true;
  }

  VideoConstraints video_constraints;

  video_constraints.required = video_required;
  video_constraints.width = width;
  video_constraints.height = height;
  video_constraints.frame_rate = fps;
  video_constraints.device_id = video_device_id;

  return video_constraints;
}

<<<<<<< HEAD
// Parses audio constraints received from Dart to Rust `AudioConstraints`.
AudioConstraints MediaStreamMethods::ParseAudioConstraints(
    EncodableValue audio_arg) {
=======
/// Parses audio constraints received from Dart to Rust `AudioConstraints`.
AudioConstraints ParseAudioConstraints(EncodableValue audio_arg) {
>>>>>>> f7a56a92
  EncodableValue audio_device_id;
  bool audio_required;

  if (TypeIs<bool>(audio_arg)) {
    if (GetValue<bool>(audio_arg)) {
      audio_required = true;
    } else {
      audio_required = false;
    }
    audio_device_id = std::string();
  } else {
    EncodableMap audio_map = GetValue<EncodableMap>(audio_arg);
    audio_device_id = findString(audio_map, "deviceId");
    audio_required = true;
  }

  AudioConstraints audio_constraints;

  audio_constraints.required = audio_required;
  audio_constraints.device_id =
      rust::String(GetValue<std::string>(audio_device_id));

  return audio_constraints;
}

<<<<<<< HEAD
// Converts Rust `VideoConstraints` or `AudioConstraints` to `EncodableList`
// for passing to Dart according to `TrackKind`.
EncodableList MediaStreamMethods::GetParams(TrackKind type,
                                            MediaStream& user_media) {
=======
/// Converts Rust `VideoConstraints` or `AudioConstraints` to `EncodableList`
/// for passing to Dart according to `TrackKind`.
EncodableList GetParams(TrackKind type, MediaStream& user_media) {
>>>>>>> f7a56a92
  auto rust_tracks = type == TrackKind::kVideo ? user_media.video_tracks
                                               : user_media.audio_tracks;

  EncodableList tracks;

  if (rust_tracks.size() == 0) {
    tracks = EncodableList();
  } else {
    for (size_t i = 0; i < rust_tracks.size(); ++i) {
      EncodableMap info;
      info[EncodableValue("id")] =
          EncodableValue(std::to_string(rust_tracks[i].id).c_str());
      info[EncodableValue("label")] =
          EncodableValue(rust_tracks[i].label.c_str());
      info[EncodableValue("kind")] = EncodableValue(
          rust_tracks[i].kind == TrackKind::kVideo ? "video" : "audio");
      info[EncodableValue("enabled")] = EncodableValue(rust_tracks[i].enabled);

      tracks.push_back(EncodableValue(info));
    }
  }

  return tracks;
}

<<<<<<< HEAD
// Disposes some media stream calling Rust `DisposeStream`.
void MediaStreamMethods::DisposeStream(
    const flutter::MethodCall<EncodableValue>& method_call,
    Box<Webrtc>& webrtc,
    std::unique_ptr<MethodResult<EncodableValue>> result) {
=======
/// Disposes some media stream calling Rust `DisposeStream`.
void DisposeStream(const flutter::MethodCall<EncodableValue>& method_call,
                  Box<Webrtc>& webrtc,
                  std::unique_ptr<MethodResult<EncodableValue>> result) {
>>>>>>> f7a56a92
  const EncodableMap params = GetValue<EncodableMap>(*method_call.arguments());

  auto converted_id = std::stoi(findString(params, "streamId"));
  if (converted_id < 0) {
    result->Error("Stream id can`t be less then 0.");
    return;
  }

  webrtc->DisposeStream(converted_id);
  result->Success();
}

<<<<<<< HEAD
// Sets the `Track`'s state to `enabled` or `disabled` calling Rust
// `SetTrackEnabled`.
void MediaStreamMethods::SetTrackEnabled(
    const flutter::MethodCall<EncodableValue>& method_call,
    Box<Webrtc>& webrtc,
    std::unique_ptr<MethodResult<EncodableValue>> result) {
  if (!method_call.arguments()) {
    result->Error("Bad Arguments", "Null constraints arguments received");
    return;
  }

  const EncodableMap params = GetValue<EncodableMap>(*method_call.arguments());
  const std::string track_id = findString(params, "trackId");
  const bool enabled =
      GetValue<bool>(params.find(EncodableValue("enabled"))->second);

  webrtc->SetTrackEnabled((uint64_t)std::stoi(track_id), enabled);

  result->Success();
}
=======
>>>>>>> f7a56a92
}  // namespace flutter_webrtc_plugin<|MERGE_RESOLUTION|>--- conflicted
+++ resolved
@@ -4,19 +4,10 @@
 
 namespace flutter_webrtc_plugin {
 
-<<<<<<< HEAD
-namespace flutter_webrtc_plugin {
-// Calls Rust `EnumerateDevices()` and converts the received Rust vector of
-// `MediaDeviceInfo` info for Dart.
-void MediaStreamMethods::EnumerateDevice(
-    Box<Webrtc>& webrtc,
-    std::unique_ptr<MethodResult<EncodableValue>> result) {
-=======
 /// Calls Rust `EnumerateDevices()` and converts the received Rust vector of
 /// `MediaDeviceInfo` info for Dart.
 void EnumerateDevice(Box<Webrtc>& webrtc,
                     std::unique_ptr<MethodResult<EncodableValue>> result) {
->>>>>>> f7a56a92
   rust::Vec<MediaDeviceInfo> devices = webrtc->EnumerateDevices();
 
   EncodableList sources;
@@ -58,20 +49,11 @@
   result->Success(EncodableValue(params));
 }
 
-<<<<<<< HEAD
-// Parses the received constraints from Dart and passes them to Rust
-// `GetUserMedia()`, then converts the backed `MediaStream` info for Dart.
-void MediaStreamMethods::GetUserMedia(
-    const flutter::MethodCall<EncodableValue>& method_call,
-    Box<Webrtc>& webrtc,
-    std::unique_ptr<MethodResult<EncodableValue>> result) {
-=======
 /// Parses the received constraints from Dart and passes them to Rust
 /// `GetUserMedia()`, then converts the backed `MediaStream` info for Dart.
 void GetUserMedia(const flutter::MethodCall<EncodableValue>& method_call,
                   Box<Webrtc>& webrtc,
                   std::unique_ptr<MethodResult<EncodableValue>> result) {
->>>>>>> f7a56a92
   if (!method_call.arguments()) {
     result->Error("Bad Arguments", "Null constraints arguments received");
     return;
@@ -101,14 +83,8 @@
   result->Success(EncodableValue(params));
 }
 
-<<<<<<< HEAD
-// Parses video constraints recieved from Dart to Rust `VideoConstraints`.
-VideoConstraints MediaStreamMethods::ParseVideoConstraints(
-    EncodableValue video_arg) {
-=======
 /// Parses video constraints recieved from Dart to Rust `VideoConstraints`.
 VideoConstraints ParseVideoConstraints(EncodableValue video_arg) {
->>>>>>> f7a56a92
   EncodableMap video_mandatory;
 
   size_t width = DEFAULT_WIDTH;
@@ -168,14 +144,8 @@
   return video_constraints;
 }
 
-<<<<<<< HEAD
-// Parses audio constraints received from Dart to Rust `AudioConstraints`.
-AudioConstraints MediaStreamMethods::ParseAudioConstraints(
-    EncodableValue audio_arg) {
-=======
 /// Parses audio constraints received from Dart to Rust `AudioConstraints`.
 AudioConstraints ParseAudioConstraints(EncodableValue audio_arg) {
->>>>>>> f7a56a92
   EncodableValue audio_device_id;
   bool audio_required;
 
@@ -201,16 +171,9 @@
   return audio_constraints;
 }
 
-<<<<<<< HEAD
-// Converts Rust `VideoConstraints` or `AudioConstraints` to `EncodableList`
-// for passing to Dart according to `TrackKind`.
-EncodableList MediaStreamMethods::GetParams(TrackKind type,
-                                            MediaStream& user_media) {
-=======
 /// Converts Rust `VideoConstraints` or `AudioConstraints` to `EncodableList`
 /// for passing to Dart according to `TrackKind`.
 EncodableList GetParams(TrackKind type, MediaStream& user_media) {
->>>>>>> f7a56a92
   auto rust_tracks = type == TrackKind::kVideo ? user_media.video_tracks
                                                : user_media.audio_tracks;
 
@@ -236,18 +199,30 @@
   return tracks;
 }
 
-<<<<<<< HEAD
-// Disposes some media stream calling Rust `DisposeStream`.
-void MediaStreamMethods::DisposeStream(
-    const flutter::MethodCall<EncodableValue>& method_call,
-    Box<Webrtc>& webrtc,
-    std::unique_ptr<MethodResult<EncodableValue>> result) {
-=======
+/// Sets the `Track`'s state to `enabled` or `disabled` calling Rust
+/// `SetTrackEnabled`.
+void SetTrackEnabled( const flutter::MethodCall<EncodableValue>& method_call,
+                      Box<Webrtc>& webrtc,
+                      std::unique_ptr<MethodResult<EncodableValue>> result) {
+  if (!method_call.arguments()) {
+    result->Error("Bad Arguments", "Null constraints arguments received");
+    return;
+  }
+
+  const EncodableMap params = GetValue<EncodableMap>(*method_call.arguments());
+  const std::string track_id = findString(params, "trackId");
+  const bool enabled =
+      GetValue<bool>(params.find(EncodableValue("enabled"))->second);
+
+  webrtc->SetTrackEnabled((uint64_t)std::stoi(track_id), enabled);
+
+  result->Success();
+}
+
 /// Disposes some media stream calling Rust `DisposeStream`.
 void DisposeStream(const flutter::MethodCall<EncodableValue>& method_call,
                   Box<Webrtc>& webrtc,
                   std::unique_ptr<MethodResult<EncodableValue>> result) {
->>>>>>> f7a56a92
   const EncodableMap params = GetValue<EncodableMap>(*method_call.arguments());
 
   auto converted_id = std::stoi(findString(params, "streamId"));
@@ -260,27 +235,4 @@
   result->Success();
 }
 
-<<<<<<< HEAD
-// Sets the `Track`'s state to `enabled` or `disabled` calling Rust
-// `SetTrackEnabled`.
-void MediaStreamMethods::SetTrackEnabled(
-    const flutter::MethodCall<EncodableValue>& method_call,
-    Box<Webrtc>& webrtc,
-    std::unique_ptr<MethodResult<EncodableValue>> result) {
-  if (!method_call.arguments()) {
-    result->Error("Bad Arguments", "Null constraints arguments received");
-    return;
-  }
-
-  const EncodableMap params = GetValue<EncodableMap>(*method_call.arguments());
-  const std::string track_id = findString(params, "trackId");
-  const bool enabled =
-      GetValue<bool>(params.find(EncodableValue("enabled"))->second);
-
-  webrtc->SetTrackEnabled((uint64_t)std::stoi(track_id), enabled);
-
-  result->Success();
-}
-=======
->>>>>>> f7a56a92
 }  // namespace flutter_webrtc_plugin