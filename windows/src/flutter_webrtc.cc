#include <Windows.h>
#include <sstream>
#include <string>

#include "flutter_webrtc.h"
#include "flutter_webrtc/flutter_web_r_t_c_plugin.h"
<<<<<<< HEAD
#include "flutter_peer_connection.h"

namespace flutter_webrtc_plugin {

FlutterWebRTC::FlutterWebRTC(FlutterWebRTCPlugin* plugin) {
  messenger_ = plugin->messenger();
}
=======
#include "media_stream.h"
#include "peer_connection.h"

namespace flutter_webrtc_plugin {

FlutterWebRTC::FlutterWebRTC(FlutterWebRTCPlugin* plugin)
    : FlutterVideoRendererManager::FlutterVideoRendererManager(
    plugin->textures(),
    plugin->messenger()) {}
>>>>>>> f7a56a92

FlutterWebRTC::~FlutterWebRTC() {}

void FlutterWebRTC::HandleMethodCall(
    const flutter::MethodCall<EncodableValue>& method_call,
    std::unique_ptr<flutter::MethodResult<EncodableValue>> result) {
  const std::string& method = method_call.method_name();

  if (method.compare("createPeerConnection") == 0) {
<<<<<<< HEAD
    CreateRTCPeerConnection(messenger_, webrtc, method_call, std::move(result));
=======
    CreateRTCPeerConnection(webrtc, method_call, std::move(result));
>>>>>>> f7a56a92
  } else if (method.compare("getSources") == 0) {
    EnumerateDevice(webrtc, std::move(result));
  } else if (method.compare("getUserMedia") == 0) {
    GetUserMedia(method_call, webrtc, std::move(result));
  } else if (method.compare("getDisplayMedia") == 0) {
  } else if (method.compare("mediaStreamGetTracks") == 0) {
  } else if (method.compare("createOffer") == 0) {
    CreateOffer(webrtc, method_call, std::move(result));
  } else if (method.compare("createAnswer") == 0) {
    CreateAnswer(webrtc, method_call, std::move(result));
  } else if (method.compare("addStream") == 0) {
  } else if (method.compare("removeStream") == 0) {
  } else if (method.compare("setLocalDescription") == 0) {
    SetLocalDescription(webrtc, method_call, std::move(result));
  } else if (method.compare("setRemoteDescription") == 0) {
    SetRemoteDescription(webrtc, method_call, std::move(result));
  } else if (method.compare("addCandidate") == 0) {
  } else if (method.compare("getStats") == 0) {
  } else if (method.compare("createDataChannel") == 0) {
  } else if (method.compare("dataChannelSend") == 0) {
  } else if (method.compare("dataChannelClose") == 0) {
  } else if (method.compare("streamDispose") == 0) {
    DisposeStream(method_call, webrtc, std::move(result));
  } else if (method.compare("mediaStreamTrackSetEnable") == 0) {
  } else if (method.compare("trackDispose") == 0) {
  } else if (method.compare("peerConnectionClose") == 0) {
  } else if (method.compare("peerConnectionDispose") == 0) {
  } else if (method.compare("createVideoRenderer") == 0) {
    CreateVideoRendererTexture(std::move(result));
  } else if (method.compare("videoRendererDispose") == 0) {
    VideoRendererDispose(method_call, webrtc, std::move(result));
  } else if (method.compare("videoRendererSetSrcObject") == 0) {
    SetMediaStream(method_call, webrtc, std::move(result));
  } else if (method.compare("setVolume") == 0) {
  } else if (method.compare("getLocalDescription") == 0) {
  } else if (method.compare("getRemoteDescription") == 0) {
  } else if (method.compare("mediaStreamAddTrack") == 0) {
  } else if (method.compare("mediaStreamRemoveTrack") == 0) {
  } else if (method.compare("addTrack") == 0) {
  } else if (method.compare("removeTrack") == 0) {
  } else if (method.compare("addTransceiver") == 0) {
  } else if (method.compare("getTransceivers") == 0) {
  } else if (method.compare("getReceivers") == 0) {
  } else if (method.compare("getSenders") == 0) {
  } else if (method.compare("rtpSenderDispose") == 0) {
  } else if (method.compare("rtpSenderSetTrack") == 0) {
  } else if (method.compare("rtpSenderReplaceTrack") == 0) {
  } else if (method.compare("rtpSenderSetParameters") == 0) {
  } else if (method.compare("rtpTransceiverStop") == 0) {
  } else if (method.compare("rtpTransceiverSetDirection") == 0) {
  } else if (method.compare("setConfiguration") == 0) {
  } else if (method.compare("captureFrame") == 0) {
  } else if (method.compare("deletePC") == 0) {
    DeletePC(webrtc, method_call, std::move(result));
  } else {
    result->NotImplemented();
  }
}

}  // namespace flutter_webrtc_plugin<|MERGE_RESOLUTION|>--- conflicted
+++ resolved
@@ -4,15 +4,6 @@
 
 #include "flutter_webrtc.h"
 #include "flutter_webrtc/flutter_web_r_t_c_plugin.h"
-<<<<<<< HEAD
-#include "flutter_peer_connection.h"
-
-namespace flutter_webrtc_plugin {
-
-FlutterWebRTC::FlutterWebRTC(FlutterWebRTCPlugin* plugin) {
-  messenger_ = plugin->messenger();
-}
-=======
 #include "media_stream.h"
 #include "peer_connection.h"
 
@@ -21,8 +12,7 @@
 FlutterWebRTC::FlutterWebRTC(FlutterWebRTCPlugin* plugin)
     : FlutterVideoRendererManager::FlutterVideoRendererManager(
     plugin->textures(),
-    plugin->messenger()) {}
->>>>>>> f7a56a92
+    plugin->messenger()) { messenger_ = plugin->messenger();}
 
 FlutterWebRTC::~FlutterWebRTC() {}
 
@@ -32,11 +22,7 @@
   const std::string& method = method_call.method_name();
 
   if (method.compare("createPeerConnection") == 0) {
-<<<<<<< HEAD
     CreateRTCPeerConnection(messenger_, webrtc, method_call, std::move(result));
-=======
-    CreateRTCPeerConnection(webrtc, method_call, std::move(result));
->>>>>>> f7a56a92
   } else if (method.compare("getSources") == 0) {
     EnumerateDevice(webrtc, std::move(result));
   } else if (method.compare("getUserMedia") == 0) {
