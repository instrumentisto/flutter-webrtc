name: CI

on:
  push:
    branches: ["main"]
    tags: ["*"]
  pull_request:
    branches: ["main"]

concurrency:
  group: ${{ github.workflow }}-${{ github.ref }}
  cancel-in-progress: true

env:
  RUST_BACKTRACE: 1

jobs:

  ################
  # Pull Request #
  ################

  pr:
    if: ${{ github.event_name == 'pull_request' }}
    needs:
      - build
      - build-linux
      - clippy
      - dartanalyze
      - dartfmt
      - ktfmt
      - rustdoc
      - rustfmt
      - swiftformat
      - test-flutter
    runs-on: ubuntu-latest
    steps:
      - run: true




  ##########################
  # Linting and formatting #
  ##########################

  clippy:
    strategy:
      fail-fast: false
      matrix:
        platform:
          - linux
          - macos
          - windows
    runs-on: ${{ (matrix.platform == 'linux' &&   'ubuntu-latest')
              || (matrix.platform == 'windows' && 'windows-latest')
              ||                                  'macos-latest' }}
    steps:
      - uses: actions/checkout@v4
      - uses: dtolnay/rust-toolchain@v1
        with:
          toolchain: stable
          components: clippy

      - name: Install `${{ matrix.platform }}` platform dependencies
        run: |
          sudo apt-get update
          sudo apt-get install -y \
                       libgtk-3-dev libpulse-dev libudev-dev libxcomposite-dev \
                       libxdamage-dev libxfixes-dev libxrandr-dev libxtst-dev \
                       ninja-build
        if: ${{ matrix.platform == 'linux' }}

      - run: make cargo.lint

  dartanalyze:
    runs-on: ubuntu-latest
    steps:
      - uses: actions/checkout@v4
      - uses: subosito/flutter-action@v2

      - run: flutter pub get

      - run: make flutter.analyze

  dartfmt:
    runs-on: ubuntu-latest
    steps:
      - uses: actions/checkout@v4
      - uses: subosito/flutter-action@v2

      - run: flutter pub get

      - run: make flutter.fmt check=yes

  ktfmt:
    runs-on: ubuntu-latest
    steps:
      - uses: actions/checkout@v4
      - uses: actions/setup-java@v4
        with:
          distribution: temurin
          java-version: 17

      - run: make kt.fmt check=yes

  rustfmt:
    runs-on: ubuntu-latest
    steps:
      - uses: actions/checkout@v4
      - uses: dtolnay/rust-toolchain@v1
        with:
          toolchain: nightly
          components: rustfmt

      - run: make cargo.fmt check=yes

  swiftformat:
    runs-on: macos-latest
    steps:
      - uses: actions/checkout@v4
      - run: brew install swiftformat

      - run: make swift.fmt check=yes dockerized=no




  ############
  # Building #
  ############

  build:
    strategy:
      fail-fast: false
      matrix:
        platform:
          - macos
          - windows
    runs-on: ${{ (matrix.platform == 'windows' && 'windows-latest')
<<<<<<< HEAD
              || 'macos-13' }}
=======
              || 'macos-12' }}
>>>>>>> dc5a0ad3
    steps:
      - uses: actions/checkout@v4
      - uses: dtolnay/rust-toolchain@v1
        with:
          toolchain: stable
      - run: make rustup.targets only=${{ matrix.platform }}
      - uses: subosito/flutter-action@v2
      - run: flutter config --enable-${{ matrix.platform }}-desktop

      # Pin Xcode version for better compatibility.
      - uses: maxim-lobanov/setup-xcode@v1
        with:
<<<<<<< HEAD
          xcode-version: "15.2"
=======
          xcode-version: "13.1"
>>>>>>> dc5a0ad3
        if: ${{ matrix.platform == 'macos' }}

      - run: make cargo.build platform=${{ matrix.platform }} debug=no
      - run: make flutter.build platform=${{ matrix.platform }}

      - uses: actions/upload-artifact@v4
        with:
          name: build-${{ matrix.platform }}
          path: ${{ matrix.platform }}/rust/

  build-linux:
    name: build (linux)
    runs-on: ubuntu-latest
    # Pin glibc to 2.31 version for better compatibility.
    container: debian:bullseye
    steps:
      - uses: actions/checkout@v4
      - name: Install Linux platform dependencies
        run: |
          apt-get update
          apt-get install -y \
                  curl jq xz-utils git make clang libssl-dev cmake \
                  libgtk-3-dev libpulse-dev libudev-dev libxcomposite-dev \
                  libxdamage-dev libxfixes-dev libxrandr-dev libxtst-dev \
                  ninja-build
      - uses: dtolnay/rust-toolchain@v1
        with:
          toolchain: stable
      # Container doesn't pick `~` (tilde) in `PATH`.
      - run: echo "$HOME/.cargo/bin" >> $GITHUB_PATH
      - run: git config --global --add safe.directory '*'
      - run: make rustup.targets only=linux
      - uses: subosito/flutter-action@v2
      - run: flutter config --enable-linux-desktop

      - run: make cargo.build platform=linux debug=no
      - run: make flutter.build platform=linux

      - uses: actions/upload-artifact@v4
        with:
          name: build-linux
          path: linux/rust/




  ###########
  # Testing #
  ###########

  test-flutter:
    name: test (example, ${{ matrix.platform }})
    needs: ["build", "build-linux"]
    strategy:
      fail-fast: false
      matrix:
        # TODO: Run tests on iOS.
        platform:
          - android
#          - ios
          - linux
          - macos
          - windows
    runs-on: ${{ (matrix.platform == 'linux' &&   'ubuntu-latest')
              || (matrix.platform == 'windows' && 'windows-latest')
              || (matrix.platform == 'ios' &&     'macos-14')
              ||                                  'macos-13' }}
    steps:
      - uses: actions/checkout@v4
      - uses: dtolnay/rust-toolchain@v1
        with:
          toolchain: stable
        if: ${{ matrix.platform != 'android'
             && matrix.platform != 'ios' }}
      - run: make rustup.targets only=${{ matrix.platform }}
        if: ${{ matrix.platform != 'android'
             && matrix.platform != 'ios' }}

      - uses: subosito/flutter-action@v2
      - run: flutter config --enable-${{ matrix.platform }}-desktop
        if: ${{ matrix.platform != 'android'
             && matrix.platform != 'ios' }}

      - name: Install `${{ matrix.platform }}` platform dependencies
        run: |
          sudo apt-get update
          sudo apt-get install -y \
                       cmake \
                       libgtk-3-dev liblzma-dev libpulse-dev libudev-dev \
                       ninja-build \
                       xvfb
        if: ${{ matrix.platform == 'linux' }}

      - run: make cargo.build debug=yes platform=${{ matrix.platform }}
        if: ${{ matrix.platform != 'android'
             && matrix.platform != 'ios' }}

      - name: Test on `${{ matrix.platform }}` platform with emulator
        uses: reactivecircus/android-emulator-runner@v2
        with:
          api-level: 24
          cores: 3
          target: google_apis
          arch: x86_64
          profile: Nexus 6
          script: make flutter.test.mobile
        if: ${{ matrix.platform == 'android' }}

      - name: Add TCC permissions on macOS
        run: |
          configure_user_tccdb () {
            local values=$1
            local dbPath="$HOME/Library/Application Support/com.apple.TCC/TCC.db"
            local sqlQuery="INSERT OR REPLACE INTO access VALUES($values);"
            sqlite3 "$dbPath" "$sqlQuery"
          }

          configure_sys_tccdb () {
            local values=$1
            local dbPath="/Library/Application Support/com.apple.TCC/TCC.db"
            local sqlQuery="INSERT OR REPLACE INTO access VALUES($values);"
            sudo sqlite3 "$dbPath" "$sqlQuery"
          }

          userValuesArray=(
            "'kTCCServiceMicrophone','/usr/local/opt/runner/provisioner/provisioner',1,2,4,1,NULL,NULL,0,'UNUSED',NULL,0,1687786159"
            "'kTCCServiceCamera','/usr/local/opt/runner/provisioner/provisioner',1,2,4,1,NULL,NULL,0,'UNUSED',NULL,0,1687786159"
            "'kTCCServiceBluetoothAlways','/usr/local/opt/runner/provisioner/provisioner',1,2,4,1,NULL,NULL,0,'UNUSED',NULL,0,1687786159"
          )
          for values in "${userValuesArray[@]}"; do
            # Sonoma and higher have a few extra values:
            # https://github.com/actions/runner-images/blob/main/images/macos/scripts/build/configure-tccdb-macos.sh
            if [ "$OSTYPE" = "darwin23" ]; then
              configure_user_tccdb "$values,NULL,NULL,'UNUSED',${values##*,}"
              configure_sys_tccdb "$values,NULL,NULL,'UNUSED',${values##*,}"
            else
              configure_user_tccdb "$values"
              configure_sys_tccdb "$values"
            fi
          done
        if: ${{ matrix.platform == 'ios' }}

      - name: Start iOS simulator
        id: simulator
        uses: futureware-tech/simulator-action@v3
        with:
          os_version: '>=13.0'
          os: iOS
        if: ${{ matrix.platform == 'ios' }}
      - name: Test on `${{ matrix.platform }}` platform with simulator
        run: make flutter.test.mobile device=${{ steps.simulator.outputs.udid }}
                                      debug=yes
        if: ${{ matrix.platform == 'ios' }}

      - name: Test on `${{ matrix.platform }}` platform with Xvfb
        run: xvfb-run -a make flutter.test.desktop device=${{ matrix.platform }}
        if: ${{ matrix.platform == 'linux' }}

      - name: Test on `${{ matrix.platform }}` platform
        run: make flutter.test.desktop device=${{ matrix.platform }}
        if: ${{ matrix.platform == 'macos'
             || matrix.platform == 'windows' }}




  #################
  # Documentation #
  #################

  rustdoc:
    strategy:
      fail-fast: false
      matrix:
        platform:
          - linux
          - macos
          - windows
    runs-on: ${{ (matrix.platform == 'linux' &&   'ubuntu-latest')
              || (matrix.platform == 'windows' && 'windows-latest')
              ||                                  'macos-latest' }}
    steps:
      - uses: actions/checkout@v4
      - uses: dtolnay/rust-toolchain@v1
        with:
          toolchain: stable

      - name: Install `${{ matrix.platform }}` platform dependencies
        run: |
          sudo apt-get update
          sudo apt-get install -y \
                       libgtk-3-dev libpulse-dev libudev-dev libxcomposite-dev \
                       libxdamage-dev libxfixes-dev libxrandr-dev libxtst-dev \
                       ninja-build
        if: ${{ matrix.platform == 'linux' }}

      - run: make cargo.doc




  #############
  # Releasing #
  #############

  release-dart:
    name: dart pub publish (pub.dev)
    if: ${{ startsWith(github.ref, 'refs/tags/')
         || github.ref_name == 'main'
         || (github.event_name == 'pull_request'
             && github.event.pull_request.head.repo.owner.login == 'instrumentisto') }}
    needs:
      - build
      - build-linux
      - clippy
      - dartanalyze
      - dartfmt
      - ktfmt
      - rustdoc
      - rustfmt
      - swiftformat
      - test-flutter
    runs-on: ubuntu-latest
    steps:
      - uses: actions/checkout@v4
        with:
          fetch-depth: 2  # for PRs only

      - name: Parse pubspec version
        id: pubspec
        run: echo "version=$(grep -m1 'version:' pubspec.yaml | cut -d' ' -f2)"
             >> $GITHUB_OUTPUT
      - name: Parse release version
        id: release
        run: echo "version=${GITHUB_REF#refs/tags/}"
             >> $GITHUB_OUTPUT
        if: ${{ startsWith(github.ref, 'refs/tags/') }}
      - name: Verify release version matches pubspec version
        run: |
          test "${{ steps.release.outputs.version }}" \
            == "${{ steps.pubspec.outputs.version }}"
        if: ${{ startsWith(github.ref, 'refs/tags/') }}

      - name: Retrieve commit message and hash
        id: commit
        run: |
          echo "message=$(git log --grep='\[publish\]' --format=%s)" \
          >> $GITHUB_OUTPUT
          echo "sha=${{ (github.event_name == 'pull_request'
                         && github.event.pull_request.head.sha)
                     ||     github.sha }}" \
          >> $GITHUB_OUTPUT
      - name: Check whether should be skipped
        id: skip
        run: echo "no=${{ !(
               (!startsWith(github.ref, 'refs/tags/')
                && !contains(steps.pubspec.outputs.version, '-'))
               ||
               (github.event_name == 'pull_request'
                && !contains(steps.commit.outputs.message, '[publish]'))
             ) }}" >> $GITHUB_OUTPUT

      - uses: subosito/flutter-action@v2
        if: ${{ steps.skip.outputs.no == 'true' }}

      - uses: actions/download-artifact@v4
        with:
          name: build-linux
          path: linux/rust/
        if: ${{ steps.skip.outputs.no == 'true' }}
      - uses: actions/download-artifact@v4
        with:
          name: build-macos
          path: macos/rust/
        if: ${{ steps.skip.outputs.no == 'true' }}
      - uses: actions/download-artifact@v4
        with:
          name: build-windows
          path: windows/rust/
        if: ${{ steps.skip.outputs.no == 'true' }}

      - name: Append package version with commit SHA
        run: |
          sed -i "s/^version: \(.*\)$/version: \1+rev.${{ steps.commit.outputs.sha }}/g" \
              pubspec.yaml
        if: ${{ steps.skip.outputs.no == 'true'
             && !startsWith(github.ref, 'refs/tags/') }}

      - name: Login to pub.dev
        run: |
          echo "$PUB_CREDENTIALS" > ~/pub-credentials.json
          mkdir -p ${XDG_CONFIG_HOME:-${HOME:-default}}/dart/
          cp -f ~/pub-credentials.json \
                ${XDG_CONFIG_HOME:-${HOME:-default}}/dart/pub-credentials.json
        env:
          PUB_CREDENTIALS: ${{ secrets.PUBDEV_CREDS }}
        if: ${{ steps.skip.outputs.no == 'true' }}

      - run: flutter pub publish --force
        if: ${{ steps.skip.outputs.no == 'true' }}

      - name: Logout from pub.dev
        run: |
          rm -rf ~/pub-credentials.json \
                 ${XDG_CONFIG_HOME:-${HOME:-default}}/dart/pub-credentials.json
        if: ${{ always()
             && steps.skip.outputs.no == 'true' }}

  release-github:
    name: release (GitHub)
    if: ${{ startsWith(github.ref, 'refs/tags/') }}
    needs: ["release-dart"]
    runs-on: ubuntu-latest
    steps:
      - uses: actions/checkout@v4

      - name: Parse release version
        id: release
        run: echo "version=${GITHUB_REF#refs/tags/}"
             >> $GITHUB_OUTPUT
      - name: Parse CHANGELOG link
        id: changelog
        run: echo "link=${{ github.server_url }}/${{ github.repository }}/blob/${{ steps.release.outputs.version }}/CHANGELOG.md#$(sed -n '/^## \[${{ steps.release.outputs.version }}\]/{s/^## \[\(.*\)\][^0-9]*\([0-9].*\)/\1--\2/;s/[^0-9a-z-]*//g;p;}' CHANGELOG.md)"
             >> $GITHUB_OUTPUT

      - name: Create GitHub release
        uses: softprops/action-gh-release@v2
        with:
          name: ${{ steps.release.outputs.version }}
          body: |
            [pub.dev](https://pub.dev/packages/medea_flutter_webrtc/versions/${{ steps.release.outputs.version }})
            [Changelog](${{ steps.changelog.outputs.link }})
          prerelease: ${{ contains(steps.release.outputs.version, '-') }}<|MERGE_RESOLUTION|>--- conflicted
+++ resolved
@@ -138,11 +138,7 @@
           - macos
           - windows
     runs-on: ${{ (matrix.platform == 'windows' && 'windows-latest')
-<<<<<<< HEAD
-              || 'macos-13' }}
-=======
               || 'macos-12' }}
->>>>>>> dc5a0ad3
     steps:
       - uses: actions/checkout@v4
       - uses: dtolnay/rust-toolchain@v1
@@ -155,11 +151,7 @@
       # Pin Xcode version for better compatibility.
       - uses: maxim-lobanov/setup-xcode@v1
         with:
-<<<<<<< HEAD
-          xcode-version: "15.2"
-=======
           xcode-version: "13.1"
->>>>>>> dc5a0ad3
         if: ${{ matrix.platform == 'macos' }}
 
       - run: make cargo.build platform=${{ matrix.platform }} debug=no
