name: CI

on:
  push:
    branches: ["main"]
    tags: ["*"]
  pull_request:
    branches: ["main"]

concurrency:
  group: ${{ github.workflow }}-${{ github.ref }}
  cancel-in-progress: true

env:
  RUST_BACKTRACE: 1

jobs:

  ################
  # Pull Request #
  ################

  pr:
    if: ${{ github.event_name == 'pull_request' }}
    needs:
      - build
      - build-linux
      - clippy
      - dartanalyze
      - dartfmt
      - ktfmt
      - rustdoc
      - rustfmt
      - swiftformat
      - test-flutter
    runs-on: ubuntu-latest
    steps:
      - run: true




  ##########################
  # Linting and formatting #
  ##########################

  clippy:
    strategy:
      fail-fast: false
      matrix:
        platform:
          - linux
          - macos
          - windows
    runs-on: ${{ (matrix.platform == 'linux' &&   'ubuntu-latest')
              || (matrix.platform == 'windows' && 'windows-latest')
              ||                                  'macos-latest' }}
    steps:
      - uses: actions/checkout@v4
      - uses: dtolnay/rust-toolchain@v1
        with:
          toolchain: stable
          components: clippy

      - name: Install `${{ matrix.platform }}` platform dependencies
        run: |
          sudo apt-get update
          sudo apt-get install -y \
                       libgtk-3-dev libpulse-dev libudev-dev libxcomposite-dev \
                       libxdamage-dev libxfixes-dev libxrandr-dev libxtst-dev \
                       ninja-build
        if: ${{ matrix.platform == 'linux' }}

      - run: make cargo.lint

  dartanalyze:
    runs-on: ubuntu-latest
    steps:
      - uses: actions/checkout@v4
      - uses: subosito/flutter-action@v2

      - run: flutter pub get

      - run: make flutter.analyze

  dartfmt:
    runs-on: ubuntu-latest
    steps:
      - uses: actions/checkout@v4
      - uses: subosito/flutter-action@v2

      - run: flutter pub get

      - run: make flutter.fmt check=yes

  ktfmt:
    runs-on: ubuntu-latest
    steps:
      - uses: actions/checkout@v4
      - uses: actions/setup-java@v4
        with:
          distribution: temurin
          java-version: 17

      - run: make kt.fmt check=yes

  rustfmt:
    runs-on: ubuntu-latest
    steps:
      - uses: actions/checkout@v4
      - uses: dtolnay/rust-toolchain@v1
        with:
          toolchain: nightly
          components: rustfmt

      - run: make cargo.fmt check=yes

  swiftformat:
    runs-on: macos-latest
    steps:
      - uses: actions/checkout@v4
      - run: brew install swiftformat

      - run: make swift.fmt check=yes dockerized=no




  ############
  # Building #
  ############

  build:
    strategy:
      fail-fast: false
      matrix:
        platform:
          - macos
          - windows
    runs-on: ${{ (matrix.platform == 'windows' && 'windows-latest')
<<<<<<< HEAD
              || 'macos-12' }}
=======
              || 'macos-13' }}
>>>>>>> 64a149e8
    steps:
      - uses: actions/checkout@v4
      - uses: dtolnay/rust-toolchain@v1
        with:
          toolchain: stable
      - run: make rustup.targets only=${{ matrix.platform }}
      - uses: subosito/flutter-action@v2
      - run: flutter config --enable-${{ matrix.platform }}-desktop

      # Pin Xcode version for better compatibility.
      - uses: maxim-lobanov/setup-xcode@v1
        with:
<<<<<<< HEAD
          xcode-version: "13.1"
=======
          xcode-version: "15.2"
>>>>>>> 64a149e8
        if: ${{ matrix.platform == 'macos' }}

      - run: make cargo.build platform=${{ matrix.platform }} debug=no
      - run: make flutter.build platform=${{ matrix.platform }}

      - uses: actions/upload-artifact@v4
        with:
          name: build-${{ matrix.platform }}
          path: ${{ matrix.platform }}/rust/

  build-linux:
    name: build (linux)
    runs-on: ubuntu-latest
    # Pin glibc to 2.31 version for better compatibility.
    container: debian:bullseye
    steps:
      - uses: actions/checkout@v4
      - name: Install Linux platform dependencies
        run: |
          apt-get update
          apt-get install -y \
                  curl jq xz-utils git make clang libssl-dev cmake \
                  libgtk-3-dev libpulse-dev libudev-dev libxcomposite-dev \
                  libxdamage-dev libxfixes-dev libxrandr-dev libxtst-dev \
                  ninja-build
      - uses: dtolnay/rust-toolchain@v1
        with:
          toolchain: stable
      # Container doesn't pick `~` (tilde) in `PATH`.
      - run: echo "$HOME/.cargo/bin" >> $GITHUB_PATH
      - run: git config --global --add safe.directory '*'
      - run: make rustup.targets only=linux
      - uses: subosito/flutter-action@v2
      - run: flutter config --enable-linux-desktop

      - run: make cargo.build platform=linux debug=no
      - run: make flutter.build platform=linux

      - uses: actions/upload-artifact@v4
        with:
          name: build-linux
          path: linux/rust/




  ###########
  # Testing #
  ###########

  test-flutter:
    name: test (example, ${{ matrix.platform }})
    needs: ["build", "build-linux"]
    strategy:
      fail-fast: false
      matrix:
        # TODO: Run tests on iOS.
        platform:
          - android
#          - ios
          - linux
          - macos
          - windows
    runs-on: ${{ (matrix.platform == 'linux' &&   'ubuntu-latest')
              || (matrix.platform == 'windows' && 'windows-latest')
              || (matrix.platform == 'ios' &&     'macos-14')
              ||                                  'macos-13' }}
    steps:
      - uses: actions/checkout@v4
      - uses: dtolnay/rust-toolchain@v1
        with:
          toolchain: stable
        if: ${{ matrix.platform != 'android'
             && matrix.platform != 'ios' }}
      - run: make rustup.targets only=${{ matrix.platform }}
        if: ${{ matrix.platform != 'android'
             && matrix.platform != 'ios' }}

      - uses: subosito/flutter-action@v2
      - run: flutter config --enable-${{ matrix.platform }}-desktop
        if: ${{ matrix.platform != 'android'
             && matrix.platform != 'ios' }}

      - name: Install `${{ matrix.platform }}` platform dependencies
        run: |
          sudo apt-get update
          sudo apt-get install -y \
                       cmake \
                       libgtk-3-dev liblzma-dev libpulse-dev libudev-dev \
                       ninja-build \
                       xvfb
        if: ${{ matrix.platform == 'linux' }}

      - run: make cargo.build debug=yes platform=${{ matrix.platform }}
        if: ${{ matrix.platform != 'android'
             && matrix.platform != 'ios' }}

      - name: Test on `${{ matrix.platform }}` platform with emulator
        uses: reactivecircus/android-emulator-runner@v2
        with:
          api-level: 24
          cores: 3
          target: google_apis
          arch: x86_64
          profile: Nexus 6
          script: make flutter.test.mobile
        if: ${{ matrix.platform == 'android' }}

      - name: Add TCC permissions on macOS
        run: |
          configure_user_tccdb () {
            local values=$1
            local dbPath="$HOME/Library/Application Support/com.apple.TCC/TCC.db"
            local sqlQuery="INSERT OR REPLACE INTO access VALUES($values);"
            sqlite3 "$dbPath" "$sqlQuery"
          }

          configure_sys_tccdb () {
            local values=$1
            local dbPath="/Library/Application Support/com.apple.TCC/TCC.db"
            local sqlQuery="INSERT OR REPLACE INTO access VALUES($values);"
            sudo sqlite3 "$dbPath" "$sqlQuery"
          }

          userValuesArray=(
            "'kTCCServiceMicrophone','/usr/local/opt/runner/provisioner/provisioner',1,2,4,1,NULL,NULL,0,'UNUSED',NULL,0,1687786159"
            "'kTCCServiceCamera','/usr/local/opt/runner/provisioner/provisioner',1,2,4,1,NULL,NULL,0,'UNUSED',NULL,0,1687786159"
            "'kTCCServiceBluetoothAlways','/usr/local/opt/runner/provisioner/provisioner',1,2,4,1,NULL,NULL,0,'UNUSED',NULL,0,1687786159"
          )
          for values in "${userValuesArray[@]}"; do
            # Sonoma and higher have a few extra values:
            # https://github.com/actions/runner-images/blob/main/images/macos/scripts/build/configure-tccdb-macos.sh
            if [ "$OSTYPE" = "darwin23" ]; then
              configure_user_tccdb "$values,NULL,NULL,'UNUSED',${values##*,}"
              configure_sys_tccdb "$values,NULL,NULL,'UNUSED',${values##*,}"
            else
              configure_user_tccdb "$values"
              configure_sys_tccdb "$values"
            fi
          done
        if: ${{ matrix.platform == 'ios' }}

      - name: Start iOS simulator
        id: simulator
        uses: futureware-tech/simulator-action@v3
        with:
          os_version: '>=13.0'
          os: iOS
        if: ${{ matrix.platform == 'ios' }}
      - name: Test on `${{ matrix.platform }}` platform with simulator
        run: make flutter.test.mobile device=${{ steps.simulator.outputs.udid }}
                                      debug=yes
        if: ${{ matrix.platform == 'ios' }}

      - name: Test on `${{ matrix.platform }}` platform with Xvfb
        run: xvfb-run -a make flutter.test.desktop device=${{ matrix.platform }}
        if: ${{ matrix.platform == 'linux' }}

      - name: Test on `${{ matrix.platform }}` platform
        run: make flutter.test.desktop device=${{ matrix.platform }}
        if: ${{ matrix.platform == 'macos'
             || matrix.platform == 'windows' }}




  #################
  # Documentation #
  #################

  rustdoc:
    strategy:
      fail-fast: false
      matrix:
        platform:
          - linux
          - macos
          - windows
    runs-on: ${{ (matrix.platform == 'linux' &&   'ubuntu-latest')
              || (matrix.platform == 'windows' && 'windows-latest')
              ||                                  'macos-latest' }}
    steps:
      - uses: actions/checkout@v4
      - uses: dtolnay/rust-toolchain@v1
        with:
          toolchain: stable

      - name: Install `${{ matrix.platform }}` platform dependencies
        run: |
          sudo apt-get update
          sudo apt-get install -y \
                       libgtk-3-dev libpulse-dev libudev-dev libxcomposite-dev \
                       libxdamage-dev libxfixes-dev libxrandr-dev libxtst-dev \
                       ninja-build
        if: ${{ matrix.platform == 'linux' }}

      - run: make cargo.doc




  #############
  # Releasing #
  #############

  release-dart:
    name: dart pub publish (pub.dev)
    if: ${{ startsWith(github.ref, 'refs/tags/')
         || github.ref_name == 'main'
         || (github.event_name == 'pull_request'
             && github.event.pull_request.head.repo.owner.login == 'instrumentisto') }}
    needs:
      - build
      - build-linux
      - clippy
      - dartanalyze
      - dartfmt
      - ktfmt
      - rustdoc
      - rustfmt
      - swiftformat
      - test-flutter
    runs-on: ubuntu-latest
    steps:
      - uses: actions/checkout@v4
        with:
          fetch-depth: 2  # for PRs only

      - name: Parse pubspec version
        id: pubspec
        run: echo "version=$(grep -m1 'version:' pubspec.yaml | cut -d' ' -f2)"
             >> $GITHUB_OUTPUT
      - name: Parse release version
        id: release
        run: echo "version=${GITHUB_REF#refs/tags/}"
             >> $GITHUB_OUTPUT
        if: ${{ startsWith(github.ref, 'refs/tags/') }}
      - name: Verify release version matches pubspec version
        run: |
          test "${{ steps.release.outputs.version }}" \
            == "${{ steps.pubspec.outputs.version }}"
        if: ${{ startsWith(github.ref, 'refs/tags/') }}

      - name: Retrieve commit message and hash
        id: commit
        run: |
          echo "message=$(git log --grep='\[publish\]' --format=%s)" \
          >> $GITHUB_OUTPUT
          echo "sha=${{ (github.event_name == 'pull_request'
                         && github.event.pull_request.head.sha)
                     ||     github.sha }}" \
          >> $GITHUB_OUTPUT
      - name: Check whether should be skipped
        id: skip
        run: echo "no=${{ !(
               (!startsWith(github.ref, 'refs/tags/')
                && !contains(steps.pubspec.outputs.version, '-'))
               ||
               (github.event_name == 'pull_request'
                && !contains(steps.commit.outputs.message, '[publish]'))
             ) }}" >> $GITHUB_OUTPUT

      - uses: subosito/flutter-action@v2
        if: ${{ steps.skip.outputs.no == 'true' }}

      - uses: actions/download-artifact@v4
        with:
          name: build-linux
          path: linux/rust/
        if: ${{ steps.skip.outputs.no == 'true' }}
      - uses: actions/download-artifact@v4
        with:
          name: build-macos
          path: macos/rust/
        if: ${{ steps.skip.outputs.no == 'true' }}
      - uses: actions/download-artifact@v4
        with:
          name: build-windows
          path: windows/rust/
        if: ${{ steps.skip.outputs.no == 'true' }}

      - name: Append package version with commit SHA
        run: |
          sed -i "s/^version: \(.*\)$/version: \1+rev.${{ steps.commit.outputs.sha }}/g" \
              pubspec.yaml
        if: ${{ steps.skip.outputs.no == 'true'
             && !startsWith(github.ref, 'refs/tags/') }}

      - name: Login to pub.dev
        run: |
          echo "$PUB_CREDENTIALS" > ~/pub-credentials.json
          mkdir -p ${XDG_CONFIG_HOME:-${HOME:-default}}/dart/
          cp -f ~/pub-credentials.json \
                ${XDG_CONFIG_HOME:-${HOME:-default}}/dart/pub-credentials.json
        env:
          PUB_CREDENTIALS: ${{ secrets.PUBDEV_CREDS }}
        if: ${{ steps.skip.outputs.no == 'true' }}

      - run: flutter pub publish --force
        if: ${{ steps.skip.outputs.no == 'true' }}

      - name: Logout from pub.dev
        run: |
          rm -rf ~/pub-credentials.json \
                 ${XDG_CONFIG_HOME:-${HOME:-default}}/dart/pub-credentials.json
        if: ${{ always()
             && steps.skip.outputs.no == 'true' }}

  release-github:
    name: release (GitHub)
    if: ${{ startsWith(github.ref, 'refs/tags/') }}
    needs: ["release-dart"]
    runs-on: ubuntu-latest
    steps:
      - uses: actions/checkout@v4

      - name: Parse release version
        id: release
        run: echo "version=${GITHUB_REF#refs/tags/}"
             >> $GITHUB_OUTPUT
      - name: Parse CHANGELOG link
        id: changelog
        run: echo "link=${{ github.server_url }}/${{ github.repository }}/blob/${{ steps.release.outputs.version }}/CHANGELOG.md#$(sed -n '/^## \[${{ steps.release.outputs.version }}\]/{s/^## \[\(.*\)\][^0-9]*\([0-9].*\)/\1--\2/;s/[^0-9a-z-]*//g;p;}' CHANGELOG.md)"
             >> $GITHUB_OUTPUT

      - name: Create GitHub release
        uses: softprops/action-gh-release@v2
        with:
          name: ${{ steps.release.outputs.version }}
          body: |
            [pub.dev](https://pub.dev/packages/medea_flutter_webrtc/versions/${{ steps.release.outputs.version }})
            [Changelog](${{ steps.changelog.outputs.link }})
          prerelease: ${{ contains(steps.release.outputs.version, '-') }}<|MERGE_RESOLUTION|>--- conflicted
+++ resolved
@@ -138,11 +138,7 @@
           - macos
           - windows
     runs-on: ${{ (matrix.platform == 'windows' && 'windows-latest')
-<<<<<<< HEAD
               || 'macos-12' }}
-=======
-              || 'macos-13' }}
->>>>>>> 64a149e8
     steps:
       - uses: actions/checkout@v4
       - uses: dtolnay/rust-toolchain@v1
@@ -155,11 +151,7 @@
       # Pin Xcode version for better compatibility.
       - uses: maxim-lobanov/setup-xcode@v1
         with:
-<<<<<<< HEAD
           xcode-version: "13.1"
-=======
-          xcode-version: "15.2"
->>>>>>> 64a149e8
         if: ${{ matrix.platform == 'macos' }}
 
       - run: make cargo.build platform=${{ matrix.platform }} debug=no
