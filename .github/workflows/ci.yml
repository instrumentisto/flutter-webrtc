name: CI

on:
  push:
    branches: ["master"]
  pull_request:
    branches: ["master"]

concurrency:
  group: ${{ github.workflow }}-${{ github.ref }}
  cancel-in-progress: true

env:
  RUST_BACKTRACE: 1

jobs:

  ################
  # Pull Request #
  ################

  pr:
    if: ${{ github.event_name == 'pull_request' }}
    needs:
      - build
      - clippy
      - dartanalyze
      - dartfmt
      - ktfmt
      - rustdoc
      - rustfmt
      - test-flutter
    runs-on: ubuntu-latest
    steps:
      - run: true




  ##########################
  # Linting and formatting #
  ##########################

  clippy:
    strategy:
      fail-fast: false
      matrix:
        platform:
          - linux
          - macos
          - windows
    runs-on: ${{ (matrix.platform == 'linux' &&   'ubuntu-22.04')
              || (matrix.platform == 'windows' && 'windows-2019')
              ||                                  'macos-latest' }}
    steps:
      - uses: actions/checkout@v3
      - uses: actions-rs/toolchain@v1
        with:
          profile: minimal
          toolchain: stable
          components: clippy

      - name: Install `${{ matrix.platform }}` platform dependencies
        run: |
          sudo apt-get update
          sudo apt-get install -y \
                       libgtk-3-dev libpulse-dev libudev-dev libxcomposite-dev \
                       libxdamage-dev libxfixes-dev libxrandr-dev libxtst-dev \
                       ninja-build
        if: ${{ matrix.platform == 'linux' }}

      - run: make cargo.lint

  dartanalyze:
    runs-on: ubuntu-latest
    steps:
      - uses: actions/checkout@v3
      - uses: subosito/flutter-action@v2

      - run: flutter pub get

      - run: make flutter.analyze

  dartfmt:
    runs-on: ubuntu-latest
    steps:
      - uses: actions/checkout@v3
      - uses: subosito/flutter-action@v2

      - run: flutter pub get

      - run: make flutter.fmt check=yes

  ktfmt:
    runs-on: ubuntu-latest
    steps:
      - uses: actions/checkout@v3
      - uses: actions/setup-java@v3
        with:
          distribution: temurin
          java-version: "17"

      - run: make kt.fmt check=yes

  rustfmt:
    runs-on: ubuntu-latest
    steps:
      - uses: actions/checkout@v3
      - uses: actions-rs/toolchain@v1
        with:
          profile: minimal
          toolchain: nightly
          components: rustfmt

      - run: make cargo.fmt check=yes




  ############
  # Building #
  ############

  build:
    strategy:
      fail-fast: false
      matrix:
        platform:
          - linux
          - macos
          - windows
    runs-on: ${{ (matrix.platform == 'linux' &&   'ubuntu-22.04')
              || (matrix.platform == 'windows' && 'windows-2019')
              ||                                  'macos-latest' }}
    steps:
      - uses: actions/checkout@v3
      - uses: actions-rs/toolchain@v1
        with:
          profile: minimal
          toolchain: stable
      - uses: subosito/flutter-action@v2
      - run: flutter config --enable-${{ matrix.platform }}-desktop

      - name: Install `${{ matrix.platform }}` platform dependencies
        run: |
          sudo apt-get update
          sudo apt-get install -y \
                       libgtk-3-dev libpulse-dev libudev-dev libxcomposite-dev \
                       libxdamage-dev libxfixes-dev libxrandr-dev libxtst-dev \
                       ninja-build
        if: ${{ matrix.platform == 'linux' }}

      - run: make cargo.build debug=no
      - run: make flutter.build platform=${{ matrix.platform }}

      - uses: actions/upload-artifact@v3
        with:
          name: build-${{ matrix.platform }}
          path: ${{ matrix.platform }}/rust/




  ###########
  # Testing #
  ###########

  test-flutter:
    name: Test Flutter integration
    needs: ["build"]
    strategy:
      fail-fast: false
      matrix:
        platform:
          - android
          - linux
          - macos
          - windows
    # TODO: Switch to `windows-latest` once stable Flutter supports MSVC 2022:
    #       https://github.com/flutter/flutter/issues/85922
    #       https://github.com/flutter/flutter/issues/96138
    runs-on: ${{ (matrix.platform == 'linux' &&   'ubuntu-22.04')
              || (matrix.platform == 'windows' && 'windows-2019')
              ||                                  'macos-latest' }}
    steps:
      - uses: actions/checkout@v3
      - uses: actions-rs/toolchain@v1
        with:
          profile: minimal
          toolchain: stable
      - uses: subosito/flutter-action@v2
      - run: flutter config --enable-${{ matrix.platform }}-desktop
        if: ${{ matrix.platform != 'android' }}

      - name: Install `${{ matrix.platform }}` platform dependencies
        run: |
          sudo apt-get update
          sudo apt-get install -y \
                       cmake \
                       libgtk-3-dev liblzma-dev libpulse-dev libudev-dev \
                       ninja-build \
                       xvfb
        if: ${{ matrix.platform == 'linux' }}

      - run: make cargo.build platform=${{ matrix.platform }}
        if: ${{ matrix.platform != 'android' }}

      - name: Test on `${{ matrix.platform }}` platform with emulator
        uses: reactivecircus/android-emulator-runner@v2
        with:
          api-level: 24
          cores: 3
          target: google_apis
          arch: x86_64
          profile: Nexus 6
          script: make flutter.test
        if: ${{ matrix.platform == 'android' }}

      - name: Test on `${{ matrix.platform }}` platform with Xvfb
        run: xvfb-run -a make flutter.test device=${{ matrix.platform }}
        if: ${{ matrix.platform == 'linux' }}

<<<<<<< HEAD
      - name: Test on Windows / macOs
        run: make flutter.test device=${{ matrix.platform }}
        if: ${{ matrix.platform == 'windows' || matrix.platform == 'macos' }}
=======
      - name: Test on `${{ matrix.platform }}` platform
        run: make flutter.test device=${{ matrix.platform }}
        if: ${{ matrix.platform == 'macos'
             || matrix.platform == 'windows' }}
>>>>>>> 1c0c2769




  #################
  # Documentation #
  #################

  rustdoc:
    strategy:
      fail-fast: false
      matrix:
        platform:
          - linux
          - macos
          - windows
    # TODO: Switch to `windows-latest` once stable Flutter supports MSVC 2022:
    #       https://github.com/flutter/flutter/issues/85922
    #       https://github.com/flutter/flutter/issues/96138
    runs-on: ${{ (matrix.platform == 'linux' &&   'ubuntu-22.04')
              || (matrix.platform == 'windows' && 'windows-2019')
              ||                                  'macos-latest' }}
    steps:
      - uses: actions/checkout@v3
      - uses: actions-rs/toolchain@v1
        with:
          profile: minimal
          toolchain: stable

      - name: Install `${{ matrix.platform }}` platform dependencies
        run: |
          sudo apt-get update
          sudo apt-get install -y \
                       libgtk-3-dev libpulse-dev libudev-dev libxcomposite-dev \
                       libxdamage-dev libxfixes-dev libxrandr-dev libxtst-dev \
                       ninja-build
        if: ${{ matrix.platform == 'linux' }}

      - run: make cargo.doc




  #############
  # Releasing #
  #############

  release-dart:
    name: Release Dart package
    if: ${{ startsWith(github.ref, 'refs/tags/')
         || github.ref_name == 'master'
         || (github.event_name == 'pull_request'
             && github.event.pull_request.head.repo.owner.login == 'instrumentisto') }}
    needs:
      - build
      - clippy
      - dartanalyze
      - dartfmt
      - ktfmt
      - rustdoc
      - rustfmt
      - test-flutter
    runs-on: ubuntu-latest
    steps:
      - uses: actions/checkout@v3
        with:
          fetch-depth: 2  # for PRs only

      - name: Retrieve commit message and hash
        id: commit
        run: |
          echo ::set-output name=message::$(git log --grep='\[publish\]' --format=%s)
          echo ::set-output name=sha::${{ (github.event_name == 'pull_request'
                                           && github.event.pull_request.head.sha)
                                       ||  github.sha }}
      - name: Check whether should be skipped
        id: skip
        run: echo ::set-output name=no::${{ !(
               github.event_name == 'pull_request'
               && !contains(steps.commit.outputs.message, '[publish]')
             ) }}

      - uses: dart-lang/setup-dart@v1.3
        if: ${{ steps.skip.outputs.no == 'true' }}

      - uses: actions/download-artifact@v3
        with:
          name: build-linux
          path: linux/rust/
        if: ${{ steps.skip.outputs.no == 'true' }}
      - uses: actions/download-artifact@v3
        with:
          name: build-macos
          path: macos/rust/
        if: ${{ steps.skip.outputs.no == 'true' }}
      - uses: actions/download-artifact@v3
        with:
          name: build-windows
          path: windows/rust/
        if: ${{ steps.skip.outputs.no == 'true' }}

      - name: Append package version with commit SHA
        run: |
          sed -i "s/^version: \(.*\)$/version: \1+rev.${{ steps.commit.outputs.sha }}/g" \
              pubspec.yaml
        if: ${{ steps.skip.outputs.no == 'true'
             && !startsWith(github.ref, 'refs/tags/') }}

      - name: Login to pub.dev
        run: |
          echo "$PUB_CREDENTIALS" > ~/pub-credentials.json
          mkdir -p ${XDG_CONFIG_HOME:-${HOME:-default}}/dart/
          cp -f ~/pub-credentials.json \
                ${XDG_CONFIG_HOME:-${HOME:-default}}/dart/pub-credentials.json
        env:
          PUB_CREDENTIALS: ${{ secrets.PUBDEV_CREDS }}
        if: ${{ steps.skip.outputs.no == 'true' }}

      - run: dart pub publish --force
        if: ${{ steps.skip.outputs.no == 'true' }}

      - name: Logout from pub.dev
        run: |
          rm -rf ~/pub-credentials.json \
                 ${XDG_CONFIG_HOME:-${HOME:-default}}/dart/pub-credentials.json
        if: ${{ always()
             && steps.skip.outputs.no == 'true' }}<|MERGE_RESOLUTION|>--- conflicted
+++ resolved
@@ -220,16 +220,10 @@
         run: xvfb-run -a make flutter.test device=${{ matrix.platform }}
         if: ${{ matrix.platform == 'linux' }}
 
-<<<<<<< HEAD
-      - name: Test on Windows / macOs
-        run: make flutter.test device=${{ matrix.platform }}
-        if: ${{ matrix.platform == 'windows' || matrix.platform == 'macos' }}
-=======
       - name: Test on `${{ matrix.platform }}` platform
         run: make flutter.test device=${{ matrix.platform }}
         if: ${{ matrix.platform == 'macos'
              || matrix.platform == 'windows' }}
->>>>>>> 1c0c2769
 
 
 
