package com.cloudwebrtc.webrtc.utils;

import androidx.annotation.NonNull;

import org.webrtc.MediaStreamTrack;
import org.webrtc.PeerConnection;
import org.webrtc.RtpTransceiver;

public final class EnumStringifier {
  @NonNull
  public static String iceConnectionStateString(
          @NonNull PeerConnection.IceConnectionState state) {
    switch (state) {
      case NEW:
        return "new";
      case CHECKING:
        return "checking";
      case CONNECTED:
        return "connected";
      case COMPLETED:
        return "completed";
      case FAILED:
        return "failed";
      case DISCONNECTED:
        return "disconnected";
      case CLOSED:
        return "closed";
      default:
        throw new IllegalArgumentException(String.format("Unknown variant %s", state));
    }
  }

  @NonNull
  public static String iceGatheringStateString(@NonNull PeerConnection.IceGatheringState state) {
    switch (state) {
      case NEW:
        return "new";
      case GATHERING:
        return "gathering";
      case COMPLETE:
        return "complete";
      default:
        throw new IllegalArgumentException(String.format("Unknown variant %s", state));
    }
  }

  @NonNull
  public static String signalingStateString(@NonNull PeerConnection.SignalingState state) {
    switch (state) {
      case STABLE:
        return "stable";
      case HAVE_LOCAL_OFFER:
        return "have-local-offer";
      case HAVE_LOCAL_PRANSWER:
        return "have-local-pranswer";
      case HAVE_REMOTE_OFFER:
        return "have-remote-offer";
      case HAVE_REMOTE_PRANSWER:
        return "have-remote-pranswer";
      case CLOSED:
        return "closed";
      default:
        throw new IllegalArgumentException(String.format("Unknown variant %s", state));
    }
  }

  @NonNull
  public static String connectionStateString(@NonNull PeerConnection.PeerConnectionState state) {
    switch (state) {
      case NEW:
        return "new";
      case CONNECTING:
        return "connecting";
      case CONNECTED:
        return "connected";
      case DISCONNECTED:
        return "disconnected";
      case FAILED:
        return "failed";
      case CLOSED:
        return "closed";
      default:
        throw new IllegalArgumentException(String.format("Unknown variant %s", state));
    }
  }

  @NonNull
  public static String transceiverDirectionString(
          @NonNull RtpTransceiver.RtpTransceiverDirection direction) {
    switch (direction) {
      case SEND_RECV:
        return "sendrecv";
      case SEND_ONLY:
        return "sendonly";
      case RECV_ONLY:
        return "recvonly";
      case INACTIVE:
        return "inactive";
      default:
        throw new IllegalArgumentException(String.format("Unknown variant %s", direction));
    }
<<<<<<< HEAD
    
    @Nullable
    public static String trackReadyStateString(MediaStreamTrack.State state) {
        switch (state) {
            case ENDED:
                return "ended";
            case LIVE:
                return "live";
        }
        return null;
    }
=======
  }
>>>>>>> 8e3bdbd4

  @NonNull
  public static RtpTransceiver.RtpTransceiverDirection stringToTransceiverDirection(
          @NonNull String direction) {
    switch (direction) {
      case "sendrecv":
        return RtpTransceiver.RtpTransceiverDirection.SEND_RECV;
      case "sendonly":
        return RtpTransceiver.RtpTransceiverDirection.SEND_ONLY;
      case "recvonly":
        return RtpTransceiver.RtpTransceiverDirection.RECV_ONLY;
      default:
        return RtpTransceiver.RtpTransceiverDirection.INACTIVE;
    }
  }
}<|MERGE_RESOLUTION|>--- conflicted
+++ resolved
@@ -1,6 +1,7 @@
 package com.cloudwebrtc.webrtc.utils;
 
 import androidx.annotation.NonNull;
+import androidx.annotation.Nullable;
 
 import org.webrtc.MediaStreamTrack;
 import org.webrtc.PeerConnection;
@@ -99,21 +100,19 @@
       default:
         throw new IllegalArgumentException(String.format("Unknown variant %s", direction));
     }
-<<<<<<< HEAD
-    
-    @Nullable
-    public static String trackReadyStateString(MediaStreamTrack.State state) {
-        switch (state) {
-            case ENDED:
-                return "ended";
-            case LIVE:
-                return "live";
-        }
-        return null;
-    }
-=======
   }
->>>>>>> 8e3bdbd4
+
+  @NonNull
+  public static String trackReadyStateString(MediaStreamTrack.State state) {
+      switch (state) {
+          case ENDED:
+              return "ended";
+          case LIVE:
+              return "live";
+        default:
+          throw new IllegalArgumentException(String.format("Unknown variant %s", state));
+      }
+  }
 
   @NonNull
   public static RtpTransceiver.RtpTransceiverDirection stringToTransceiverDirection(
