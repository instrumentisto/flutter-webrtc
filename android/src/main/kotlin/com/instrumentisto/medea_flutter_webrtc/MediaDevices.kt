package com.instrumentisto.medea_flutter_webrtc

import android.Manifest
import android.bluetooth.BluetoothAdapter
import android.bluetooth.BluetoothHeadset
import android.bluetooth.BluetoothProfile
import android.content.BroadcastReceiver
import android.content.Context
import android.content.Intent
import android.content.IntentFilter
import android.media.AudioManager
import android.os.Handler
import android.os.Looper
import com.instrumentisto.medea_flutter_webrtc.exception.GetUserMediaException
import com.instrumentisto.medea_flutter_webrtc.exception.PermissionException
import com.instrumentisto.medea_flutter_webrtc.model.*
import com.instrumentisto.medea_flutter_webrtc.proxy.AudioMediaTrackSource
import com.instrumentisto.medea_flutter_webrtc.proxy.MediaStreamTrackProxy
import com.instrumentisto.medea_flutter_webrtc.proxy.VideoMediaTrackSource
import com.instrumentisto.medea_flutter_webrtc.utils.EglUtils
import java.util.*
import org.webrtc.*

/**
 * Default device video width.
 *
 * This width will be used, if no width provided in the constraints.
 *
 * SD resolution used by default.
 */
private const val DEFAULT_WIDTH = 720

/**
 * Default device video height.
 *
 * This width will be used, if no height provided in the constraints.
 *
 * SD resolution used by default.
 */
private const val DEFAULT_HEIGHT = 576

/**
 * Default device video FPS.
 *
 * This width will be used, if no FPS provided in the constraints.
 */
private const val DEFAULT_FPS = 30

/** Identifier for the ear speaker audio output device. */
private const val EAR_SPEAKER_DEVICE_ID: String = "ear-speaker"

/** Identifier for the speakerphone audio output device. */
private const val SPEAKERPHONE_DEVICE_ID: String = "speakerphone"

/** Identifier for the bluetooth headset audio output device. */
private const val BLUETOOTH_HEADSET_DEVICE_ID: String = "bluetooth-headset"

<<<<<<< HEAD
/** Provides cloned tracks in `getUserVideoTrack` if video source not been released */
private val videoTracks: HashMap<VideoConstraints, MediaStreamTrackProxy> = HashMap()

/** Provides cloned tracks in `getUserAudioTrack` if audio source not been released */
private val audioTracks: HashMap<AudioConstraints, MediaStreamTrackProxy> = HashMap()

=======
/** Cloned tracks for `getUserVideoTrack()` if the video source has not been released. */
private val videoTracks: HashMap<VideoConstraints, MediaStreamTrackProxy> = HashMap()

>>>>>>> 7f651ef7
/**
 * Processor for `getUserMedia` requests.
 *
 * @property state Global state used for enumerating devices and creation new
 * [MediaStreamTrackProxy]s.
 */
class MediaDevices(val state: State, private val permissions: Permissions) : BroadcastReceiver() {
  /** [BluetoothAdapter] used for detecting whether bluetooth headset is connected or not. */
  private val bluetoothAdapter: BluetoothAdapter? = BluetoothAdapter.getDefaultAdapter()

  /** Indicator of bluetooth headset connection state. */
  private var isBluetoothHeadsetConnected: Boolean = false

  /**
   * Enumerator for the camera devices, based on which new video [MediaStreamTrackProxy]s will be
   * created.
   */
  private val cameraEnumerator: CameraEnumerator = getCameraEnumerator(state.getAppContext())

  /** List of [EventObserver]s of these [MediaDevices]. */
  private var eventObservers: HashSet<EventObserver> = HashSet()

  companion object {
    /** Observer of [MediaDevices] events. */
    interface EventObserver {
      /** Notifies the subscriber about [enumerateDevices] list update. */
      fun onDeviceChange()
    }

    /**
     * Creates a new [CameraEnumerator] instance based on the supported Camera API version.
     *
     * @param context Android context which needed for the [CameraEnumerator] creation.
     *
     * @return [CameraEnumerator] based on the available Camera API version.
     */
    private fun getCameraEnumerator(context: Context): CameraEnumerator {
      return if (Camera2Enumerator.isSupported(context)) {
        Camera2Enumerator(context)
      } else {
        Camera1Enumerator(false)
      }
    }
  }

  init {
    state
        .getAppContext()
        .registerReceiver(this, IntentFilter(BluetoothHeadset.ACTION_CONNECTION_STATE_CHANGED))
    bluetoothAdapter?.getProfileProxy(
        state.getAppContext(),
        object : BluetoothProfile.ServiceListener {
          override fun onServiceConnected(profile: Int, proxy: BluetoothProfile?) {
            if (proxy!!.connectedDevices.isNotEmpty()) {
              setHeadsetState(true)
            }
          }

          override fun onServiceDisconnected(profile: Int) {
            setHeadsetState(false)
          }
        },
        BluetoothProfile.HEADSET)
  }

  override fun onReceive(ctx: Context?, intent: Intent?) {
    val bluetoothHeadsetState =
        intent?.getIntExtra(BluetoothHeadset.EXTRA_STATE, BluetoothHeadset.STATE_DISCONNECTED)
    if (bluetoothHeadsetState == BluetoothHeadset.STATE_CONNECTED) {
      setHeadsetState(true)
    } else if (bluetoothHeadsetState == BluetoothHeadset.STATE_DISCONNECTED) {
      setHeadsetState(false)
    }
  }

  /**
   * Sets [isBluetoothHeadsetConnected] to the provided value.
   *
   * Fires [EventObserver.onDeviceChange] notification if it changed.
   */
  private fun setHeadsetState(isConnected: Boolean) {
    if (isBluetoothHeadsetConnected != isConnected) {
      isBluetoothHeadsetConnected = isConnected
      Handler(Looper.getMainLooper()).post { eventBroadcaster().onDeviceChange() }
    }
  }

  /**
   * Creates local audio and video [MediaStreamTrackProxy]s based on the provided [Constraints].
   *
   * @param constraints Parameters based on which [MediaDevices] will select most suitable device.
   *
   * @return List of [MediaStreamTrackProxy]s most suitable based on the provided [Constraints].
   */
  suspend fun getUserMedia(constraints: Constraints): List<MediaStreamTrackProxy> {
    val tracks = mutableListOf<MediaStreamTrackProxy>()
    if (constraints.audio != null) {
      try {
        tracks.add(getUserAudioTrack(constraints.audio))
      } catch (e: Exception) {
        throw GetUserMediaException(e.message, GetUserMediaException.Kind.Audio)
      }
    }
    if (constraints.video != null) {
      try {
        tracks.add(getUserVideoTrack(constraints.video))
      } catch (e: Exception) {
        throw GetUserMediaException(e.message, GetUserMediaException.Kind.Video)
      }
    }
    return tracks
  }

  /** @return List of [MediaDeviceInfo]s for the currently available devices. */
  suspend fun enumerateDevices(): List<MediaDeviceInfo> {
    return enumerateAudioDevices() + enumerateVideoDevices()
  }

  /**
   * Switches the current output audio device to the device with the provided identifier.
   *
   * @param deviceId Identifier for the output audio device to be selected.
   */
  fun setOutputAudioId(deviceId: String) {
    val audioManager = state.getAppContext().getSystemService(Context.AUDIO_SERVICE) as AudioManager
    when (deviceId) {
      EAR_SPEAKER_DEVICE_ID -> {
        audioManager.isBluetoothScoOn = false
        audioManager.stopBluetoothSco()
        audioManager.isSpeakerphoneOn = false
      }
      SPEAKERPHONE_DEVICE_ID -> {
        audioManager.isBluetoothScoOn = false
        audioManager.stopBluetoothSco()
        audioManager.isSpeakerphoneOn = true
      }
      BLUETOOTH_HEADSET_DEVICE_ID -> {
        audioManager.isSpeakerphoneOn = false
        audioManager.isBluetoothScoOn = true
        audioManager.startBluetoothSco()
      }
      else -> {
        throw IllegalArgumentException("Unknown output device: $deviceId")
      }
    }
  }

  /**
   * Adds the provided [EventObserver] to the list of [EventObserver]s of these [MediaDevices].
   *
   * @param eventObserver [EventObserver] to be subscribed.
   */
  fun addObserver(eventObserver: EventObserver) {
    eventObservers.add(eventObserver)
  }

  /**
   * @return Broadcast [EventObserver] sending events to all the [EventObserver]s of these
   * [MediaDevices].
   */
  private fun eventBroadcaster(): EventObserver {
    return object : EventObserver {
      override fun onDeviceChange() {
        eventObservers.forEach { it.onDeviceChange() }
      }
    }
  }

  /** @return List of [MediaDeviceInfo]s for the currently available audio devices. */
  private fun enumerateAudioDevices(): List<MediaDeviceInfo> {
    val devices =
        mutableListOf(
            MediaDeviceInfo(EAR_SPEAKER_DEVICE_ID, "Ear-speaker", MediaDeviceKind.AUDIO_OUTPUT),
            MediaDeviceInfo(SPEAKERPHONE_DEVICE_ID, "Speakerphone", MediaDeviceKind.AUDIO_OUTPUT))
    if (isBluetoothHeadsetConnected) {
      devices.add(
          MediaDeviceInfo(
              BLUETOOTH_HEADSET_DEVICE_ID, "Bluetooth headset", MediaDeviceKind.AUDIO_OUTPUT))
    }
    devices.add(MediaDeviceInfo("default", "default", MediaDeviceKind.AUDIO_INPUT))
    return devices
  }

  /** @return List of [MediaDeviceInfo]s for the currently available video devices. */
  private suspend fun enumerateVideoDevices(): List<MediaDeviceInfo> {
    try {
      permissions.requestPermission(Manifest.permission.CAMERA)
    } catch (e: PermissionException) {
      throw GetUserMediaException(
          "Camera permission was not granted", GetUserMediaException.Kind.Video)
    }
    return cameraEnumerator
        .deviceNames
        .map { deviceId -> MediaDeviceInfo(deviceId, deviceId, MediaDeviceKind.VIDEO_INPUT) }
        .toList()
  }

  /**
   * Lookups ID of the video device most suitable basing on the provided [VideoConstraints].
   *
   * @param constraints [VideoConstraints] based on which lookup will be performed.
   *
   * @return `null` if all devices are not suitable for the provided [VideoConstraints], or most
   * suitable device ID for the provided [VideoConstraints].
   */
  private fun findDeviceMatchingConstraints(constraints: VideoConstraints): String? {
    val scoreTable = TreeMap<Int, String>()
    for (deviceId in cameraEnumerator.deviceNames) {
      val deviceScore = constraints.calculateScoreForDeviceId(cameraEnumerator, deviceId)
      if (deviceScore != null) {
        scoreTable[deviceScore] = deviceId
      }
    }

    return scoreTable.lastEntry()?.value
  }

  /**
   * Creates a video [MediaStreamTrackProxy] for the provided [VideoConstraints].
   *
   * @param constraints [VideoConstraints] to perform the lookup with.
   *
   * @return Most suitable [MediaStreamTrackProxy] for the provided [VideoConstraints].
   */
  private suspend fun getUserVideoTrack(constraints: VideoConstraints): MediaStreamTrackProxy {
    try {
      permissions.requestPermission(Manifest.permission.CAMERA)
    } catch (e: PermissionException) {
      throw GetUserMediaException(
          "Camera permission was not granted", GetUserMediaException.Kind.Video)
    }
<<<<<<< HEAD
    if (videoTracks[constraints] != null) {
      val track = videoTracks[constraints]!!.fork()
      videoTracks[constraints] = track
      track.onStop({ videoTracks.remove(constraints) })

=======
    val cachedTrack = videoTracks[constraints]
    if (cachedTrack != null) {
      val track = cachedTrack.fork()
      videoTracks[constraints] = track
      track.onStop { videoTracks.remove(constraints, track) }
>>>>>>> 7f651ef7
      return track
    }

    val deviceId =
        findDeviceMatchingConstraints(constraints) ?: throw RuntimeException("Overconstrained")
    val width = constraints.width ?: DEFAULT_WIDTH
    val height = constraints.height ?: DEFAULT_HEIGHT
    val fps = constraints.fps ?: DEFAULT_FPS

    val videoSource = state.getPeerConnectionFactory().createVideoSource(false)
    videoSource.adaptOutputFormat(width, height, fps)

    val surfaceTextureRenderer =
        SurfaceTextureHelper.create(Thread.currentThread().name, EglUtils.rootEglBaseContext)
    val videoCapturer =
        cameraEnumerator.createCapturer(
            deviceId,
            object : CameraVideoCapturer.CameraEventsHandler {
              override fun onCameraError(p0: String?) {}
              override fun onCameraDisconnected() {}
              override fun onCameraFreezed(p0: String?) {}
              override fun onCameraOpening(p0: String?) {}
              override fun onFirstFrameAvailable() {}
              override fun onCameraClosed() {}
            })
    videoCapturer.initialize(
        surfaceTextureRenderer, state.getAppContext(), videoSource.capturerObserver)
    videoCapturer.startCapture(width, height, fps)

    val videoTrackSource =
        VideoMediaTrackSource(
            videoCapturer,
            videoSource,
            surfaceTextureRenderer,
            state.getPeerConnectionFactory(),
            deviceId)

    val track = videoTrackSource.newTrack()
<<<<<<< HEAD
    track.onStop({ videoTracks.remove(constraints) })
=======
    track.onStop { videoTracks.remove(constraints, track) }
>>>>>>> 7f651ef7
    videoTracks[constraints] = track

    return track
  }

  /**
   * Creates an audio [MediaStreamTrackProxy] basing on the provided [AudioConstraints].
   *
   * @param constraints [AudioConstraints] to perform the lookup with.
   *
   * @return Most suitable [MediaStreamTrackProxy] for the provided [AudioConstraints].
   */
  private suspend fun getUserAudioTrack(constraints: AudioConstraints): MediaStreamTrackProxy {
    try {
      permissions.requestPermission(Manifest.permission.RECORD_AUDIO)
    } catch (e: PermissionException) {
      throw GetUserMediaException(
          "Microphone permissions was not granted", GetUserMediaException.Kind.Audio)
    }

    if (audioTracks[constraints] != null) {
      val track = audioTracks[constraints]!!.fork()
      audioTracks[constraints] = track
      track.onStop({ audioTracks.remove(constraints) })

      return track
    }

    val source = state.getPeerConnectionFactory().createAudioSource(constraints.intoWebRtc())
    val audioTrackSource = AudioMediaTrackSource(source, state.getPeerConnectionFactory())

    val track = audioTrackSource.newTrack()
    track.onStop({ audioTracks.remove(constraints) })
    audioTracks[constraints] = track

    return track
  }
}<|MERGE_RESOLUTION|>--- conflicted
+++ resolved
@@ -55,18 +55,9 @@
 /** Identifier for the bluetooth headset audio output device. */
 private const val BLUETOOTH_HEADSET_DEVICE_ID: String = "bluetooth-headset"
 
-<<<<<<< HEAD
-/** Provides cloned tracks in `getUserVideoTrack` if video source not been released */
-private val videoTracks: HashMap<VideoConstraints, MediaStreamTrackProxy> = HashMap()
-
-/** Provides cloned tracks in `getUserAudioTrack` if audio source not been released */
-private val audioTracks: HashMap<AudioConstraints, MediaStreamTrackProxy> = HashMap()
-
-=======
 /** Cloned tracks for `getUserVideoTrack()` if the video source has not been released. */
 private val videoTracks: HashMap<VideoConstraints, MediaStreamTrackProxy> = HashMap()
 
->>>>>>> 7f651ef7
 /**
  * Processor for `getUserMedia` requests.
  *
@@ -298,19 +289,11 @@
       throw GetUserMediaException(
           "Camera permission was not granted", GetUserMediaException.Kind.Video)
     }
-<<<<<<< HEAD
-    if (videoTracks[constraints] != null) {
-      val track = videoTracks[constraints]!!.fork()
-      videoTracks[constraints] = track
-      track.onStop({ videoTracks.remove(constraints) })
-
-=======
     val cachedTrack = videoTracks[constraints]
     if (cachedTrack != null) {
       val track = cachedTrack.fork()
       videoTracks[constraints] = track
       track.onStop { videoTracks.remove(constraints, track) }
->>>>>>> 7f651ef7
       return track
     }
 
@@ -349,11 +332,7 @@
             deviceId)
 
     val track = videoTrackSource.newTrack()
-<<<<<<< HEAD
-    track.onStop({ videoTracks.remove(constraints) })
-=======
     track.onStop { videoTracks.remove(constraints, track) }
->>>>>>> 7f651ef7
     videoTracks[constraints] = track
 
     return track
