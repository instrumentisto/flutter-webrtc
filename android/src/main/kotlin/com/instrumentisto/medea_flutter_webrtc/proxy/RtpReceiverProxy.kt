--- conflicted
+++ resolved
@@ -12,11 +12,7 @@
   val track: MediaStreamTrackProxy = MediaStreamTrackProxy(obj.track()!!)
 
   /** Unique ID of the underlying [RtpReceiver]. */
-<<<<<<< HEAD
-  val id: String
-=======
   val id: String = obj.id()
->>>>>>> 7f651ef7
 
   init {
     id = obj.id()
@@ -24,11 +20,7 @@
     addOnSyncListener { track.replace(obj.track()!!) }
   }
 
-<<<<<<< HEAD
-  /** Call [notifyRemoved] and sets disposed for [track] */
-=======
   /** Calls [notifyRemoved] and sets the [track] disposed. */
->>>>>>> 7f651ef7
   fun setDisposed() {
     notifyRemoved()
     track.setDisposed()
