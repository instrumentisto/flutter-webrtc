--- conflicted
+++ resolved
@@ -15,11 +15,7 @@
   s.source           = { :path => '.' }
   s.source_files     = 'Classes/**/*'
   s.dependency 'Flutter'
-<<<<<<< HEAD
-  s.vendored_frameworks = 'WebRTC.xcframework'
-=======
   s.dependency 'instrumentisto-libwebrtc-bin', '118.0.5993.88'
->>>>>>> 9565bcfa
   s.dependency 'libyuv-iOS'
   s.platform         = :ios, '13.0'
   s.static_framework = true
